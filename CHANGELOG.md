# Changelog

All notable changes to this project will be documented in this file.

The format is based on [Keep a Changelog](https://keepachangelog.com/en/1.0.0/).

This project adheres to [Semantic Versioning](https://semver.org/spec/v2.0.0.html).

## [Unreleased]

### Added

- Add the `ReadOnlySpan` and `ReadWriteSpan` interfaces to provide better control for accessing span data. (#1360)

### Changed

- Rename `export.SpanData` to `export.SpanSnapshot` and use it only for exporting spans. (#1360)
- Store the parent's full `SpanContext` rather than just its span ID in the `span` struct. (#1360)
- Improve span duration accuracy. (#1360)
<<<<<<< HEAD
- Metric Push and Pull Controller components are combined into a single "basic" Controller:
  - `WithExporter()` and `Start()` to configure Push behavior
  - `Start()` is optional; use `Collect()` and `ForEach()` for Pull behavior
  - `Start()` and `Stop()` accept Context. (#1378)

=======
- Migrated CI/CD from CircleCI to GitHub Actions (#1382)
- Remove duplicate checkout from GitHub Actions workflow (#1407)
>>>>>>> 93d426a1
### Removed

- Remove `errUninitializedSpan` as its only usage is now obsolete. (#1360)

## [0.15.0] - 2020-12-10

### Added

- The `WithIDGenerator` `TracerProviderOption` is added to the `go.opentelemetry.io/otel/trace` package to configure an `IDGenerator` for the `TracerProvider`. (#1363)

### Changed

- The Zipkin exporter now uses the Span status code to determine. (#1328)
- `NewExporter` and `Start` functions in `go.opentelemetry.io/otel/exporters/otlp` now receive `context.Context` as a first parameter. (#1357)
- Move the OpenCensus example into `example` directory. (#1359)
- Moved the SDK's `internal.IDGenerator` interface in to the `sdk/trace` package to enable support for externally-defined ID generators. (#1363)
- Bump `github.com/google/go-cmp` from 0.5.3 to 0.5.4 (#1374)
- Bump `github.com/golangci/golangci-lint` in `/internal/tools` (#1375)

### Fixed

- Metric SDK `SumObserver` and `UpDownSumObserver` instruments correctness fixes. (#1381)

## [0.14.0] - 2020-11-19

### Added

- An `EventOption` and the related `NewEventConfig` function are added to the `go.opentelemetry.io/otel` package to configure Span events. (#1254)
- A `TextMapPropagator` and associated `TextMapCarrier` are added to the `go.opentelemetry.io/otel/oteltest` package to test `TextMap` type propagators and their use. (#1259)
- `SpanContextFromContext` returns `SpanContext` from context. (#1255)
- `DeploymentEnvironmentKey` added to `go.opentelemetry.io/otel/semconv` package. (#1323)
- Add an OpenCensus to OpenTelemetry tracing bridge. (#1305)
- Add a parent context argument to `SpanProcessor.OnStart` to follow the specification. (#1333)
- Add missing tests for `sdk/trace/attributes_map.go`. (#1337)

### Changed

- Move the `go.opentelemetry.io/otel/api/trace` package into `go.opentelemetry.io/otel/trace` with the following changes. (#1229) (#1307)
  - `ID` has been renamed to `TraceID`.
  - `IDFromHex` has been renamed to `TraceIDFromHex`.
  - `EmptySpanContext` is removed.
- Move the `go.opentelemetry.io/otel/api/trace/tracetest` package into `go.opentelemetry.io/otel/oteltest`. (#1229)
- OTLP Exporter updates:
  - supports OTLP v0.6.0 (#1230, #1354)
  - supports configurable aggregation temporality (default: Cumulative, optional: Stateless). (#1296)
- The Sampler is now called on local child spans. (#1233)
- The `Kind` type from the `go.opentelemetry.io/otel/api/metric` package was renamed to `InstrumentKind` to more specifically describe what it is and avoid semantic ambiguity. (#1240)
- The `MetricKind` method of the `Descriptor` type in the `go.opentelemetry.io/otel/api/metric` package was renamed to `Descriptor.InstrumentKind`.
   This matches the returned type and fixes misuse of the term metric. (#1240)
- Move test harness from the `go.opentelemetry.io/otel/api/apitest` package into `go.opentelemetry.io/otel/oteltest`. (#1241)
- Move the `go.opentelemetry.io/otel/api/metric/metrictest` package into `go.opentelemetry.io/oteltest` as part of #964. (#1252)
- Move the `go.opentelemetry.io/otel/api/metric` package into `go.opentelemetry.io/otel/metric` as part of #1303. (#1321)
- Move the `go.opentelemetry.io/otel/api/metric/registry` package into `go.opentelemetry.io/otel/metric/registry` as a part of #1303. (#1316)
- Move the `Number` type (together with related functions) from `go.opentelemetry.io/otel/api/metric` package into `go.opentelemetry.io/otel/metric/number` as a part of #1303. (#1316)
- The function signature of the Span `AddEvent` method in `go.opentelemetry.io/otel` is updated to no longer take an unused context and instead take a required name and a variable number of `EventOption`s. (#1254)
- The function signature of the Span `RecordError` method in `go.opentelemetry.io/otel` is updated to no longer take an unused context and instead take a required error value and a variable number of `EventOption`s. (#1254)
- Move the `go.opentelemetry.io/otel/api/global` package to `go.opentelemetry.io/otel`. (#1262) (#1330)
- Move the `Version` function from `go.opentelemetry.io/otel/sdk` to `go.opentelemetry.io/otel`. (#1330)
- Rename correlation context header from `"otcorrelations"` to `"baggage"` to match the OpenTelemetry specification. (#1267)
- Fix `Code.UnmarshalJSON` to work with valid JSON only. (#1276)
- The `resource.New()` method changes signature to support builtin attributes and functional options, including `telemetry.sdk.*` and
  `host.name` semantic conventions; the former method is renamed `resource.NewWithAttributes`. (#1235)
- The Prometheus exporter now exports non-monotonic counters (i.e. `UpDownCounter`s) as gauges. (#1210)
- Correct the `Span.End` method documentation in the `otel` API to state updates are not allowed on a span after it has ended. (#1310)
- Updated span collection limits for attribute, event and link counts to 1000 (#1318)
- Renamed `semconv.HTTPUrlKey` to `semconv.HTTPURLKey`. (#1338)

### Removed

- The `ErrInvalidHexID`, `ErrInvalidTraceIDLength`, `ErrInvalidSpanIDLength`, `ErrInvalidSpanIDLength`, or `ErrNilSpanID` from the `go.opentelemetry.io/otel` package are unexported now. (#1243)
- The `AddEventWithTimestamp` method on the `Span` interface in `go.opentelemetry.io/otel` is removed due to its redundancy.
   It is replaced by using the `AddEvent` method with a `WithTimestamp` option. (#1254)
- The `MockSpan` and `MockTracer` types are removed from `go.opentelemetry.io/otel/oteltest`.
   `Tracer` and `Span` from the same module should be used in their place instead. (#1306)
- `WorkerCount` option is removed from `go.opentelemetry.io/otel/exporters/otlp`. (#1350)

### Fixed

- Rename `MergeItererator` to `MergeIterator` in the `go.opentelemetry.io/otel/label` package. (#1244)
- The `go.opentelemetry.io/otel/api/global` packages global TextMapPropagator now delegates functionality to a globally set delegate for all previously returned propagators. (#1258)
- Fix condition in `label.Any`. (#1299)
- Fix global `TracerProvider` to pass options to its configured provider. (#1329)
- Fix missing handler for `ExactKind` aggregator in OTLP metrics transformer (#1309)

## [0.13.0] - 2020-10-08

### Added

- OTLP Metric exporter supports Histogram aggregation. (#1209)
- The `Code` struct from the `go.opentelemetry.io/otel/codes` package now supports JSON marshaling and unmarshaling as well as implements the `Stringer` interface. (#1214)
- A Baggage API to implement the OpenTelemetry specification. (#1217)
- Add Shutdown method to sdk/trace/provider, shutdown processors in the order they were registered. (#1227)

### Changed

- Set default propagator to no-op propagator. (#1184)
- The `HTTPSupplier`, `HTTPExtractor`, `HTTPInjector`, and `HTTPPropagator` from the `go.opentelemetry.io/otel/api/propagation` package were replaced with unified `TextMapCarrier` and `TextMapPropagator` in the `go.opentelemetry.io/otel/propagation` package. (#1212) (#1325)
- The `New` function from the `go.opentelemetry.io/otel/api/propagation` package was replaced with `NewCompositeTextMapPropagator` in the `go.opentelemetry.io/otel` package. (#1212)
- The status codes of the `go.opentelemetry.io/otel/codes` package have been updated to match the latest OpenTelemetry specification.
   They now are `Unset`, `Error`, and `Ok`.
   They no longer track the gRPC codes. (#1214)
- The `StatusCode` field of the `SpanData` struct in the `go.opentelemetry.io/otel/sdk/export/trace` package now uses the codes package from this package instead of the gRPC project. (#1214)
- Move the `go.opentelemetry.io/otel/api/baggage` package into `go.opentelemetry.io/otel/baggage`. (#1217) (#1325)
- A `Shutdown` method of `SpanProcessor` and all its implementations receives a context and returns an error. (#1264)

### Fixed

- Copies of data from arrays and slices passed to `go.opentelemetry.io/otel/label.ArrayValue()` are now used in the returned `Value` instead of using the mutable data itself. (#1226)

### Removed

- The `ExtractHTTP` and `InjectHTTP` functions from the `go.opentelemetry.io/otel/api/propagation` package were removed. (#1212)
- The `Propagators` interface from the `go.opentelemetry.io/otel/api/propagation` package was removed to conform to the OpenTelemetry specification.
   The explicit `TextMapPropagator` type can be used in its place as this is the `Propagator` type the specification defines. (#1212)
- The `SetAttribute` method of the `Span` from the `go.opentelemetry.io/otel/api/trace` package was removed given its redundancy with the `SetAttributes` method. (#1216)
- The internal implementation of Baggage storage is removed in favor of using the new Baggage API functionality. (#1217)
- Remove duplicate hostname key `HostHostNameKey` in Resource semantic conventions. (#1219)
- Nested array/slice support has been removed. (#1226)

## [0.12.0] - 2020-09-24

### Added

- A `SpanConfigure` function in `go.opentelemetry.io/otel/api/trace` to create a new `SpanConfig` from `SpanOption`s. (#1108)
- In the `go.opentelemetry.io/otel/api/trace` package, `NewTracerConfig` was added to construct new `TracerConfig`s.
   This addition was made to conform with our project option conventions. (#1155)
- Instrumentation library information was added to the Zipkin exporter. (#1119)
- The `SpanProcessor` interface now has a `ForceFlush()` method. (#1166)
- More semantic conventions for k8s as resource attributes. (#1167)

### Changed

- Add reconnecting udp connection type to Jaeger exporter.
   This change adds a new optional implementation of the udp conn interface used to detect changes to an agent's host dns record.
   It then adopts the new destination address to ensure the exporter doesn't get stuck. This change was ported from jaegertracing/jaeger-client-go#520. (#1063)
- Replace `StartOption` and `EndOption` in `go.opentelemetry.io/otel/api/trace` with `SpanOption`.
   This change is matched by replacing the `StartConfig` and `EndConfig` with a unified `SpanConfig`. (#1108)
- Replace the `LinkedTo` span option in `go.opentelemetry.io/otel/api/trace` with `WithLinks`.
   This is be more consistent with our other option patterns, i.e. passing the item to be configured directly instead of its component parts, and provides a cleaner function signature. (#1108)
- The `go.opentelemetry.io/otel/api/trace` `TracerOption` was changed to an interface to conform to project option conventions. (#1109)
- Move the `B3` and `TraceContext` from within the `go.opentelemetry.io/otel/api/trace` package to their own `go.opentelemetry.io/otel/propagators` package.
    This removal of the propagators is reflective of the OpenTelemetry specification for these propagators as well as cleans up the `go.opentelemetry.io/otel/api/trace` API. (#1118)
- Rename Jaeger tags used for instrumentation library information to reflect changes in OpenTelemetry specification. (#1119)
- Rename `ProbabilitySampler` to `TraceIDRatioBased` and change semantics to ignore parent span sampling status. (#1115)
- Move `tools` package under `internal`. (#1141)
- Move `go.opentelemetry.io/otel/api/correlation` package to `go.opentelemetry.io/otel/api/baggage`. (#1142)
   The `correlation.CorrelationContext` propagator has been renamed `baggage.Baggage`.  Other exported functions and types are unchanged.
- Rename `ParentOrElse` sampler to `ParentBased` and allow setting samplers depending on parent span. (#1153)
- In the `go.opentelemetry.io/otel/api/trace` package, `SpanConfigure` was renamed to `NewSpanConfig`. (#1155)
- Change `dependabot.yml` to add a `Skip Changelog` label to dependabot-sourced PRs. (#1161)
- The [configuration style guide](https://github.com/open-telemetry/opentelemetry-go/blob/master/CONTRIBUTING.md#config) has been updated to
   recommend the use of `newConfig()` instead of `configure()`. (#1163)
- The `otlp.Config` type has been unexported and changed to `otlp.config`, along with its initializer. (#1163)
- Ensure exported interface types include parameter names and update the
   Style Guide to reflect this styling rule. (#1172)
- Don't consider unset environment variable for resource detection to be an error. (#1170)
- Rename `go.opentelemetry.io/otel/api/metric.ConfigureInstrument` to `NewInstrumentConfig` and
  `go.opentelemetry.io/otel/api/metric.ConfigureMeter` to `NewMeterConfig`.
- ValueObserver instruments use LastValue aggregator by default. (#1165)
- OTLP Metric exporter supports LastValue aggregation. (#1165)
- Move the `go.opentelemetry.io/otel/api/unit` package to `go.opentelemetry.io/otel/unit`. (#1185)
- Rename `Provider` to `MeterProvider` in the `go.opentelemetry.io/otel/api/metric` package. (#1190)
- Rename `NoopProvider` to `NoopMeterProvider` in the `go.opentelemetry.io/otel/api/metric` package. (#1190)
- Rename `NewProvider` to `NewMeterProvider` in the `go.opentelemetry.io/otel/api/metric/metrictest` package. (#1190)
- Rename `Provider` to `MeterProvider` in the `go.opentelemetry.io/otel/api/metric/registry` package. (#1190)
- Rename `NewProvider` to `NewMeterProvider` in the `go.opentelemetry.io/otel/api/metri/registryc` package. (#1190)
- Rename `Provider` to `TracerProvider` in the `go.opentelemetry.io/otel/api/trace` package. (#1190)
- Rename `NoopProvider` to `NoopTracerProvider` in the `go.opentelemetry.io/otel/api/trace` package. (#1190)
- Rename `Provider` to `TracerProvider` in the `go.opentelemetry.io/otel/api/trace/tracetest` package. (#1190)
- Rename `NewProvider` to `NewTracerProvider` in the `go.opentelemetry.io/otel/api/trace/tracetest` package. (#1190)
- Rename `WrapperProvider` to `WrapperTracerProvider` in the `go.opentelemetry.io/otel/bridge/opentracing` package. (#1190)
- Rename `NewWrapperProvider` to `NewWrapperTracerProvider` in the `go.opentelemetry.io/otel/bridge/opentracing` package. (#1190)
- Rename `Provider` method of the pull controller to `MeterProvider` in the `go.opentelemetry.io/otel/sdk/metric/controller/pull` package. (#1190)
- Rename `Provider` method of the push controller to `MeterProvider` in the `go.opentelemetry.io/otel/sdk/metric/controller/push` package. (#1190)
- Rename `ProviderOptions` to `TracerProviderConfig` in the `go.opentelemetry.io/otel/sdk/trace` package. (#1190)
- Rename `ProviderOption` to `TracerProviderOption` in the `go.opentelemetry.io/otel/sdk/trace` package. (#1190)
- Rename `Provider` to `TracerProvider` in the `go.opentelemetry.io/otel/sdk/trace` package. (#1190)
- Rename `NewProvider` to `NewTracerProvider` in the `go.opentelemetry.io/otel/sdk/trace` package. (#1190)
- Renamed `SamplingDecision` values to comply with OpenTelemetry specification change. (#1192)
- Renamed Zipkin attribute names from `ot.status_code & ot.status_description` to `otel.status_code & otel.status_description`. (#1201)
- The default SDK now invokes registered `SpanProcessor`s in the order they were registered with the `TracerProvider`. (#1195)
- Add test of spans being processed by the `SpanProcessor`s in the order they were registered. (#1203)

### Removed

- Remove the B3 propagator from `go.opentelemetry.io/otel/propagators`. It is now located in the
   `go.opentelemetry.io/contrib/propagators/` module. (#1191)
- Remove the semantic convention for HTTP status text, `HTTPStatusTextKey` from package `go.opentelemetry.io/otel/semconv`. (#1194)

### Fixed

- Zipkin example no longer mentions `ParentSampler`, corrected to `ParentBased`. (#1171)
- Fix missing shutdown processor in otel-collector example. (#1186)
- Fix missing shutdown processor in basic and namedtracer examples. (#1197)

## [0.11.0] - 2020-08-24

### Added

- Support for exporting array-valued attributes via OTLP. (#992)
- `Noop` and `InMemory` `SpanBatcher` implementations to help with testing integrations. (#994)
- Support for filtering metric label sets. (#1047)
- A dimensionality-reducing metric Processor. (#1057)
- Integration tests for more OTel Collector Attribute types. (#1062)
- A new `WithSpanProcessor` `ProviderOption` is added to the `go.opentelemetry.io/otel/sdk/trace` package to create a `Provider` and automatically register the `SpanProcessor`. (#1078)

### Changed

- Rename `sdk/metric/processor/test` to `sdk/metric/processor/processortest`. (#1049)
- Rename `sdk/metric/controller/test` to `sdk/metric/controller/controllertest`. (#1049)
- Rename `api/testharness` to `api/apitest`. (#1049)
- Rename `api/trace/testtrace` to `api/trace/tracetest`. (#1049)
- Change Metric Processor to merge multiple observations. (#1024)
- The `go.opentelemetry.io/otel/bridge/opentracing` bridge package has been made into its own module.
   This removes the package dependencies of this bridge from the rest of the OpenTelemetry based project. (#1038)
- Renamed `go.opentelemetry.io/otel/api/standard` package to `go.opentelemetry.io/otel/semconv` to avoid the ambiguous and generic name `standard` and better describe the package as containing OpenTelemetry semantic conventions. (#1016)
- The environment variable used for resource detection has been changed from `OTEL_RESOURCE_LABELS` to `OTEL_RESOURCE_ATTRIBUTES` (#1042)
- Replace `WithSyncer` with `WithBatcher` in examples. (#1044)
- Replace the `google.golang.org/grpc/codes` dependency in the API with an equivalent `go.opentelemetry.io/otel/codes` package. (#1046)
- Merge the `go.opentelemetry.io/otel/api/label` and `go.opentelemetry.io/otel/api/kv` into the new `go.opentelemetry.io/otel/label` package. (#1060)
- Unify Callback Function Naming.
   Rename `*Callback` with `*Func`. (#1061)
- CI builds validate against last two versions of Go, dropping 1.13 and adding 1.15. (#1064)
- The `go.opentelemetry.io/otel/sdk/export/trace` interfaces `SpanSyncer` and `SpanBatcher` have been replaced with a specification compliant `Exporter` interface.
   This interface still supports the export of `SpanData`, but only as a slice.
   Implementation are also required now to return any error from `ExportSpans` if one occurs as well as implement a `Shutdown` method for exporter clean-up. (#1078)
- The `go.opentelemetry.io/otel/sdk/trace` `NewBatchSpanProcessor` function no longer returns an error.
   If a `nil` exporter is passed as an argument to this function, instead of it returning an error, it now returns a `BatchSpanProcessor` that handles the export of `SpanData` by not taking any action. (#1078)
- The `go.opentelemetry.io/otel/sdk/trace` `NewProvider` function to create a `Provider` no longer returns an error, instead only a `*Provider`.
   This change is related to `NewBatchSpanProcessor` not returning an error which was the only error this function would return. (#1078)

### Removed

- Duplicate, unused API sampler interface. (#999)
   Use the [`Sampler` interface](https://github.com/open-telemetry/opentelemetry-go/blob/v0.11.0/sdk/trace/sampling.go) provided by the SDK instead.
- The `grpctrace` instrumentation was moved to the `go.opentelemetry.io/contrib` repository and out of this repository.
   This move includes moving the `grpc` example to the `go.opentelemetry.io/contrib` as well. (#1027)
- The `WithSpan` method of the `Tracer` interface.
   The functionality this method provided was limited compared to what a user can provide themselves.
   It was removed with the understanding that if there is sufficient user need it can be added back based on actual user usage. (#1043)
- The `RegisterSpanProcessor` and `UnregisterSpanProcessor` functions.
   These were holdovers from an approach prior to the TracerProvider design. They were not used anymore. (#1077)
- The `oterror` package. (#1026)
- The `othttp` and `httptrace` instrumentations were moved to `go.opentelemetry.io/contrib`. (#1032)

### Fixed

- The `semconv.HTTPServerMetricAttributesFromHTTPRequest()` function no longer generates the high-cardinality `http.request.content.length` label. (#1031)
- Correct instrumentation version tag in Jaeger exporter. (#1037)
- The SDK span will now set an error event if the `End` method is called during a panic (i.e. it was deferred). (#1043)
- Move internally generated protobuf code from the `go.opentelemetry.io/otel` to the OTLP exporter to reduce dependency overhead. (#1050)
- The `otel-collector` example referenced outdated collector processors. (#1006)

## [0.10.0] - 2020-07-29

This release migrates the default OpenTelemetry SDK into its own Go module, decoupling the SDK from the API and reducing dependencies for instrumentation packages.

### Added

- The Zipkin exporter now has `NewExportPipeline` and `InstallNewPipeline` constructor functions to match the common pattern.
    These function build a new exporter with default SDK options and register the exporter with the `global` package respectively. (#944)
- Add propagator option for gRPC instrumentation. (#986)
- The `testtrace` package now tracks the `trace.SpanKind` for each span. (#987)

### Changed

- Replace the `RegisterGlobal` `Option` in the Jaeger exporter with an `InstallNewPipeline` constructor function.
   This matches the other exporter constructor patterns and will register a new exporter after building it with default configuration. (#944)
- The trace (`go.opentelemetry.io/otel/exporters/trace/stdout`) and metric (`go.opentelemetry.io/otel/exporters/metric/stdout`) `stdout` exporters are now merged into a single exporter at `go.opentelemetry.io/otel/exporters/stdout`.
   This new exporter was made into its own Go module to follow the pattern of all exporters and decouple it from the `go.opentelemetry.io/otel` module. (#956, #963)
- Move the `go.opentelemetry.io/otel/exporters/test` test package to `go.opentelemetry.io/otel/sdk/export/metric/metrictest`. (#962)
- The `go.opentelemetry.io/otel/api/kv/value` package was merged into the parent `go.opentelemetry.io/otel/api/kv` package. (#968)
  - `value.Bool` was replaced with `kv.BoolValue`.
  - `value.Int64` was replaced with `kv.Int64Value`.
  - `value.Uint64` was replaced with `kv.Uint64Value`.
  - `value.Float64` was replaced with `kv.Float64Value`.
  - `value.Int32` was replaced with `kv.Int32Value`.
  - `value.Uint32` was replaced with `kv.Uint32Value`.
  - `value.Float32` was replaced with `kv.Float32Value`.
  - `value.String` was replaced with `kv.StringValue`.
  - `value.Int` was replaced with `kv.IntValue`.
  - `value.Uint` was replaced with `kv.UintValue`.
  - `value.Array` was replaced with `kv.ArrayValue`.
- Rename `Infer` to `Any` in the `go.opentelemetry.io/otel/api/kv` package. (#972)
- Change `othttp` to use the `httpsnoop` package to wrap the `ResponseWriter` so that optional interfaces (`http.Hijacker`, `http.Flusher`, etc.) that are implemented by the original `ResponseWriter`are also implemented by the wrapped `ResponseWriter`. (#979)
- Rename `go.opentelemetry.io/otel/sdk/metric/aggregator/test` package to `go.opentelemetry.io/otel/sdk/metric/aggregator/aggregatortest`. (#980)
- Make the SDK into its own Go module called `go.opentelemetry.io/otel/sdk`. (#985)
- Changed the default trace `Sampler` from `AlwaysOn` to `ParentOrElse(AlwaysOn)`. (#989)

### Removed

- The `IndexedAttribute` function from the `go.opentelemetry.io/otel/api/label` package was removed in favor of `IndexedLabel` which it was synonymous with. (#970)

### Fixed

- Bump github.com/golangci/golangci-lint from 1.28.3 to 1.29.0 in /tools. (#953)
- Bump github.com/google/go-cmp from 0.5.0 to 0.5.1. (#957)
- Use `global.Handle` for span export errors in the OTLP exporter. (#946)
- Correct Go language formatting in the README documentation. (#961)
- Remove default SDK dependencies from the `go.opentelemetry.io/otel/api` package. (#977)
- Remove default SDK dependencies from the `go.opentelemetry.io/otel/instrumentation` package. (#983)
- Move documented examples for `go.opentelemetry.io/otel/instrumentation/grpctrace` interceptors into Go example tests. (#984)

## [0.9.0] - 2020-07-20

### Added

- A new Resource Detector interface is included to allow resources to be automatically detected and included. (#939)
- A Detector to automatically detect resources from an environment variable. (#939)
- Github action to generate protobuf Go bindings locally in `internal/opentelemetry-proto-gen`. (#938)
- OTLP .proto files from `open-telemetry/opentelemetry-proto` imported as a git submodule under `internal/opentelemetry-proto`.
   References to `github.com/open-telemetry/opentelemetry-proto` changed to `go.opentelemetry.io/otel/internal/opentelemetry-proto-gen`. (#942)

### Changed

- Non-nil value `struct`s for key-value pairs will be marshalled using JSON rather than `Sprintf`. (#948)

### Removed

- Removed dependency on `github.com/open-telemetry/opentelemetry-collector`. (#943)

## [0.8.0] - 2020-07-09

### Added

- The `B3Encoding` type to represent the B3 encoding(s) the B3 propagator can inject.
   A value for HTTP supported encodings (Multiple Header: `MultipleHeader`, Single Header: `SingleHeader`) are included. (#882)
- The `FlagsDeferred` trace flag to indicate if the trace sampling decision has been deferred. (#882)
- The `FlagsDebug` trace flag to indicate if the trace is a debug trace. (#882)
- Add `peer.service` semantic attribute. (#898)
- Add database-specific semantic attributes. (#899)
- Add semantic convention for `faas.coldstart` and `container.id`. (#909)
- Add http content size semantic conventions. (#905)
- Include `http.request_content_length` in HTTP request basic attributes. (#905)
- Add semantic conventions for operating system process resource attribute keys. (#919)
- The Jaeger exporter now has a `WithBatchMaxCount` option to specify the maximum number of spans sent in a batch. (#931)

### Changed

- Update `CONTRIBUTING.md` to ask for updates to `CHANGELOG.md` with each pull request. (#879)
- Use lowercase header names for B3 Multiple Headers. (#881)
- The B3 propagator `SingleHeader` field has been replaced with `InjectEncoding`.
   This new field can be set to combinations of the `B3Encoding` bitmasks and will inject trace information in these encodings.
   If no encoding is set, the propagator will default to `MultipleHeader` encoding. (#882)
- The B3 propagator now extracts from either HTTP encoding of B3 (Single Header or Multiple Header) based on what is contained in the header.
   Preference is given to Single Header encoding with Multiple Header being the fallback if Single Header is not found or is invalid.
   This behavior change is made to dynamically support all correctly encoded traces received instead of having to guess the expected encoding prior to receiving. (#882)
- Extend semantic conventions for RPC. (#900)
- To match constant naming conventions in the `api/standard` package, the `FaaS*` key names are appended with a suffix of `Key`. (#920)
  - `"api/standard".FaaSName` -> `FaaSNameKey`
  - `"api/standard".FaaSID` -> `FaaSIDKey`
  - `"api/standard".FaaSVersion` -> `FaaSVersionKey`
  - `"api/standard".FaaSInstance` -> `FaaSInstanceKey`

### Removed

- The `FlagsUnused` trace flag is removed.
   The purpose of this flag was to act as the inverse of `FlagsSampled`, the inverse of `FlagsSampled` is used instead. (#882)
- The B3 header constants (`B3SingleHeader`, `B3DebugFlagHeader`, `B3TraceIDHeader`, `B3SpanIDHeader`, `B3SampledHeader`, `B3ParentSpanIDHeader`) are removed.
   If B3 header keys are needed [the authoritative OpenZipkin package constants](https://pkg.go.dev/github.com/openzipkin/zipkin-go@v0.2.2/propagation/b3?tab=doc#pkg-constants) should be used instead. (#882)

### Fixed

- The B3 Single Header name is now correctly `b3` instead of the previous `X-B3`. (#881)
- The B3 propagator now correctly supports sampling only values (`b3: 0`, `b3: 1`, or `b3: d`) for a Single B3 Header. (#882)
- The B3 propagator now propagates the debug flag.
   This removes the behavior of changing the debug flag into a set sampling bit.
   Instead, this now follow the B3 specification and omits the `X-B3-Sampling` header. (#882)
- The B3 propagator now tracks "unset" sampling state (meaning "defer the decision") and does not set the `X-B3-Sampling` header when injecting. (#882)
- Bump github.com/itchyny/gojq from 0.10.3 to 0.10.4 in /tools. (#883)
- Bump github.com/opentracing/opentracing-go from v1.1.1-0.20190913142402-a7454ce5950e to v1.2.0. (#885)
- The tracing time conversion for OTLP spans is now correctly set to `UnixNano`. (#896)
- Ensure span status is not set to `Unknown` when no HTTP status code is provided as it is assumed to be `200 OK`. (#908)
- Ensure `httptrace.clientTracer` closes `http.headers` span. (#912)
- Prometheus exporter will not apply stale updates or forget inactive metrics. (#903)
- Add test for api.standard `HTTPClientAttributesFromHTTPRequest`. (#905)
- Bump github.com/golangci/golangci-lint from 1.27.0 to 1.28.1 in /tools. (#901, #913)
- Update otel-colector example to use the v0.5.0 collector. (#915)
- The `grpctrace` instrumentation uses a span name conforming to the OpenTelemetry semantic conventions (does not contain a leading slash (`/`)). (#922)
- The `grpctrace` instrumentation includes an `rpc.method` attribute now set to the gRPC method name. (#900, #922)
- The `grpctrace` instrumentation `rpc.service` attribute now contains the package name if one exists.
   This is in accordance with OpenTelemetry semantic conventions. (#922)
- Correlation Context extractor will no longer insert an empty map into the returned context when no valid values are extracted. (#923)
- Bump google.golang.org/api from 0.28.0 to 0.29.0 in /exporters/trace/jaeger. (#925)
- Bump github.com/itchyny/gojq from 0.10.4 to 0.11.0 in /tools. (#926)
- Bump github.com/golangci/golangci-lint from 1.28.1 to 1.28.2 in /tools. (#930)

## [0.7.0] - 2020-06-26

This release implements the v0.5.0 version of the OpenTelemetry specification.

### Added

- The othttp instrumentation now includes default metrics. (#861)
- This CHANGELOG file to track all changes in the project going forward.
- Support for array type attributes. (#798)
- Apply transitive dependabot go.mod dependency updates as part of a new automatic Github workflow. (#844)
- Timestamps are now passed to exporters for each export. (#835)
- Add new `Accumulation` type to metric SDK to transport telemetry from `Accumulator`s to `Processor`s.
   This replaces the prior `Record` `struct` use for this purpose. (#835)
- New dependabot integration to automate package upgrades. (#814)
- `Meter` and `Tracer` implementations accept instrumentation version version as an optional argument.
   This instrumentation version is passed on to exporters. (#811) (#805) (#802)
- The OTLP exporter includes the instrumentation version in telemetry it exports. (#811)
- Environment variables for Jaeger exporter are supported. (#796)
- New `aggregation.Kind` in the export metric API. (#808)
- New example that uses OTLP and the collector. (#790)
- Handle errors in the span `SetName` during span initialization. (#791)
- Default service config to enable retries for retry-able failed requests in the OTLP exporter and an option to override this default. (#777)
- New `go.opentelemetry.io/otel/api/oterror` package to uniformly support error handling and definitions for the project. (#778)
- New `global` default implementation of the `go.opentelemetry.io/otel/api/oterror.Handler` interface to be used to handle errors prior to an user defined `Handler`.
   There is also functionality for the user to register their `Handler` as well as a convenience function `Handle` to handle an error with this global `Handler`(#778)
- Options to specify propagators for httptrace and grpctrace instrumentation. (#784)
- The required `application/json` header for the Zipkin exporter is included in all exports. (#774)
- Integrate HTTP semantics helpers from the contrib repository into the `api/standard` package. #769

### Changed

- Rename `Integrator` to `Processor` in the metric SDK. (#863)
- Rename `AggregationSelector` to `AggregatorSelector`. (#859)
- Rename `SynchronizedCopy` to `SynchronizedMove`. (#858)
- Rename `simple` integrator to `basic` integrator. (#857)
- Merge otlp collector examples. (#841)
- Change the metric SDK to support cumulative, delta, and pass-through exporters directly.
   With these changes, cumulative and delta specific exporters are able to request the correct kind of aggregation from the SDK. (#840)
- The `Aggregator.Checkpoint` API is renamed to `SynchronizedCopy` and adds an argument, a different `Aggregator` into which the copy is stored. (#812)
- The `export.Aggregator` contract is that `Update()` and `SynchronizedCopy()` are synchronized with each other.
   All the aggregation interfaces (`Sum`, `LastValue`, ...) are not meant to be synchronized, as the caller is expected to synchronize aggregators at a higher level after the `Accumulator`.
   Some of the `Aggregators` used unnecessary locking and that has been cleaned up. (#812)
- Use of `metric.Number` was replaced by `int64` now that we use `sync.Mutex` in the `MinMaxSumCount` and `Histogram` `Aggregators`. (#812)
- Replace `AlwaysParentSample` with `ParentSample(fallback)` to match the OpenTelemetry v0.5.0 specification. (#810)
- Rename `sdk/export/metric/aggregator` to `sdk/export/metric/aggregation`. #808
- Send configured headers with every request in the OTLP exporter, instead of just on connection creation. (#806)
- Update error handling for any one off error handlers, replacing, instead, with the `global.Handle` function. (#791)
- Rename `plugin` directory to `instrumentation` to match the OpenTelemetry specification. (#779)
- Makes the argument order to Histogram and DDSketch `New()` consistent. (#781)

### Removed

- `Uint64NumberKind` and related functions from the API. (#864)
- Context arguments from `Aggregator.Checkpoint` and `Integrator.Process` as they were unused. (#803)
- `SpanID` is no longer included in parameters for sampling decision to match the OpenTelemetry specification. (#775)

### Fixed

- Upgrade OTLP exporter to opentelemetry-proto matching the opentelemetry-collector v0.4.0 release. (#866)
- Allow changes to `go.sum` and `go.mod` when running dependabot tidy-up. (#871)
- Bump github.com/stretchr/testify from 1.4.0 to 1.6.1. (#824)
- Bump github.com/prometheus/client_golang from 1.7.0 to 1.7.1 in /exporters/metric/prometheus. (#867)
- Bump google.golang.org/grpc from 1.29.1 to 1.30.0 in /exporters/trace/jaeger. (#853)
- Bump google.golang.org/grpc from 1.29.1 to 1.30.0 in /exporters/trace/zipkin. (#854)
- Bumps github.com/golang/protobuf from 1.3.2 to 1.4.2 (#848)
- Bump github.com/stretchr/testify from 1.4.0 to 1.6.1 in /exporters/otlp (#817)
- Bump github.com/golangci/golangci-lint from 1.25.1 to 1.27.0 in /tools (#828)
- Bump github.com/prometheus/client_golang from 1.5.0 to 1.7.0 in /exporters/metric/prometheus (#838)
- Bump github.com/stretchr/testify from 1.4.0 to 1.6.1 in /exporters/trace/jaeger (#829)
- Bump github.com/benbjohnson/clock from 1.0.0 to 1.0.3 (#815)
- Bump github.com/stretchr/testify from 1.4.0 to 1.6.1 in /exporters/trace/zipkin (#823)
- Bump github.com/itchyny/gojq from 0.10.1 to 0.10.3 in /tools (#830)
- Bump github.com/stretchr/testify from 1.4.0 to 1.6.1 in /exporters/metric/prometheus (#822)
- Bump google.golang.org/grpc from 1.27.1 to 1.29.1 in /exporters/trace/zipkin (#820)
- Bump google.golang.org/grpc from 1.27.1 to 1.29.1 in /exporters/trace/jaeger (#831)
- Bump github.com/google/go-cmp from 0.4.0 to 0.5.0 (#836)
- Bump github.com/google/go-cmp from 0.4.0 to 0.5.0 in /exporters/trace/jaeger (#837)
- Bump github.com/google/go-cmp from 0.4.0 to 0.5.0 in /exporters/otlp (#839)
- Bump google.golang.org/api from 0.20.0 to 0.28.0 in /exporters/trace/jaeger (#843)
- Set span status from HTTP status code in the othttp instrumentation. (#832)
- Fixed typo in push controller comment. (#834)
- The `Aggregator` testing has been updated and cleaned. (#812)
- `metric.Number(0)` expressions are replaced by `0` where possible. (#812)
- Fixed `global` `handler_test.go` test failure. #804
- Fixed `BatchSpanProcessor.Shutdown` to wait until all spans are processed. (#766)
- Fixed OTLP example's accidental early close of exporter. (#807)
- Ensure zipkin exporter reads and closes response body. (#788)
- Update instrumentation to use `api/standard` keys instead of custom keys. (#782)
- Clean up tools and RELEASING documentation. (#762)

## [0.6.0] - 2020-05-21

### Added

- Support for `Resource`s in the prometheus exporter. (#757)
- New pull controller. (#751)
- New `UpDownSumObserver` instrument. (#750)
- OpenTelemetry collector demo. (#711)
- New `SumObserver` instrument. (#747)
- New `UpDownCounter` instrument. (#745)
- New timeout `Option` and configuration function `WithTimeout` to the push controller. (#742)
- New `api/standards` package to implement semantic conventions and standard key-value generation. (#731)

### Changed

- Rename `Register*` functions in the metric API to `New*` for all `Observer` instruments. (#761)
- Use `[]float64` for histogram boundaries, not `[]metric.Number`. (#758)
- Change OTLP example to use exporter as a trace `Syncer` instead of as an unneeded `Batcher`. (#756)
- Replace `WithResourceAttributes()` with `WithResource()` in the trace SDK. (#754)
- The prometheus exporter now uses the new pull controller. (#751)
- Rename `ScheduleDelayMillis` to `BatchTimeout` in the trace `BatchSpanProcessor`.(#752)
- Support use of synchronous instruments in asynchronous callbacks (#725)
- Move `Resource` from the `Export` method parameter into the metric export `Record`. (#739)
- Rename `Observer` instrument to `ValueObserver`. (#734)
- The push controller now has a method (`Provider()`) to return a `metric.Provider` instead of the old `Meter` method that acted as a `metric.Provider`. (#738)
- Replace `Measure` instrument by `ValueRecorder` instrument. (#732)
- Rename correlation context header from `"Correlation-Context"` to `"otcorrelations"` to match the OpenTelemetry specification. 727)

### Fixed

- Ensure gRPC `ClientStream` override methods do not panic in grpctrace package. (#755)
- Disable parts of `BatchSpanProcessor` test until a fix is found. (#743)
- Fix `string` case in `kv` `Infer` function. (#746)
- Fix panic in grpctrace client interceptors. (#740)
- Refactor the `api/metrics` push controller and add `CheckpointSet` synchronization. (#737)
- Rewrite span batch process queue batching logic. (#719)
- Remove the push controller named Meter map. (#738)
- Fix Histogram aggregator initial state (fix #735). (#736)
- Ensure golang alpine image is running `golang-1.14` for examples. (#733)
- Added test for grpctrace `UnaryInterceptorClient`. (#695)
- Rearrange `api/metric` code layout. (#724)

## [0.5.0] - 2020-05-13

### Added

- Batch `Observer` callback support. (#717)
- Alias `api` types to root package of project. (#696)
- Create basic `othttp.Transport` for simple client instrumentation. (#678)
- `SetAttribute(string, interface{})` to the trace API. (#674)
- Jaeger exporter option that allows user to specify custom http client. (#671)
- `Stringer` and `Infer` methods to `key`s. (#662)

### Changed

- Rename `NewKey` in the `kv` package to just `Key`. (#721)
- Move `core` and `key` to `kv` package. (#720)
- Make the metric API `Meter` a `struct` so the abstract `MeterImpl` can be passed and simplify implementation. (#709)
- Rename SDK `Batcher` to `Integrator` to match draft OpenTelemetry SDK specification. (#710)
- Rename SDK `Ungrouped` integrator to `simple.Integrator` to match draft OpenTelemetry SDK specification. (#710)
- Rename SDK `SDK` `struct` to `Accumulator` to match draft OpenTelemetry SDK specification. (#710)
- Move `Number` from `core` to `api/metric` package. (#706)
- Move `SpanContext` from `core` to `trace` package. (#692)
- Change traceparent header from `Traceparent` to `traceparent` to implement the W3C specification. (#681)

### Fixed

- Update tooling to run generators in all submodules. (#705)
- gRPC interceptor regexp to match methods without a service name. (#683)
- Use a `const` for padding 64-bit B3 trace IDs. (#701)
- Update `mockZipkin` listen address from `:0` to `127.0.0.1:0`. (#700)
- Left-pad 64-bit B3 trace IDs with zero. (#698)
- Propagate at least the first W3C tracestate header. (#694)
- Remove internal `StateLocker` implementation. (#688)
- Increase instance size CI system uses. (#690)
- Add a `key` benchmark and use reflection in `key.Infer()`. (#679)
- Fix internal `global` test by using `global.Meter` with `RecordBatch()`. (#680)
- Reimplement histogram using mutex instead of `StateLocker`. (#669)
- Switch `MinMaxSumCount` to a mutex lock implementation instead of `StateLocker`. (#667)
- Update documentation to not include any references to `WithKeys`. (#672)
- Correct misspelling. (#668)
- Fix clobbering of the span context if extraction fails. (#656)
- Bump `golangci-lint` and work around the corrupting bug. (#666) (#670)

## [0.4.3] - 2020-04-24

### Added

- `Dockerfile` and `docker-compose.yml` to run example code. (#635)
- New `grpctrace` package that provides gRPC client and server interceptors for both unary and stream connections. (#621)
- New `api/label` package, providing common label set implementation. (#651)
- Support for JSON marshaling of `Resources`. (#654)
- `TraceID` and `SpanID` implementations for `Stringer` interface. (#642)
- `RemoteAddrKey` in the othttp plugin to include the HTTP client address in top-level spans. (#627)
- `WithSpanFormatter` option to the othttp plugin. (#617)
- Updated README to include section for compatible libraries and include reference to the contrib repository. (#612)
- The prometheus exporter now supports exporting histograms. (#601)
- A `String` method to the `Resource` to return a hashable identifier for a now unique resource. (#613)
- An `Iter` method to the `Resource` to return an array `AttributeIterator`. (#613)
- An `Equal` method to the `Resource` test the equivalence of resources. (#613)
- An iterable structure (`AttributeIterator`) for `Resource` attributes.

### Changed

- zipkin export's `NewExporter` now requires a `serviceName` argument to ensure this needed values is provided. (#644)
- Pass `Resources` through the metrics export pipeline. (#659)

### Removed

- `WithKeys` option from the metric API. (#639)

### Fixed

- Use the `label.Set.Equivalent` value instead of an encoding in the batcher. (#658)
- Correct typo `trace.Exporter` to `trace.SpanSyncer` in comments. (#653)
- Use type names for return values in jaeger exporter. (#648)
- Increase the visibility of the `api/key` package by updating comments and fixing usages locally. (#650)
- `Checkpoint` only after `Update`; Keep records in the `sync.Map` longer. (#647)
- Do not cache `reflect.ValueOf()` in metric Labels. (#649)
- Batch metrics exported from the OTLP exporter based on `Resource` and labels. (#626)
- Add error wrapping to the prometheus exporter. (#631)
- Update the OTLP exporter batching of traces to use a unique `string` representation of an associated `Resource` as the batching key. (#623)
- Update OTLP `SpanData` transform to only include the `ParentSpanID` if one exists. (#614)
- Update `Resource` internal representation to uniquely and reliably identify resources. (#613)
- Check return value from `CheckpointSet.ForEach` in prometheus exporter. (#622)
- Ensure spans created by httptrace client tracer reflect operation structure. (#618)
- Create a new recorder rather than reuse when multiple observations in same epoch for asynchronous instruments. #610
- The default port the OTLP exporter uses to connect to the OpenTelemetry collector is updated to match the one the collector listens on by default. (#611)


## [0.4.2] - 2020-03-31

### Fixed

- Fix `pre_release.sh` to update version in `sdk/opentelemetry.go`. (#607)
- Fix time conversion from internal to OTLP in OTLP exporter. (#606)

## [0.4.1] - 2020-03-31

### Fixed

- Update `tag.sh` to create signed tags. (#604)

## [0.4.0] - 2020-03-30

### Added

- New API package `api/metric/registry` that exposes a `MeterImpl` wrapper for use by SDKs to generate unique instruments. (#580)
- Script to verify examples after a new release. (#579)

### Removed

- The dogstatsd exporter due to lack of support.
   This additionally removes support for statsd. (#591)
- `LabelSet` from the metric API.
   This is replaced by a `[]core.KeyValue` slice. (#595)
- `Labels` from the metric API's `Meter` interface. (#595)

### Changed

- The metric `export.Labels` became an interface which the SDK implements and the `export` package provides a simple, immutable implementation of this interface intended for testing purposes. (#574)
- Renamed `internal/metric.Meter` to `MeterImpl`. (#580)
- Renamed `api/global/internal.obsImpl` to `asyncImpl`. (#580)

### Fixed

- Corrected missing return in mock span. (#582)
- Update License header for all source files to match CNCF guidelines and include a test to ensure it is present. (#586) (#596)
- Update to v0.3.0 of the OTLP in the OTLP exporter. (#588)
- Update pre-release script to be compatible between GNU and BSD based systems. (#592)
- Add a `RecordBatch` benchmark. (#594)
- Moved span transforms of the OTLP exporter to the internal package. (#593)
- Build both go-1.13 and go-1.14 in circleci to test for all supported versions of Go. (#569)
- Removed unneeded allocation on empty labels in OLTP exporter. (#597)
- Update `BatchedSpanProcessor` to process the queue until no data but respect max batch size. (#599)
- Update project documentation godoc.org links to pkg.go.dev. (#602)

## [0.3.0] - 2020-03-21

This is a first official beta release, which provides almost fully complete metrics, tracing, and context propagation functionality.
There is still a possibility of breaking changes.

### Added

- Add `Observer` metric instrument. (#474)
- Add global `Propagators` functionality to enable deferred initialization for propagators registered before the first Meter SDK is installed. (#494)
- Simplified export setup pipeline for the jaeger exporter to match other exporters. (#459)
- The zipkin trace exporter. (#495)
- The OTLP exporter to export metric and trace telemetry to the OpenTelemetry collector. (#497) (#544) (#545)
- The `StatusMessage` field was add to the trace `Span`. (#524)
- Context propagation in OpenTracing bridge in terms of OpenTelemetry context propagation. (#525)
- The `Resource` type was added to the SDK. (#528)
- The global API now supports a `Tracer` and `Meter` function as shortcuts to getting a global `*Provider` and calling these methods directly. (#538)
- The metric API now defines a generic `MeterImpl` interface to support general purpose `Meter` construction.
   Additionally, `SyncImpl` and `AsyncImpl` are added to support general purpose instrument construction. (#560)
- A metric `Kind` is added to represent the `MeasureKind`, `ObserverKind`, and `CounterKind`. (#560)
- Scripts to better automate the release process. (#576)

### Changed

- Default to to use `AlwaysSampler` instead of `ProbabilitySampler` to match OpenTelemetry specification. (#506)
- Renamed `AlwaysSampleSampler` to `AlwaysOnSampler` in the trace API. (#511)
- Renamed `NeverSampleSampler` to `AlwaysOffSampler` in the trace API. (#511)
- The `Status` field of the `Span` was changed to `StatusCode` to disambiguate with the added `StatusMessage`. (#524)
- Updated the trace `Sampler` interface conform to the OpenTelemetry specification. (#531)
- Rename metric API `Options` to `Config`. (#541)
- Rename metric `Counter` aggregator to be `Sum`. (#541)
- Unify metric options into `Option` from instrument specific options. (#541)
- The trace API's `TraceProvider` now support `Resource`s. (#545)
- Correct error in zipkin module name. (#548)
- The jaeger trace exporter now supports `Resource`s. (#551)
- Metric SDK now supports `Resource`s.
   The `WithResource` option was added to configure a `Resource` on creation and the `Resource` method was added to the metric `Descriptor` to return the associated `Resource`. (#552)
- Replace `ErrNoLastValue` and `ErrEmptyDataSet` by `ErrNoData` in the metric SDK. (#557)
- The stdout trace exporter now supports `Resource`s. (#558)
- The metric `Descriptor` is now included at the API instead of the SDK. (#560)
- Replace `Ordered` with an iterator in `export.Labels`. (#567)

### Removed

- The vendor specific Stackdriver. It is now hosted on 3rd party vendor infrastructure. (#452)
- The `Unregister` method for metric observers as it is not in the OpenTelemetry specification. (#560)
- `GetDescriptor` from the metric SDK. (#575)
- The `Gauge` instrument from the metric API. (#537)

### Fixed

- Make histogram aggregator checkpoint consistent. (#438)
- Update README with import instructions and how to build and test. (#505)
- The default label encoding was updated to be unique. (#508)
- Use `NewRoot` in the othttp plugin for public endpoints. (#513)
- Fix data race in `BatchedSpanProcessor`. (#518)
- Skip test-386 for Mac OS 10.15.x (Catalina and upwards). #521
- Use a variable-size array to represent ordered labels in maps. (#523)
- Update the OTLP protobuf and update changed import path. (#532)
- Use `StateLocker` implementation in `MinMaxSumCount`. (#546)
- Eliminate goroutine leak in histogram stress test. (#547)
- Update OTLP exporter with latest protobuf. (#550)
- Add filters to the othttp plugin. (#556)
- Provide an implementation of the `Header*` filters that do not depend on Go 1.14. (#565)
- Encode labels once during checkpoint.
   The checkpoint function is executed in a single thread so we can do the encoding lazily before passing the encoded version of labels to the exporter.
   This is a cheap and quick way to avoid encoding the labels on every collection interval. (#572)
- Run coverage over all packages in `COVERAGE_MOD_DIR`. (#573)

## [0.2.3] - 2020-03-04

### Added

- `RecordError` method on `Span`s in the trace API to Simplify adding error events to spans. (#473)
- Configurable push frequency for exporters setup pipeline. (#504)

### Changed

- Rename the `exporter` directory to `exporters`.
   The `go.opentelemetry.io/otel/exporter/trace/jaeger` package was mistakenly released with a `v1.0.0` tag instead of `v0.1.0`.
   This resulted in all subsequent releases not becoming the default latest.
   A consequence of this was that all `go get`s pulled in the incompatible `v0.1.0` release of that package when pulling in more recent packages from other otel packages.
   Renaming the `exporter` directory to `exporters` fixes this issue by renaming the package and therefore clearing any existing dependency tags.
   Consequentially, this action also renames *all* exporter packages. (#502)

### Removed

- The `CorrelationContextHeader` constant in the `correlation` package is no longer exported. (#503)

## [0.2.2] - 2020-02-27

### Added

- `HTTPSupplier` interface in the propagation API to specify methods to retrieve and store a single value for a key to be associated with a carrier. (#467)
- `HTTPExtractor` interface in the propagation API to extract information from an `HTTPSupplier` into a context. (#467)
- `HTTPInjector` interface in the propagation API to inject information into an `HTTPSupplier.` (#467)
- `Config` and configuring `Option` to the propagator API. (#467)
- `Propagators` interface in the propagation API to contain the set of injectors and extractors for all supported carrier formats. (#467)
- `HTTPPropagator` interface in the propagation API to inject and extract from an `HTTPSupplier.` (#467)
- `WithInjectors` and `WithExtractors` functions to the propagator API to configure injectors and extractors to use. (#467)
- `ExtractHTTP` and `InjectHTTP` functions to apply configured HTTP extractors and injectors to a passed context. (#467)
- Histogram aggregator. (#433)
- `DefaultPropagator` function and have it return `trace.TraceContext` as the default context propagator. (#456)
- `AlwaysParentSample` sampler to the trace API. (#455)
- `WithNewRoot` option function to the trace API to specify the created span should be considered a root span. (#451)


### Changed

- Renamed `WithMap` to `ContextWithMap` in the correlation package. (#481)
- Renamed `FromContext` to `MapFromContext` in the correlation package. (#481)
- Move correlation context propagation to correlation package. (#479)
- Do not default to putting remote span context into links. (#480)
- Propagators extrac
- `Tracer.WithSpan` updated to accept `StartOptions`. (#472)
- Renamed `MetricKind` to `Kind` to not stutter in the type usage. (#432)
- Renamed the `export` package to `metric` to match directory structure. (#432)
- Rename the `api/distributedcontext` package to `api/correlation`. (#444)
- Rename the `api/propagators` package to `api/propagation`. (#444)
- Move the propagators from the `propagators` package into the `trace` API package. (#444)
- Update `Float64Gauge`, `Int64Gauge`, `Float64Counter`, `Int64Counter`, `Float64Measure`, and `Int64Measure` metric methods to use value receivers instead of pointers. (#462)
- Moved all dependencies of tools package to a tools directory. (#466)

### Removed

- Binary propagators. (#467)
- NOOP propagator. (#467)

### Fixed

- Upgraded `github.com/golangci/golangci-lint` from `v1.21.0` to `v1.23.6` in `tools/`. (#492)
- Fix a possible nil-dereference crash (#478)
- Correct comments for `InstallNewPipeline` in the stdout exporter. (#483)
- Correct comments for `InstallNewPipeline` in the dogstatsd exporter. (#484)
- Correct comments for `InstallNewPipeline` in the prometheus exporter. (#482)
- Initialize `onError` based on `Config` in prometheus exporter. (#486)
- Correct module name in prometheus exporter README. (#475)
- Removed tracer name prefix from span names. (#430)
- Fix `aggregator_test.go` import package comment. (#431)
- Improved detail in stdout exporter. (#436)
- Fix a dependency issue (generate target should depend on stringer, not lint target) in Makefile. (#442)
- Reorders the Makefile targets within `precommit` target so we generate files and build the code before doing linting, so we can get much nicer errors about syntax errors from the compiler. (#442)
- Reword function documentation in gRPC plugin. (#446)
- Send the `span.kind` tag to Jaeger from the jaeger exporter. (#441)
- Fix `metadataSupplier` in the jaeger exporter to overwrite the header if existing instead of appending to it. (#441)
- Upgraded to Go 1.13 in CI. (#465)
- Correct opentelemetry.io URL in trace SDK documentation. (#464)
- Refactored reference counting logic in SDK determination of stale records. (#468)
- Add call to `runtime.Gosched` in instrument `acquireHandle` logic to not block the collector. (#469)

## [0.2.1.1] - 2020-01-13

### Fixed

- Use stateful batcher on Prometheus exporter fixing regresion introduced in #395. (#428)

## [0.2.1] - 2020-01-08

### Added

- Global meter forwarding implementation.
   This enables deferred initialization for metric instruments registered before the first Meter SDK is installed. (#392)
- Global trace forwarding implementation.
   This enables deferred initialization for tracers registered before the first Trace SDK is installed. (#406)
- Standardize export pipeline creation in all exporters. (#395)
- A testing, organization, and comments for 64-bit field alignment. (#418)
- Script to tag all modules in the project. (#414)

### Changed

- Renamed `propagation` package to `propagators`. (#362)
- Renamed `B3Propagator` propagator to `B3`. (#362)
- Renamed `TextFormatPropagator` propagator to `TextFormat`. (#362)
- Renamed `BinaryPropagator` propagator to `Binary`. (#362)
- Renamed `BinaryFormatPropagator` propagator to `BinaryFormat`. (#362)
- Renamed `NoopTextFormatPropagator` propagator to `NoopTextFormat`. (#362)
- Renamed `TraceContextPropagator` propagator to `TraceContext`. (#362)
- Renamed `SpanOption` to `StartOption` in the trace API. (#369)
- Renamed `StartOptions` to `StartConfig` in the trace API. (#369)
- Renamed `EndOptions` to `EndConfig` in the trace API. (#369)
- `Number` now has a pointer receiver for its methods. (#375)
- Renamed `CurrentSpan` to `SpanFromContext` in the trace API. (#379)
- Renamed `SetCurrentSpan` to `ContextWithSpan` in the trace API. (#379)
- Renamed `Message` in Event to `Name` in the trace API. (#389)
- Prometheus exporter no longer aggregates metrics, instead it only exports them. (#385)
- Renamed `HandleImpl` to `BoundInstrumentImpl` in the metric API. (#400)
- Renamed `Float64CounterHandle` to `Float64CounterBoundInstrument` in the metric API. (#400)
- Renamed `Int64CounterHandle` to `Int64CounterBoundInstrument` in the metric API. (#400)
- Renamed `Float64GaugeHandle` to `Float64GaugeBoundInstrument` in the metric API. (#400)
- Renamed `Int64GaugeHandle` to `Int64GaugeBoundInstrument` in the metric API. (#400)
- Renamed `Float64MeasureHandle` to `Float64MeasureBoundInstrument` in the metric API. (#400)
- Renamed `Int64MeasureHandle` to `Int64MeasureBoundInstrument` in the metric API. (#400)
- Renamed `Release` method for bound instruments in the metric API to `Unbind`. (#400)
- Renamed `AcquireHandle` method for bound instruments in the metric API to `Bind`. (#400)
- Renamed the `File` option in the stdout exporter to `Writer`. (#404)
- Renamed all `Options` to `Config` for all metric exports where this wasn't already the case.

### Fixed

- Aggregator import path corrected. (#421)
- Correct links in README. (#368)
- The README was updated to match latest code changes in its examples. (#374)
- Don't capitalize error statements. (#375)
- Fix ignored errors. (#375)
- Fix ambiguous variable naming. (#375)
- Removed unnecessary type casting. (#375)
- Use named parameters. (#375)
- Updated release schedule. (#378)
- Correct http-stackdriver example module name. (#394)
- Removed the `http.request` span in `httptrace` package. (#397)
- Add comments in the metrics SDK (#399)
- Initialize checkpoint when creating ddsketch aggregator to prevent panic when merging into a empty one. (#402) (#403)
- Add documentation of compatible exporters in the README. (#405)
- Typo fix. (#408)
- Simplify span check logic in SDK tracer implementation. (#419)

## [0.2.0] - 2019-12-03

### Added

- Unary gRPC tracing example. (#351)
- Prometheus exporter. (#334)
- Dogstatsd metrics exporter. (#326)

### Changed

- Rename `MaxSumCount` aggregation to `MinMaxSumCount` and add the `Min` interface for this aggregation. (#352)
- Rename `GetMeter` to `Meter`. (#357)
- Rename `HTTPTraceContextPropagator` to `TraceContextPropagator`. (#355)
- Rename `HTTPB3Propagator` to `B3Propagator`. (#355)
- Rename `HTTPTraceContextPropagator` to `TraceContextPropagator`. (#355)
- Move `/global` package to `/api/global`. (#356)
- Rename `GetTracer` to `Tracer`. (#347)

### Removed

- `SetAttribute` from the `Span` interface in the trace API. (#361)
- `AddLink` from the `Span` interface in the trace API. (#349)
- `Link` from the `Span` interface in the trace API. (#349)

### Fixed

- Exclude example directories from coverage report. (#365)
- Lint make target now implements automatic fixes with `golangci-lint` before a second run to report the remaining issues. (#360)
- Drop `GO111MODULE` environment variable in Makefile as Go 1.13 is the project specified minimum version and this is environment variable is not needed for that version of Go. (#359)
- Run the race checker for all test. (#354)
- Redundant commands in the Makefile are removed. (#354)
- Split the `generate` and `lint` targets of the Makefile. (#354)
- Renames `circle-ci` target to more generic `ci` in Makefile. (#354)
- Add example Prometheus binary to gitignore. (#358)
- Support negative numbers with the `MaxSumCount`. (#335)
- Resolve race conditions in `push_test.go` identified in #339. (#340)
- Use `/usr/bin/env bash` as a shebang in scripts rather than `/bin/bash`. (#336)
- Trace benchmark now tests both `AlwaysSample` and `NeverSample`.
   Previously it was testing `AlwaysSample` twice. (#325)
- Trace benchmark now uses a `[]byte` for `TraceID` to fix failing test. (#325)
- Added a trace benchmark to test variadic functions in `setAttribute` vs `setAttributes` (#325)
- The `defaultkeys` batcher was only using the encoded label set as its map key while building a checkpoint.
   This allowed distinct label sets through, but any metrics sharing a label set could be overwritten or merged incorrectly.
   This was corrected. (#333)


## [0.1.2] - 2019-11-18

### Fixed

- Optimized the `simplelru` map for attributes to reduce the number of allocations. (#328)
- Removed unnecessary unslicing of parameters that are already a slice. (#324)

## [0.1.1] - 2019-11-18

This release contains a Metrics SDK with stdout exporter and supports basic aggregations such as counter, gauges, array, maxsumcount, and ddsketch.

### Added

- Metrics stdout export pipeline. (#265)
- Array aggregation for raw measure metrics. (#282)
- The core.Value now have a `MarshalJSON` method. (#281)

### Removed

- `WithService`, `WithResources`, and `WithComponent` methods of tracers. (#314)
- Prefix slash in `Tracer.Start()` for the Jaeger example. (#292)

### Changed

- Allocation in LabelSet construction to reduce GC overhead. (#318)
- `trace.WithAttributes` to append values instead of replacing (#315)
- Use a formula for tolerance in sampling tests. (#298)
- Move export types into trace and metric-specific sub-directories. (#289)
- `SpanKind` back to being based on an `int` type. (#288)

### Fixed

- URL to OpenTelemetry website in README. (#323)
- Name of othttp default tracer. (#321)
- `ExportSpans` for the stackdriver exporter now handles `nil` context. (#294)
- CI modules cache to correctly restore/save from/to the cache. (#316)
- Fix metric SDK race condition between `LoadOrStore` and the assignment `rec.recorder = i.meter.exporter.AggregatorFor(rec)`. (#293)
- README now reflects the new code structure introduced with these changes. (#291)
- Make the basic example work. (#279)

## [0.1.0] - 2019-11-04

This is the first release of open-telemetry go library.
It contains api and sdk for trace and meter.

### Added

- Initial OpenTelemetry trace and metric API prototypes.
- Initial OpenTelemetry trace, metric, and export SDK packages.
- A wireframe bridge to support compatibility with OpenTracing.
- Example code for a basic, http-stackdriver, http, jaeger, and named tracer setup.
- Exporters for Jaeger, Stackdriver, and stdout.
- Propagators for binary, B3, and trace-context protocols.
- Project information and guidelines in the form of a README and CONTRIBUTING.
- Tools to build the project and a Makefile to automate the process.
- Apache-2.0 license.
- CircleCI build CI manifest files.
- CODEOWNERS file to track owners of this project.


[Unreleased]: https://github.com/open-telemetry/opentelemetry-go/compare/v0.15.0...HEAD
[0.15.0]: https://github.com/open-telemetry/opentelemetry-go/releases/tag/v0.15.0
[0.14.0]: https://github.com/open-telemetry/opentelemetry-go/releases/tag/v0.14.0
[0.13.0]: https://github.com/open-telemetry/opentelemetry-go/releases/tag/v0.13.0
[0.12.0]: https://github.com/open-telemetry/opentelemetry-go/releases/tag/v0.12.0
[0.11.0]: https://github.com/open-telemetry/opentelemetry-go/releases/tag/v0.11.0
[0.10.0]: https://github.com/open-telemetry/opentelemetry-go/releases/tag/v0.10.0
[0.9.0]: https://github.com/open-telemetry/opentelemetry-go/releases/tag/v0.9.0
[0.8.0]: https://github.com/open-telemetry/opentelemetry-go/releases/tag/v0.8.0
[0.7.0]: https://github.com/open-telemetry/opentelemetry-go/releases/tag/v0.7.0
[0.6.0]: https://github.com/open-telemetry/opentelemetry-go/releases/tag/v0.6.0
[0.5.0]: https://github.com/open-telemetry/opentelemetry-go/releases/tag/v0.5.0
[0.4.3]: https://github.com/open-telemetry/opentelemetry-go/releases/tag/v0.4.3
[0.4.2]: https://github.com/open-telemetry/opentelemetry-go/releases/tag/v0.4.2
[0.4.1]: https://github.com/open-telemetry/opentelemetry-go/releases/tag/v0.4.1
[0.4.0]: https://github.com/open-telemetry/opentelemetry-go/releases/tag/v0.4.0
[0.3.0]: https://github.com/open-telemetry/opentelemetry-go/releases/tag/v0.3.0
[0.2.3]: https://github.com/open-telemetry/opentelemetry-go/releases/tag/v0.2.3
[0.2.2]: https://github.com/open-telemetry/opentelemetry-go/releases/tag/v0.2.2
[0.2.1.1]: https://github.com/open-telemetry/opentelemetry-go/releases/tag/v0.2.1.1
[0.2.1]: https://github.com/open-telemetry/opentelemetry-go/releases/tag/v0.2.1
[0.2.0]: https://github.com/open-telemetry/opentelemetry-go/releases/tag/v0.2.0
[0.1.2]: https://github.com/open-telemetry/opentelemetry-go/releases/tag/v0.1.2
[0.1.1]: https://github.com/open-telemetry/opentelemetry-go/releases/tag/v0.1.1
[0.1.0]: https://github.com/open-telemetry/opentelemetry-go/releases/tag/v0.1.0<|MERGE_RESOLUTION|>--- conflicted
+++ resolved
@@ -17,16 +17,13 @@
 - Rename `export.SpanData` to `export.SpanSnapshot` and use it only for exporting spans. (#1360)
 - Store the parent's full `SpanContext` rather than just its span ID in the `span` struct. (#1360)
 - Improve span duration accuracy. (#1360)
-<<<<<<< HEAD
+- Migrated CI/CD from CircleCI to GitHub Actions (#1382)
+- Remove duplicate checkout from GitHub Actions workflow (#1407)
 - Metric Push and Pull Controller components are combined into a single "basic" Controller:
   - `WithExporter()` and `Start()` to configure Push behavior
   - `Start()` is optional; use `Collect()` and `ForEach()` for Pull behavior
   - `Start()` and `Stop()` accept Context. (#1378)
 
-=======
-- Migrated CI/CD from CircleCI to GitHub Actions (#1382)
-- Remove duplicate checkout from GitHub Actions workflow (#1407)
->>>>>>> 93d426a1
 ### Removed
 
 - Remove `errUninitializedSpan` as its only usage is now obsolete. (#1360)
