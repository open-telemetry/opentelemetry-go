# Changelog

All notable changes to this project will be documented in this file.

The format is based on [Keep a Changelog](https://keepachangelog.com/en/1.0.0/).

This project adheres to [Semantic Versioning](https://semver.org/spec/v2.0.0.html).

## [Unreleased]

### Added

- The `WithInt64Callback` option is added to `go.opentelemetry.io/otel/metric/instrument` to configure int64 Observer callbacks during their creation. (#3507)
- The `WithFloat64Callback` option is added to `go.opentelemetry.io/otel/metric/instrument` to configure float64 Observer callbacks during their creation. (#3507)
- Return a `Registration` from the `RegisterCallback` method of a `Meter` in the `go.opentelemetry.io/otel/metric` package.
  This `Registration` can be used to unregister callbacks. (#3522)
- Add `Producer` interface and `Reader.RegisterProducer(Producer)` to `go.opentelemetry.io/otel/sdk/metric` to enable external metric Producers. (#3524)
- Add the `Callback` function type to the `go.opentelemetry.io/otel/metric` package.
  This new named function type is registered with a `Meter`. (#3564)
- Add the `go.opentelemetry.io/otel/semconv/v1.14.0` package.
  The package contains semantic conventions from the `v1.14.0` version of the OpenTelemetry specification. (#3566)
- Add the `go.opentelemetry.io/otel/semconv/v1.13.0` package.
  The package contains semantic conventions from the `v1.13.0` version of the OpenTelemetry specification. (#3499)
  - The `EndUserAttributesFromHTTPRequest` function in `go.opentelemetry.io/otel/semconv/v1.12.0` is merged into `ClientRequest` and `ServerRequest` in `go.opentelemetry.io/otel/semconv/v1.13.0/httpconv`.
  - The `HTTPAttributesFromHTTPStatusCode` function in `go.opentelemetry.io/otel/semconv/v1.12.0` is merged into `ClientResponse` in `go.opentelemetry.io/otel/semconv/v1.13.0/httpconv`.
  - The `HTTPClientAttributesFromHTTPRequest` function in `go.opentelemetry.io/otel/semconv/v1.12.0` is replaced by `ClientRequest` in `go.opentelemetry.io/otel/semconv/v1.13.0/httpconv`.
  - The `HTTPServerAttributesFromHTTPRequest` function in `go.opentelemetry.io/otel/semconv/v1.12.0` is replaced by `ServerRequest` in `go.opentelemetry.io/otel/semconv/v1.13.0/httpconv`.
  - The `HTTPServerMetricAttributesFromHTTPRequest` function in `go.opentelemetry.io/otel/semconv/v1.12.0` is replaced by `ServerRequest` in `go.opentelemetry.io/otel/semconv/v1.13.0/httpconv`.
  - The `NetAttributesFromHTTPRequest` function in `go.opentelemetry.io/otel/semconv/v1.12.0` is split into `Transport` in `go.opentelemetry.io/otel/semconv/v1.13.0/netconv` and `ClientRequest` or `ServerRequest` in `go.opentelemetry.io/otel/semconv/v1.13.0/httpconv`.
  - The `SpanStatusFromHTTPStatusCode` function in `go.opentelemetry.io/otel/semconv/v1.12.0` is replaced by `ClientStatus` in `go.opentelemetry.io/otel/semconv/v1.13.0/httpconv`.
  - The `SpanStatusFromHTTPStatusCodeAndSpanKind` function in `go.opentelemetry.io/otel/semconv/v1.12.0` is split into `ClientStatus` and `ServerStatus` in `go.opentelemetry.io/otel/semconv/v1.13.0/httpconv`.
  - The `Client` function is included in `go.opentelemetry.io/otel/semconv/v1.13.0/netconv` to generate attributes for a `net.Conn`.
  - The `Server` function is included in `go.opentelemetry.io/otel/semconv/v1.13.0/netconv` to generate attributes for a `net.Listener`.
- Add the `go.opentelemetry.io/otel/semconv/v1.15.0` package.
  The package contains semantic conventions from the `v1.15.0` version of the OpenTelemetry specification. (#3578)
- Add the `go.opentelemetry.io/otel/semconv/v1.16.0` package.
  The package contains semantic conventions from the `v1.16.0` version of the OpenTelemetry specification. (#3579)
- Metric instruments were added to `go.opentelemetry.io/otel/metric/instrument`.
  These instruments are use as replacements of the depreacted `go.opentelemetry.io/otel/metric/instrument/{asyncfloat64,asyncint64,syncfloat64,syncint64}` packages.(#3575)
  - `Float64ObservableCounter` replaces the `asyncfloat64.Counter`
  - `Float64ObservableUpDownCounter` replaces the `asyncfloat64.UpDownCounter`
  - `Float64ObservableGauge` replaces the `asyncfloat64.Gauge`
  - `Int64ObservableCounter` replaces the `asyncint64.Counter`
  - `Int64ObservableUpDownCounter` replaces the `asyncint64.UpDownCounter`
  - `Int64ObservableGauge` replaces the `asyncint64.Gauge`
  - `Float64Counter` replaces the `syncfloat64.Counter`
  - `Float64UpDownCounter` replaces the `syncfloat64.UpDownCounter`
  - `Float64Histogram` replaces the `syncfloat64.Histogram`
  - `Int64Counter` replaces the `syncint64.Counter`
  - `Int64UpDownCounter` replaces the `syncint64.UpDownCounter`
  - `Int64Histogram` replaces the `syncint64.Histogram`
- Add `NewTracerProvider` to `go.opentelemetry.io/otel/bridge/opentracing` to create `WrapperTracer` instances from a `TracerProvider`. (#3316)
- The `Extrema` type to `go.opentelemetry.io/otel/sdk/metric/metricdata` to represent min/max values and still be able to distinguish unset and zero values. (#3487)

### Changed

- Instrument configuration in `go.opentelemetry.io/otel/metric/instrument` is split into specific options and confguration based on the instrument type. (#3507)
  - Use the added `Int64Option` type to configure instruments from `go.opentelemetry.io/otel/metric/instrument/syncint64`.
  - Use the added `Float64Option` type to configure instruments from `go.opentelemetry.io/otel/metric/instrument/syncfloat64`.
  - Use the added `Int64ObserverOption` type to configure instruments from `go.opentelemetry.io/otel/metric/instrument/asyncint64`.
  - Use the added `Float64ObserverOption` type to configure instruments from `go.opentelemetry.io/otel/metric/instrument/asyncfloat64`.
- The `InstrumentProvider` from `go.opentelemetry.io/otel/sdk/metric/asyncint64` is removed.
  Use the new creation methods of the `Meter` in `go.opentelemetry.io/otel/sdk/metric` instead. (#3530)
  - The `Counter` method is replaced by `Meter.Int64ObservableCounter`
  - The `UpDownCounter` method is replaced by `Meter.Int64ObservableUpDownCounter`
  - The `Gauge` method is replaced by `Meter.Int64ObservableGauge`
- The `InstrumentProvider` from `go.opentelemetry.io/otel/sdk/metric/asyncfloat64` is removed.
  Use the new creation methods of the `Meter` in `go.opentelemetry.io/otel/sdk/metric` instead. (#3530)
  - The `Counter` method is replaced by `Meter.Float64ObservableCounter`
  - The `UpDownCounter` method is replaced by `Meter.Float64ObservableUpDownCounter`
  - The `Gauge` method is replaced by `Meter.Float64ObservableGauge`
- The `InstrumentProvider` from `go.opentelemetry.io/otel/sdk/metric/syncint64` is removed.
  Use the new creation methods of the `Meter` in `go.opentelemetry.io/otel/sdk/metric` instead. (#3530)
  - The `Counter` method is replaced by `Meter.Int64Counter`
  - The `UpDownCounter` method is replaced by `Meter.Int64UpDownCounter`
  - The `Histogram` method is replaced by `Meter.Int64Histogram`
- The `InstrumentProvider` from `go.opentelemetry.io/otel/sdk/metric/syncfloat64` is removed.
  Use the new creation methods of the `Meter` in `go.opentelemetry.io/otel/sdk/metric` instead. (#3530)
  - The `Counter` method is replaced by `Meter.Float64Counter`
  - The `UpDownCounter` method is replaced by `Meter.Float64UpDownCounter`
  - The `Histogram` method is replaced by `Meter.Float64Histogram`
- Global error handler uses an atomic value instead of a mutex. (#3543)
- Add `Producer` interface and `Reader.RegisterProducer(Producer)` to `go.opentelemetry.io/otel/sdk/metric` to enable external metric Producers. (#3524)
- Add `NewMetricProducer` to `go.opentelemetry.io/otel/bridge/opencensus`, which can be used to pass OpenCensus metrics to an OpenTelemetry Reader. (#3541)
- Global logger uses an atomic value instead of a mutex. (#3545)
- The `Shutdown` method of the `"go.opentelemetry.io/otel/sdk/trace".TracerProvider` releases all computational resources when called the first time. (#3551)
- `traceIDRatioSampler` (given by `TraceIDRatioBased(float64)`) now uses the rightmost bits for sampling decisions,
  fixing random sampling when using ID generators like `xray.IDGenerator`
  and increasing parity with other language implementations. (#3557)
- The OTLP exporter for traces and metrics will print the final retryable error message when attempts to retry time out. (#3514)
- The instrument kind names in `go.opentelemetry.io/otel/sdk/metric` are updated to match the API. (#3562)
  - `InstrumentKindSyncCounter` is renamed to `InstrumentKindCounter`
  - `InstrumentKindSyncUpDownCounter` is renamed to `InstrumentKindUpDownCounter`
  - `InstrumentKindSyncHistogram` is renamed to `InstrumentKindHistogram`
  - `InstrumentKindAsyncCounter` is renamed to `InstrumentKindObservableCounter`
  - `InstrumentKindAsyncUpDownCounter` is renamed to `InstrumentKindObservableUpDownCounter`
  - `InstrumentKindAsyncGauge` is renamed to `InstrumentKindObservableGauge`
- Update the `RegisterCallback` method of the `Meter` in the `go.opentelemetry.io/otel/sdk/metric` package to accept the added `Callback` type instead of an inline function type definition.
  The underlying type of a `Callback` is the same `func(context.Context)` that the method used to accept. (#3564)
- The callback function registered with a `Meter` from the `go.opentelemetry.io/otel/metric` package is required to return an error now. (#3576)
- The exporter from `go.opentelemetry.io/otel/exporters/zipkin` is updated to use the `v1.16.0` version of semantic conventions.
  This means it no longer uses the removed `net.peer.ip` or `http.host` attributes to determine the remote endpoint.
  Instead it uses the `net.sock.peer` attributes. (#3581)
<<<<<<< HEAD
- The `Min` and `Max` fields of the `HistogramDataPoint` in `go.opentelemetry.io/otel/sdk/metric/metricdata` are now defined with the added `Extrema` type instead of a `*float64`. (#3487)
=======
- The parameters for the `RegisterCallback` method of the `Meter` from `go.opentelemetry.io/otel/metric` are changed.
  The slice of `instrument.Asynchronous` parameter is now passed as a variadic argument. (#3587)
>>>>>>> f941b3a8

### Deprecated

- The `NewMetricExporter` in `go.opentelemetry.io/otel/bridge/opencensus` is deprecated.  Use `NewMetricProducer` instead. (#3541)
- The `go.opentelemetry.io/otel/metric/instrument/asyncfloat64` package is deprecated.
  Use the instruments from `go.opentelemetry.io/otel/metric/instrument` instead. (#3575)
- The `go.opentelemetry.io/otel/metric/instrument/asyncint64` package is deprecated.
  Use the instruments from `go.opentelemetry.io/otel/metric/instrument` instead. (#3575)
- The `go.opentelemetry.io/otel/metric/instrument/syncfloat64` package is deprecated.
  Use the instruments from `go.opentelemetry.io/otel/metric/instrument` instead. (#3575)
- The `go.opentelemetry.io/otel/metric/instrument/syncint64` package is deprecated.
  Use the instruments from `go.opentelemetry.io/otel/metric/instrument` instead. (#3575)
- The `NewWrappedTracerProvider` in `go.opentelemetry.io/otel/bridge/opentracing` is now deprecated. Use `NewTracerProvider` instead. (#3316)

### Removed

- The deprecated `go.opentelemetry.io/otel/sdk/metric/view` package is removed. (#3520)

## [1.11.2/0.34.0] 2022-12-05

### Added

- The `WithView` `Option` is added to the `go.opentelemetry.io/otel/sdk/metric` package.
   This option is used to configure the view(s) a `MeterProvider` will use for all `Reader`s that are registered with it. (#3387)
- Add Instrumentation Scope and Version as info metric and label in Prometheus exporter.
  This can be disabled using the `WithoutScopeInfo()` option added to that package.(#3273, #3357)
- OTLP exporters now recognize: (#3363)
  - `OTEL_EXPORTER_OTLP_INSECURE`
  - `OTEL_EXPORTER_OTLP_TRACES_INSECURE`
  - `OTEL_EXPORTER_OTLP_METRICS_INSECURE`
  - `OTEL_EXPORTER_OTLP_CLIENT_KEY`
  - `OTEL_EXPORTER_OTLP_TRACES_CLIENT_KEY`
  - `OTEL_EXPORTER_OTLP_METRICS_CLIENT_KEY`
  - `OTEL_EXPORTER_OTLP_CLIENT_CERTIFICATE`
  - `OTEL_EXPORTER_OTLP_TRACES_CLIENT_CERTIFICATE`
  - `OTEL_EXPORTER_OTLP_METRICS_CLIENT_CERTIFICATE`
- The `View` type and related `NewView` function to create a view according to the OpenTelemetry specification are added to `go.opentelemetry.io/otel/sdk/metric`.
  These additions are replacements for the `View` type and `New` function from `go.opentelemetry.io/otel/sdk/metric/view`. (#3459)
- The `Instrument` and `InstrumentKind` type are added to `go.opentelemetry.io/otel/sdk/metric`.
  These additions are replacements for the `Instrument` and `InstrumentKind` types from `go.opentelemetry.io/otel/sdk/metric/view`. (#3459)
- The `Stream` type is added to `go.opentelemetry.io/otel/sdk/metric` to define a metric data stream a view will produce. (#3459)
- The `AssertHasAttributes` allows instrument authors to test that datapoints returned have appropriate attributes. (#3487)

### Changed

- The `"go.opentelemetry.io/otel/sdk/metric".WithReader` option no longer accepts views to associate with the `Reader`.
   Instead, views are now registered directly with the `MeterProvider` via the new `WithView` option.
   The views registered with the `MeterProvider` apply to all `Reader`s. (#3387)
- The `Temporality(view.InstrumentKind) metricdata.Temporality` and `Aggregation(view.InstrumentKind) aggregation.Aggregation` methods are added to the `"go.opentelemetry.io/otel/sdk/metric".Exporter` interface. (#3260)
- The `Temporality(view.InstrumentKind) metricdata.Temporality` and `Aggregation(view.InstrumentKind) aggregation.Aggregation` methods are added to the `"go.opentelemetry.io/otel/exporters/otlp/otlpmetric".Client` interface. (#3260)
- The `WithTemporalitySelector` and `WithAggregationSelector` `ReaderOption`s have been changed to `ManualReaderOption`s in the `go.opentelemetry.io/otel/sdk/metric` package. (#3260)
- The periodic reader in the `go.opentelemetry.io/otel/sdk/metric` package now uses the temporality and aggregation selectors from its configured exporter instead of accepting them as options. (#3260)
- Jaeger and Zipkin exporter use `github.com/go-logr/logr` as the logging interface, and add the `WithLogr` option. (#3497, #3500)

### Fixed

- The `go.opentelemetry.io/otel/exporters/prometheus` exporter fixes duplicated `_total` suffixes. (#3369)
- Remove comparable requirement for `Reader`s. (#3387)
- Cumulative metrics from the OpenCensus bridge (`go.opentelemetry.io/otel/bridge/opencensus`) are defined as monotonic sums, instead of non-monotonic. (#3389)
- Asynchronous counters (`Counter` and `UpDownCounter`) from the metric SDK now produce delta sums when configured with delta temporality. (#3398)
- Exported `Status` codes in the `go.opentelemetry.io/otel/exporters/zipkin` exporter are now exported as all upper case values. (#3340)
- `Aggregation`s from `go.opentelemetry.io/otel/sdk/metric` with no data are not exported. (#3394, #3436)
- Reenabled Attribute Filters in the Metric SDK. (#3396)
- Asynchronous callbacks are only called if they are registered with at least one instrument that does not use drop aggragation. (#3408)
- Do not report empty partial-success responses in the `go.opentelemetry.io/otel/exporters/otlp` exporters. (#3438, #3432)
- Handle partial success responses in `go.opentelemetry.io/otel/exporters/otlp/otlpmetric` exporters. (#3162, #3440)
- Prevent duplicate Prometheus description, unit, and type. (#3469)
- Prevents panic when using incorrect `attribute.Value.As[Type]Slice()`. (#3489)

### Removed

- The `go.opentelemetry.io/otel/exporters/otlp/otlpmetric.Client` interface is removed. (#3486)
- The `go.opentelemetry.io/otel/exporters/otlp/otlpmetric.New` function is removed. Use the `otlpmetric[http|grpc].New` directly. (#3486)

### Deprecated

- The `go.opentelemetry.io/otel/sdk/metric/view` package is deprecated.
  Use `Instrument`, `InstrumentKind`, `View`, and `NewView` in `go.opentelemetry.io/otel/sdk/metric` instead. (#3476)

## [1.11.1/0.33.0] 2022-10-19

### Added

- The Prometheus exporter in `go.opentelemetry.io/otel/exporters/prometheus` registers with a Prometheus registerer on creation.
   By default, it will register with the default Prometheus registerer.
   A non-default registerer can be used by passing the `WithRegisterer` option. (#3239)
- Added the `WithAggregationSelector` option to the `go.opentelemetry.io/otel/exporters/prometheus` package to change the default `AggregationSelector` used. (#3341)
- The Prometheus exporter in `go.opentelemetry.io/otel/exporters/prometheus` converts the `Resource` associated with metric exports into a `target_info` metric. (#3285)

### Changed

- The `"go.opentelemetry.io/otel/exporters/prometheus".New` function is updated to return an error.
   It will return an error if the exporter fails to register with Prometheus. (#3239)

### Fixed

- The URL-encoded values from the `OTEL_RESOURCE_ATTRIBUTES` environment variable are decoded. (#2963)
- The `baggage.NewMember` function decodes the `value` parameter instead of directly using it.
   This fixes the implementation to be compliant with the W3C specification. (#3226)
- Slice attributes of the `attribute` package are now comparable based on their value, not instance. (#3108 #3252)
- The `Shutdown` and `ForceFlush` methods of the `"go.opentelemetry.io/otel/sdk/trace".TraceProvider` no longer return an error when no processor is registered. (#3268)
- The Prometheus exporter in `go.opentelemetry.io/otel/exporters/prometheus` cumulatively sums histogram buckets. (#3281)
- The sum of each histogram data point is now uniquely exported by the `go.opentelemetry.io/otel/exporters/otlpmetric` exporters. (#3284, #3293)
- Recorded values for asynchronous counters (`Counter` and `UpDownCounter`) are interpreted as exact, not incremental, sum values by the metric SDK. (#3350, #3278)
- `UpDownCounters` are now correctly output as Prometheus gauges in the `go.opentelemetry.io/otel/exporters/prometheus` exporter. (#3358)
- The Prometheus exporter in `go.opentelemetry.io/otel/exporters/prometheus` no longer describes the metrics it will send to Prometheus on startup.
   Instead the exporter is defined as an "unchecked" collector for Prometheus.
   This fixes the `reader is not registered` warning currently emitted on startup. (#3291 #3342)
- The `go.opentelemetry.io/otel/exporters/prometheus` exporter now correctly adds `_total` suffixes to counter metrics. (#3360)
- The `go.opentelemetry.io/otel/exporters/prometheus` exporter now adds a unit suffix to metric names.
   This can be disabled using the `WithoutUnits()` option added to that package. (#3352)

## [1.11.0/0.32.3] 2022-10-12

### Added

- Add default User-Agent header to OTLP exporter requests (`go.opentelemetry.io/otel/exporters/otlptrace/otlptracegrpc` and `go.opentelemetry.io/otel/exporters/otlptrace/otlptracehttp`). (#3261)

### Changed

- `span.SetStatus` has been updated such that calls that lower the status are now no-ops. (#3214)
- Upgrade `golang.org/x/sys/unix` from `v0.0.0-20210423185535-09eb48e85fd7` to `v0.0.0-20220919091848-fb04ddd9f9c8`.
  This addresses [GO-2022-0493](https://pkg.go.dev/vuln/GO-2022-0493). (#3235)

## [0.32.2] Metric SDK (Alpha) - 2022-10-11

### Added

- Added an example of using metric views to customize instruments. (#3177)
- Add default User-Agent header to OTLP exporter requests (`go.opentelemetry.io/otel/exporters/otlpmetric/otlpmetricgrpc` and `go.opentelemetry.io/otel/exporters/otlpmetric/otlpmetrichttp`). (#3261)

### Changed

- Flush pending measurements with the `PeriodicReader` in the `go.opentelemetry.io/otel/sdk/metric` when `ForceFlush` or `Shutdown` are called. (#3220)
- Update histogram default bounds to match the requirements of the latest specification. (#3222)
- Encode the HTTP status code in the OpenTracing bridge (`go.opentelemetry.io/otel/bridge/opentracing`) as an integer.  (#3265)

### Fixed

- Use default view if instrument does not match any registered view of a reader. (#3224, #3237)
- Return the same instrument every time a user makes the exact same instrument creation call. (#3229, #3251)
- Return the existing instrument when a view transforms a creation call to match an existing instrument. (#3240, #3251)
- Log a warning when a conflicting instrument (e.g. description, unit, data-type) is created instead of returning an error. (#3251)
- The OpenCensus bridge no longer sends empty batches of metrics. (#3263)

## [0.32.1] Metric SDK (Alpha) - 2022-09-22

### Changed

- The Prometheus exporter sanitizes OpenTelemetry instrument names when exporting.
   Invalid characters are replaced with `_`. (#3212)

### Added

- The metric portion of the OpenCensus bridge (`go.opentelemetry.io/otel/bridge/opencensus`) has been reintroduced. (#3192)
- The OpenCensus bridge example (`go.opentelemetry.io/otel/example/opencensus`) has been reintroduced. (#3206)

### Fixed

- Updated go.mods to point to valid versions of the sdk. (#3216)
- Set the `MeterProvider` resource on all exported metric data. (#3218)

## [0.32.0] Revised Metric SDK (Alpha) - 2022-09-18

### Changed

- The metric SDK in `go.opentelemetry.io/otel/sdk/metric` is completely refactored to comply with the OpenTelemetry specification.
  Please see the package documentation for how the new SDK is initialized and configured. (#3175)
- Update the minimum supported go version to go1.18. Removes support for go1.17 (#3179)

### Removed

- The metric portion of the OpenCensus bridge (`go.opentelemetry.io/otel/bridge/opencensus`) has been removed.
  A new bridge compliant with the revised metric SDK will be added back in a future release. (#3175)
- The `go.opentelemetry.io/otel/sdk/metric/aggregator/aggregatortest` package is removed, see the new metric SDK. (#3175)
- The `go.opentelemetry.io/otel/sdk/metric/aggregator/histogram` package is removed, see the new metric SDK. (#3175)
- The `go.opentelemetry.io/otel/sdk/metric/aggregator/lastvalue` package is removed, see the new metric SDK. (#3175)
- The `go.opentelemetry.io/otel/sdk/metric/aggregator/sum` package is removed, see the new metric SDK. (#3175)
- The `go.opentelemetry.io/otel/sdk/metric/aggregator` package is removed, see the new metric SDK. (#3175)
- The `go.opentelemetry.io/otel/sdk/metric/controller/basic` package is removed, see the new metric SDK. (#3175)
- The `go.opentelemetry.io/otel/sdk/metric/controller/controllertest` package is removed, see the new metric SDK. (#3175)
- The `go.opentelemetry.io/otel/sdk/metric/controller/time` package is removed, see the new metric SDK. (#3175)
- The `go.opentelemetry.io/otel/sdk/metric/export/aggregation` package is removed, see the new metric SDK. (#3175)
- The `go.opentelemetry.io/otel/sdk/metric/export` package is removed, see the new metric SDK. (#3175)
- The `go.opentelemetry.io/otel/sdk/metric/metrictest` package is removed.
  A replacement package that supports the new metric SDK will be added back in a future release. (#3175)
- The `go.opentelemetry.io/otel/sdk/metric/number` package is removed, see the new metric SDK. (#3175)
- The `go.opentelemetry.io/otel/sdk/metric/processor/basic` package is removed, see the new metric SDK. (#3175)
- The `go.opentelemetry.io/otel/sdk/metric/processor/processortest` package is removed, see the new metric SDK. (#3175)
- The `go.opentelemetry.io/otel/sdk/metric/processor/reducer` package is removed, see the new metric SDK. (#3175)
- The `go.opentelemetry.io/otel/sdk/metric/registry` package is removed, see the new metric SDK. (#3175)
- The `go.opentelemetry.io/otel/sdk/metric/sdkapi` package is removed, see the new metric SDK. (#3175)
- The `go.opentelemetry.io/otel/sdk/metric/selector/simple` package is removed, see the new metric SDK. (#3175)
- The `"go.opentelemetry.io/otel/sdk/metric".ErrUninitializedInstrument` variable was removed. (#3175)
- The `"go.opentelemetry.io/otel/sdk/metric".ErrBadInstrument` variable was removed. (#3175)
- The `"go.opentelemetry.io/otel/sdk/metric".Accumulator` type was removed, see the `MeterProvider`in the new metric SDK. (#3175)
- The `"go.opentelemetry.io/otel/sdk/metric".NewAccumulator` function was removed, see `NewMeterProvider`in the new metric SDK. (#3175)
- The deprecated `"go.opentelemetry.io/otel/sdk/metric".AtomicFieldOffsets` function was removed. (#3175)

## [1.10.0] - 2022-09-09

### Added

- Support Go 1.19. (#3077)
  Include compatibility testing and document support. (#3077)
- Support the OTLP ExportTracePartialSuccess response; these are passed to the registered error handler. (#3106)
- Upgrade go.opentelemetry.io/proto/otlp from v0.18.0 to v0.19.0 (#3107)

### Changed

- Fix misidentification of OpenTelemetry `SpanKind` in OpenTracing bridge (`go.opentelemetry.io/otel/bridge/opentracing`).  (#3096)
- Attempting to start a span with a nil `context` will no longer cause a panic. (#3110)
- All exporters will be shutdown even if one reports an error (#3091)
- Ensure valid UTF-8 when truncating over-length attribute values. (#3156)

## [1.9.0/0.0.3] - 2022-08-01

### Added

- Add support for Schema Files format 1.1.x (metric "split" transform) with the new `go.opentelemetry.io/otel/schema/v1.1` package. (#2999)
- Add the `go.opentelemetry.io/otel/semconv/v1.11.0` package.
  The package contains semantic conventions from the `v1.11.0` version of the OpenTelemetry specification. (#3009)
- Add the `go.opentelemetry.io/otel/semconv/v1.12.0` package.
  The package contains semantic conventions from the `v1.12.0` version of the OpenTelemetry specification. (#3010)
- Add the `http.method` attribute to HTTP server metric from all `go.opentelemetry.io/otel/semconv/*` packages. (#3018)

### Fixed

- Invalid warning for context setup being deferred in `go.opentelemetry.io/otel/bridge/opentracing` package. (#3029)

## [1.8.0/0.31.0] - 2022-07-08

### Added

- Add support for `opentracing.TextMap` format in the `Inject` and `Extract` methods
of the `"go.opentelemetry.io/otel/bridge/opentracing".BridgeTracer` type. (#2911)

### Changed

- The `crosslink` make target has been updated to use the `go.opentelemetry.io/build-tools/crosslink` package. (#2886)
- In the `go.opentelemetry.io/otel/sdk/instrumentation` package rename `Library` to `Scope` and alias `Library` as `Scope` (#2976)
- Move metric no-op implementation form `nonrecording` to `metric` package. (#2866)

### Removed

- Support for go1.16. Support is now only for go1.17 and go1.18 (#2917)

### Deprecated

- The `Library` struct in the `go.opentelemetry.io/otel/sdk/instrumentation` package is deprecated.
  Use the equivalent `Scope` struct instead. (#2977)
- The `ReadOnlySpan.InstrumentationLibrary` method from the `go.opentelemetry.io/otel/sdk/trace` package is deprecated.
  Use the equivalent `ReadOnlySpan.InstrumentationScope` method instead. (#2977)

## [1.7.0/0.30.0] - 2022-04-28

### Added

- Add the `go.opentelemetry.io/otel/semconv/v1.8.0` package.
  The package contains semantic conventions from the `v1.8.0` version of the OpenTelemetry specification. (#2763)
- Add the `go.opentelemetry.io/otel/semconv/v1.9.0` package.
  The package contains semantic conventions from the `v1.9.0` version of the OpenTelemetry specification. (#2792)
- Add the `go.opentelemetry.io/otel/semconv/v1.10.0` package.
  The package contains semantic conventions from the `v1.10.0` version of the OpenTelemetry specification. (#2842)
- Added an in-memory exporter to metrictest to aid testing with a full SDK. (#2776)

### Fixed

- Globally delegated instruments are unwrapped before delegating asynchronous callbacks. (#2784)
- Remove import of `testing` package in non-tests builds of the `go.opentelemetry.io/otel` package. (#2786)

### Changed

- The `WithLabelEncoder` option from the `go.opentelemetry.io/otel/exporters/stdout/stdoutmetric` package is renamed to `WithAttributeEncoder`. (#2790)
- The `LabelFilterSelector` interface from `go.opentelemetry.io/otel/sdk/metric/processor/reducer` is renamed to `AttributeFilterSelector`.
  The method included in the renamed interface also changed from `LabelFilterFor` to `AttributeFilterFor`. (#2790)
- The `Metadata.Labels` method from the `go.opentelemetry.io/otel/sdk/metric/export` package is renamed to `Metadata.Attributes`.
  Consequentially, the `Record` type from the same package also has had the embedded method renamed. (#2790)

### Deprecated

- The `Iterator.Label` method in the `go.opentelemetry.io/otel/attribute` package is deprecated.
  Use the equivalent `Iterator.Attribute` method instead. (#2790)
- The `Iterator.IndexedLabel` method in the `go.opentelemetry.io/otel/attribute` package is deprecated.
  Use the equivalent `Iterator.IndexedAttribute` method instead. (#2790)
- The `MergeIterator.Label` method in the `go.opentelemetry.io/otel/attribute` package is deprecated.
  Use the equivalent `MergeIterator.Attribute` method instead. (#2790)

### Removed

- Removed the `Batch` type from the `go.opentelemetry.io/otel/sdk/metric/metrictest` package. (#2864)
- Removed the `Measurement` type from the `go.opentelemetry.io/otel/sdk/metric/metrictest` package. (#2864)

## [0.29.0] - 2022-04-11

### Added

- The metrics global package was added back into several test files. (#2764)
- The `Meter` function is added back to the `go.opentelemetry.io/otel/metric/global` package.
  This function is a convenience function equivalent to calling `global.MeterProvider().Meter(...)`. (#2750)

### Removed

- Removed module the `go.opentelemetry.io/otel/sdk/export/metric`.
  Use the `go.opentelemetry.io/otel/sdk/metric` module instead. (#2720)

### Changed

- Don't panic anymore when setting a global MeterProvider to itself. (#2749)
- Upgrade `go.opentelemetry.io/proto/otlp` in `go.opentelemetry.io/otel/exporters/otlp/otlpmetric` from `v0.12.1` to `v0.15.0`.
  This replaces the use of the now deprecated `InstrumentationLibrary` and `InstrumentationLibraryMetrics` types and fields in the proto library with the equivalent `InstrumentationScope` and `ScopeMetrics`. (#2748)

## [1.6.3] - 2022-04-07

### Fixed

- Allow non-comparable global `MeterProvider`, `TracerProvider`, and `TextMapPropagator` types to be set. (#2772, #2773)

## [1.6.2] - 2022-04-06

### Changed

- Don't panic anymore when setting a global TracerProvider or TextMapPropagator to itself. (#2749)
- Upgrade `go.opentelemetry.io/proto/otlp` in `go.opentelemetry.io/otel/exporters/otlp/otlptrace` from `v0.12.1` to `v0.15.0`.
  This replaces the use of the now deprecated `InstrumentationLibrary` and `InstrumentationLibrarySpans` types and fields in the proto library with the equivalent `InstrumentationScope` and `ScopeSpans`. (#2748)

## [1.6.1] - 2022-03-28

### Fixed

- The `go.opentelemetry.io/otel/schema/*` packages now use the correct schema URL for their `SchemaURL` constant.
  Instead of using `"https://opentelemetry.io/schemas/v<version>"` they now use the correct URL without a `v` prefix, `"https://opentelemetry.io/schemas/<version>"`. (#2743, #2744)

### Security

- Upgrade `go.opentelemetry.io/proto/otlp` from `v0.12.0` to `v0.12.1`.
  This includes an indirect upgrade of `github.com/grpc-ecosystem/grpc-gateway` which resolves [a vulnerability](https://nvd.nist.gov/vuln/detail/CVE-2019-11254) from `gopkg.in/yaml.v2` in version `v2.2.3`. (#2724, #2728)

## [1.6.0/0.28.0] - 2022-03-23

### ⚠️ Notice ⚠️

This update is a breaking change of the unstable Metrics API.
Code instrumented with the `go.opentelemetry.io/otel/metric` will need to be modified.

### Added

- Add metrics exponential histogram support.
  New mapping functions have been made available in `sdk/metric/aggregator/exponential/mapping` for other OpenTelemetry projects to take dependencies on. (#2502)
- Add Go 1.18 to our compatibility tests. (#2679)
- Allow configuring the Sampler with the `OTEL_TRACES_SAMPLER` and `OTEL_TRACES_SAMPLER_ARG` environment variables. (#2305, #2517)
- Add the `metric/global` for obtaining and setting the global `MeterProvider`. (#2660)

### Changed

- The metrics API has been significantly changed to match the revised OpenTelemetry specification.
  High-level changes include:

  - Synchronous and asynchronous instruments are now handled by independent `InstrumentProvider`s.
    These `InstrumentProvider`s are managed with a `Meter`.
  - Synchronous and asynchronous instruments are grouped into their own packages based on value types.
  - Asynchronous callbacks can now be registered with a `Meter`.

  Be sure to check out the metric module documentation for more information on how to use the revised API. (#2587, #2660)

### Fixed

- Fallback to general attribute limits when span specific ones are not set in the environment. (#2675, #2677)

## [1.5.0] - 2022-03-16

### Added

- Log the Exporters configuration in the TracerProviders message. (#2578)
- Added support to configure the span limits with environment variables.
  The following environment variables are supported. (#2606, #2637)
  - `OTEL_SPAN_ATTRIBUTE_VALUE_LENGTH_LIMIT`
  - `OTEL_SPAN_ATTRIBUTE_COUNT_LIMIT`
  - `OTEL_SPAN_EVENT_COUNT_LIMIT`
  - `OTEL_EVENT_ATTRIBUTE_COUNT_LIMIT`
  - `OTEL_SPAN_LINK_COUNT_LIMIT`
  - `OTEL_LINK_ATTRIBUTE_COUNT_LIMIT`

  If the provided environment variables are invalid (negative), the default values would be used.
- Rename the `gc` runtime name to `go` (#2560)
- Add resource container ID detection. (#2418)
- Add span attribute value length limit.
  The new `AttributeValueLengthLimit` field is added to the `"go.opentelemetry.io/otel/sdk/trace".SpanLimits` type to configure this limit for a `TracerProvider`.
  The default limit for this resource is "unlimited". (#2637)
- Add the `WithRawSpanLimits` option to `go.opentelemetry.io/otel/sdk/trace`.
  This option replaces the `WithSpanLimits` option.
  Zero or negative values will not be changed to the default value like `WithSpanLimits` does.
  Setting a limit to zero will effectively disable the related resource it limits and setting to a negative value will mean that resource is unlimited.
  Consequentially, limits should be constructed using `NewSpanLimits` and updated accordingly. (#2637)

### Changed

- Drop oldest tracestate `Member` when capacity is reached. (#2592)
- Add event and link drop counts to the exported data from the `oltptrace` exporter. (#2601)
- Unify path cleaning functionally in the `otlpmetric` and `otlptrace` configuration. (#2639)
- Change the debug message from the `sdk/trace.BatchSpanProcessor` to reflect the count is cumulative. (#2640)
- Introduce new internal `envconfig` package for OTLP exporters. (#2608)
- If `http.Request.Host` is empty, fall back to use `URL.Host` when populating `http.host` in the `semconv` packages. (#2661)

### Fixed

- Remove the OTLP trace exporter limit of SpanEvents when exporting. (#2616)
- Default to port `4318` instead of `4317` for the `otlpmetrichttp` and `otlptracehttp` client. (#2614, #2625)
- Unlimited span limits are now supported (negative values). (#2636, #2637)

### Deprecated

- Deprecated `"go.opentelemetry.io/otel/sdk/trace".WithSpanLimits`.
  Use `WithRawSpanLimits` instead.
  That option allows setting unlimited and zero limits, this option does not.
  This option will be kept until the next major version incremented release. (#2637)

## [1.4.1] - 2022-02-16

### Fixed

- Fix race condition in reading the dropped spans number for the `BatchSpanProcessor`. (#2615)

## [1.4.0] - 2022-02-11

### Added

- Use `OTEL_EXPORTER_ZIPKIN_ENDPOINT` environment variable to specify zipkin collector endpoint. (#2490)
- Log the configuration of `TracerProvider`s, and `Tracer`s for debugging.
  To enable use a logger with Verbosity (V level) `>=1`. (#2500)
- Added support to configure the batch span-processor with environment variables.
  The following environment variables are used. (#2515)
  - `OTEL_BSP_SCHEDULE_DELAY`
  - `OTEL_BSP_EXPORT_TIMEOUT`
  - `OTEL_BSP_MAX_QUEUE_SIZE`.
  - `OTEL_BSP_MAX_EXPORT_BATCH_SIZE`

### Changed

- Zipkin exporter exports `Resource` attributes in the `Tags` field. (#2589)

### Deprecated

- Deprecate module the `go.opentelemetry.io/otel/sdk/export/metric`.
  Use the `go.opentelemetry.io/otel/sdk/metric` module instead. (#2382)
- Deprecate `"go.opentelemetry.io/otel/sdk/metric".AtomicFieldOffsets`. (#2445)

### Fixed

- Fixed the instrument kind for noop async instruments to correctly report an implementation. (#2461)
- Fix UDP packets overflowing with Jaeger payloads. (#2489, #2512)
- Change the `otlpmetric.Client` interface's `UploadMetrics` method to accept a single `ResourceMetrics` instead of a slice of them. (#2491)
- Specify explicit buckets in Prometheus example, fixing issue where example only has `+inf` bucket. (#2419, #2493)
- W3C baggage will now decode urlescaped values. (#2529)
- Baggage members are now only validated once, when calling `NewMember` and not also when adding it to the baggage itself. (#2522)
- The order attributes are dropped from spans in the `go.opentelemetry.io/otel/sdk/trace` package when capacity is reached is fixed to be in compliance with the OpenTelemetry specification.
  Instead of dropping the least-recently-used attribute, the last added attribute is dropped.
  This drop order still only applies to attributes with unique keys not already contained in the span.
  If an attribute is added with a key already contained in the span, that attribute is updated to the new value being added. (#2576)

### Removed

- Updated `go.opentelemetry.io/proto/otlp` from `v0.11.0` to `v0.12.0`. This version removes a number of deprecated methods. (#2546)
  - [`Metric.GetIntGauge()`](https://pkg.go.dev/go.opentelemetry.io/proto/otlp@v0.11.0/metrics/v1#Metric.GetIntGauge)
  - [`Metric.GetIntHistogram()`](https://pkg.go.dev/go.opentelemetry.io/proto/otlp@v0.11.0/metrics/v1#Metric.GetIntHistogram)
  - [`Metric.GetIntSum()`](https://pkg.go.dev/go.opentelemetry.io/proto/otlp@v0.11.0/metrics/v1#Metric.GetIntSum)

## [1.3.0] - 2021-12-10

### ⚠️ Notice ⚠️

We have updated the project minimum supported Go version to 1.16

### Added

- Added an internal Logger.
  This can be used by the SDK and API to provide users with feedback of the internal state.
  To enable verbose logs configure the logger which will print V(1) logs. For debugging information configure to print V(5) logs. (#2343)
- Add the `WithRetry` `Option` and the `RetryConfig` type to the `go.opentelemetry.io/otel/exporter/otel/otlpmetric/otlpmetrichttp` package to specify retry behavior consistently. (#2425)
- Add `SpanStatusFromHTTPStatusCodeAndSpanKind` to all `semconv` packages to return a span status code similar to `SpanStatusFromHTTPStatusCode`, but exclude `4XX` HTTP errors as span errors if the span is of server kind. (#2296)

### Changed

- The `"go.opentelemetry.io/otel/exporter/otel/otlptrace/otlptracegrpc".Client` now uses the underlying gRPC `ClientConn` to handle name resolution, TCP connection establishment (with retries and backoff) and TLS handshakes, and handling errors on established connections by re-resolving the name and reconnecting. (#2329)
- The `"go.opentelemetry.io/otel/exporter/otel/otlpmetric/otlpmetricgrpc".Client` now uses the underlying gRPC `ClientConn` to handle name resolution, TCP connection establishment (with retries and backoff) and TLS handshakes, and handling errors on established connections by re-resolving the name and reconnecting. (#2425)
- The `"go.opentelemetry.io/otel/exporter/otel/otlpmetric/otlpmetricgrpc".RetrySettings` type is renamed to `RetryConfig`. (#2425)
- The `go.opentelemetry.io/otel/exporter/otel/*` gRPC exporters now default to using the host's root CA set if none are provided by the user and `WithInsecure` is not specified. (#2432)
- Change `resource.Default` to be evaluated the first time it is called, rather than on import. This allows the caller the option to update `OTEL_RESOURCE_ATTRIBUTES` first, such as with `os.Setenv`. (#2371)

### Fixed

- The `go.opentelemetry.io/otel/exporter/otel/*` exporters are updated to handle per-signal and universal endpoints according to the OpenTelemetry specification.
  Any per-signal endpoint set via an `OTEL_EXPORTER_OTLP_<signal>_ENDPOINT` environment variable is now used without modification of the path.
  When `OTEL_EXPORTER_OTLP_ENDPOINT` is set, if it contains a path, that path is used as a base path which per-signal paths are appended to. (#2433)
- Basic metric controller updated to use sync.Map to avoid blocking calls (#2381)
- The `go.opentelemetry.io/otel/exporter/jaeger` correctly sets the `otel.status_code` value to be a string of `ERROR` or `OK` instead of an integer code. (#2439, #2440)

### Deprecated

- Deprecated the `"go.opentelemetry.io/otel/exporter/otel/otlpmetric/otlpmetrichttp".WithMaxAttempts` `Option`, use the new `WithRetry` `Option` instead. (#2425)
- Deprecated the `"go.opentelemetry.io/otel/exporter/otel/otlpmetric/otlpmetrichttp".WithBackoff` `Option`, use the new `WithRetry` `Option` instead. (#2425)

### Removed

- Remove the metric Processor's ability to convert cumulative to delta aggregation temporality. (#2350)
- Remove the metric Bound Instruments interface and implementations. (#2399)
- Remove the metric MinMaxSumCount kind aggregation and the corresponding OTLP export path. (#2423)
- Metric SDK removes the "exact" aggregator for histogram instruments, as it performed a non-standard aggregation for OTLP export (creating repeated Gauge points) and worked its way into a number of confusing examples. (#2348)

## [1.2.0] - 2021-11-12

### Changed

- Metric SDK `export.ExportKind`, `export.ExportKindSelector` types have been renamed to `aggregation.Temporality` and `aggregation.TemporalitySelector` respectively to keep in line with current specification and protocol along with built-in selectors (e.g., `aggregation.CumulativeTemporalitySelector`, ...). (#2274)
- The Metric `Exporter` interface now requires a `TemporalitySelector` method instead of an `ExportKindSelector`. (#2274)
- Metrics API cleanup. The `metric/sdkapi` package has been created to relocate the API-to-SDK interface:
  - The following interface types simply moved from `metric` to `metric/sdkapi`: `Descriptor`, `MeterImpl`, `InstrumentImpl`, `SyncImpl`, `BoundSyncImpl`, `AsyncImpl`, `AsyncRunner`, `AsyncSingleRunner`, and `AsyncBatchRunner`
  - The following struct types moved and are replaced with type aliases, since they are exposed to the user: `Observation`, `Measurement`.
  - The No-op implementations of sync and async instruments are no longer exported, new functions `sdkapi.NewNoopAsyncInstrument()` and `sdkapi.NewNoopSyncInstrument()` are provided instead. (#2271)
- Update the SDK `BatchSpanProcessor` to export all queued spans when `ForceFlush` is called. (#2080, #2335)

### Added

- Add the `"go.opentelemetry.io/otel/exporters/otlp/otlpmetric/otlpmetricgrpc".WithGRPCConn` option so the exporter can reuse an existing gRPC connection. (#2002)
- Added a new `schema` module to help parse Schema Files in OTEP 0152 format. (#2267)
- Added a new `MapCarrier` to the `go.opentelemetry.io/otel/propagation` package to hold propagated cross-cutting concerns as a `map[string]string` held in memory. (#2334)

## [1.1.0] - 2021-10-27

### Added

- Add the `"go.opentelemetry.io/otel/exporters/otlp/otlptrace/otlptracegrpc".WithGRPCConn` option so the exporter can reuse an existing gRPC connection. (#2002)
- Add the `go.opentelemetry.io/otel/semconv/v1.7.0` package.
  The package contains semantic conventions from the `v1.7.0` version of the OpenTelemetry specification. (#2320)
- Add the `go.opentelemetry.io/otel/semconv/v1.6.1` package.
  The package contains semantic conventions from the `v1.6.1` version of the OpenTelemetry specification. (#2321)
- Add the `go.opentelemetry.io/otel/semconv/v1.5.0` package.
  The package contains semantic conventions from the `v1.5.0` version of the OpenTelemetry specification. (#2322)
  - When upgrading from the `semconv/v1.4.0` package note the following name changes:
    - `K8SReplicasetUIDKey` -> `K8SReplicaSetUIDKey`
    - `K8SReplicasetNameKey` -> `K8SReplicaSetNameKey`
    - `K8SStatefulsetUIDKey` -> `K8SStatefulSetUIDKey`
    - `k8SStatefulsetNameKey` -> `K8SStatefulSetNameKey`
    - `K8SDaemonsetUIDKey` -> `K8SDaemonSetUIDKey`
    - `K8SDaemonsetNameKey` -> `K8SDaemonSetNameKey`

### Changed

- Links added to a span will be dropped by the SDK if they contain an invalid span context (#2275).

### Fixed

- The `"go.opentelemetry.io/otel/semconv/v1.4.0".HTTPServerAttributesFromHTTPRequest` now correctly only sets the HTTP client IP attribute even if the connection was routed with proxies and there are multiple addresses in the `X-Forwarded-For` header. (#2282, #2284)
- The `"go.opentelemetry.io/otel/semconv/v1.4.0".NetAttributesFromHTTPRequest` function correctly handles IPv6 addresses as IP addresses and sets the correct net peer IP instead of the net peer hostname attribute. (#2283, #2285)
- The simple span processor shutdown method deterministically returns the exporter error status if it simultaneously finishes when the deadline is reached. (#2290, #2289)

## [1.0.1] - 2021-10-01

### Fixed

- json stdout exporter no longer crashes due to concurrency bug. (#2265)

## [Metrics 0.24.0] - 2021-10-01

### Changed

- NoopMeterProvider is now private and NewNoopMeterProvider must be used to obtain a noopMeterProvider. (#2237)
- The Metric SDK `Export()` function takes a new two-level reader interface for iterating over results one instrumentation library at a time. (#2197)
  - The former `"go.opentelemetry.io/otel/sdk/export/metric".CheckpointSet` is renamed `Reader`.
  - The new interface is named `"go.opentelemetry.io/otel/sdk/export/metric".InstrumentationLibraryReader`.

## [1.0.0] - 2021-09-20

This is the first stable release for the project.
This release includes an API and SDK for the tracing signal that will comply with the stability guarantees defined by the projects [versioning policy](./VERSIONING.md).

### Added

- OTLP trace exporter now sets the `SchemaURL` field in the exported telemetry if the Tracer has `WithSchemaURL` option. (#2242)

### Fixed

- Slice-valued attributes can correctly be used as map keys. (#2223)

### Removed

- Removed the `"go.opentelemetry.io/otel/exporters/zipkin".WithSDKOptions` function. (#2248)
- Removed the deprecated package `go.opentelemetry.io/otel/oteltest`. (#2234)
- Removed the deprecated package `go.opentelemetry.io/otel/bridge/opencensus/utils`. (#2233)
- Removed deprecated functions, types, and methods from `go.opentelemetry.io/otel/attribute` package.
  Use the typed functions and methods added to the package instead. (#2235)
  - The `Key.Array` method is removed.
  - The `Array` function is removed.
  - The `Any` function is removed.
  - The `ArrayValue` function is removed.
  - The `AsArray` function is removed.

## [1.0.0-RC3] - 2021-09-02

### Added

- Added `ErrorHandlerFunc` to use a function as an `"go.opentelemetry.io/otel".ErrorHandler`. (#2149)
- Added `"go.opentelemetry.io/otel/trace".WithStackTrace` option to add a stack trace when using `span.RecordError` or when panic is handled in `span.End`. (#2163)
- Added typed slice attribute types and functionality to the `go.opentelemetry.io/otel/attribute` package to replace the existing array type and functions. (#2162)
  - `BoolSlice`, `IntSlice`, `Int64Slice`, `Float64Slice`, and `StringSlice` replace the use of the `Array` function in the package.
- Added the `go.opentelemetry.io/otel/example/fib` example package.
  Included is an example application that computes Fibonacci numbers. (#2203)

### Changed

- Metric instruments have been renamed to match the (feature-frozen) metric API specification:
  - ValueRecorder becomes Histogram
  - ValueObserver becomes Gauge
  - SumObserver becomes CounterObserver
  - UpDownSumObserver becomes UpDownCounterObserver
  The API exported from this project is still considered experimental. (#2202)
- Metric SDK/API implementation type `InstrumentKind` moves into `sdkapi` sub-package. (#2091)
- The Metrics SDK export record no longer contains a Resource pointer, the SDK `"go.opentelemetry.io/otel/sdk/trace/export/metric".Exporter.Export()` function for push-based exporters now takes a single Resource argument, pull-based exporters use `"go.opentelemetry.io/otel/sdk/metric/controller/basic".Controller.Resource()`. (#2120)
- The JSON output of the `go.opentelemetry.io/otel/exporters/stdout/stdouttrace` is harmonized now such that the output is "plain" JSON objects after each other of the form `{ ... } { ... } { ... }`. Earlier the JSON objects describing a span were wrapped in a slice for each `Exporter.ExportSpans` call, like `[ { ... } ][ { ... } { ... } ]`. Outputting JSON object directly after each other is consistent with JSON loggers, and a bit easier to parse and read. (#2196)
- Update the `NewTracerConfig`, `NewSpanStartConfig`, `NewSpanEndConfig`, and `NewEventConfig` function in the `go.opentelemetry.io/otel/trace` package to return their respective configurations as structs instead of pointers to the struct. (#2212)

### Deprecated

- The `go.opentelemetry.io/otel/bridge/opencensus/utils` package is deprecated.
  All functionality from this package now exists in the `go.opentelemetry.io/otel/bridge/opencensus` package.
  The functions from that package should be used instead. (#2166)
- The `"go.opentelemetry.io/otel/attribute".Array` function and the related `ARRAY` value type is deprecated.
  Use the typed `*Slice` functions and types added to the package instead. (#2162)
- The `"go.opentelemetry.io/otel/attribute".Any` function is deprecated.
  Use the typed functions instead. (#2181)
- The `go.opentelemetry.io/otel/oteltest` package is deprecated.
  The `"go.opentelemetry.io/otel/sdk/trace/tracetest".SpanRecorder` can be registered with the default SDK (`go.opentelemetry.io/otel/sdk/trace`) as a `SpanProcessor` and used as a replacement for this deprecated package. (#2188)

### Removed

- Removed metrics test package `go.opentelemetry.io/otel/sdk/export/metric/metrictest`. (#2105)

### Fixed

- The `fromEnv` detector no longer throws an error when `OTEL_RESOURCE_ATTRIBUTES` environment variable is not set or empty. (#2138)
- Setting the global `ErrorHandler` with `"go.opentelemetry.io/otel".SetErrorHandler` multiple times is now supported. (#2160, #2140)
- The `"go.opentelemetry.io/otel/attribute".Any` function now supports `int32` values. (#2169)
- Multiple calls to `"go.opentelemetry.io/otel/sdk/metric/controller/basic".WithResource()` are handled correctly, and when no resources are provided `"go.opentelemetry.io/otel/sdk/resource".Default()` is used. (#2120)
- The `WithoutTimestamps` option for the `go.opentelemetry.io/otel/exporters/stdout/stdouttrace` exporter causes the exporter to correctly ommit timestamps. (#2195)
- Fixed typos in resources.go. (#2201)

## [1.0.0-RC2] - 2021-07-26

### Added

- Added `WithOSDescription` resource configuration option to set OS (Operating System) description resource attribute (`os.description`). (#1840)
- Added `WithOS` resource configuration option to set all OS (Operating System) resource attributes at once. (#1840)
- Added the `WithRetry` option to the `go.opentelemetry.io/otel/exporters/otlp/otlptrace/otlptracehttp` package.
  This option is a replacement for the removed `WithMaxAttempts` and `WithBackoff` options. (#2095)
- Added API `LinkFromContext` to return Link which encapsulates SpanContext from provided context and also encapsulates attributes. (#2115)
- Added a new `Link` type under the SDK `otel/sdk/trace` package that counts the number of attributes that were dropped for surpassing the `AttributePerLinkCountLimit` configured in the Span's `SpanLimits`.
  This new type replaces the equal-named API `Link` type found in the `otel/trace` package for most usages within the SDK.
  For example, instances of this type are now returned by the `Links()` function of `ReadOnlySpan`s provided in places like the `OnEnd` function of `SpanProcessor` implementations. (#2118)
- Added the `SpanRecorder` type to the `go.opentelemetry.io/otel/skd/trace/tracetest` package.
  This type can be used with the default SDK as a `SpanProcessor` during testing. (#2132)

### Changed

- The `SpanModels` function is now exported from the `go.opentelemetry.io/otel/exporters/zipkin` package to convert OpenTelemetry spans into Zipkin model spans. (#2027)
- Rename the `"go.opentelemetry.io/otel/exporters/otlp/otlptrace/otlptracegrpc".RetrySettings` to `RetryConfig`. (#2095)

### Deprecated

- The `TextMapCarrier` and `TextMapPropagator` from the `go.opentelemetry.io/otel/oteltest` package and their associated creation functions (`TextMapCarrier`, `NewTextMapPropagator`) are deprecated. (#2114)
- The `Harness` type from the `go.opentelemetry.io/otel/oteltest` package and its associated creation function, `NewHarness` are deprecated and will be removed in the next release. (#2123)
- The `TraceStateFromKeyValues` function from the `go.opentelemetry.io/otel/oteltest` package is deprecated.
  Use the `trace.ParseTraceState` function instead. (#2122)

### Removed

- Removed the deprecated package `go.opentelemetry.io/otel/exporters/trace/jaeger`. (#2020)
- Removed the deprecated package `go.opentelemetry.io/otel/exporters/trace/zipkin`. (#2020)
- Removed the `"go.opentelemetry.io/otel/sdk/resource".WithBuiltinDetectors` function.
  The explicit `With*` options for every built-in detector should be used instead. (#2026 #2097)
- Removed the `WithMaxAttempts` and `WithBackoff` options from the `go.opentelemetry.io/otel/exporters/otlp/otlptrace/otlptracehttp` package.
  The retry logic of the package has been updated to match the `otlptracegrpc` package and accordingly a `WithRetry` option is added that should be used instead. (#2095)
- Removed `DroppedAttributeCount` field from `otel/trace.Link` struct. (#2118)

### Fixed

- When using WithNewRoot, don't use the parent context for making sampling decisions. (#2032)
- `oteltest.Tracer` now creates a valid `SpanContext` when using `WithNewRoot`. (#2073)
- OS type detector now sets the correct `dragonflybsd` value for DragonFly BSD. (#2092)
- The OTel span status is correctly transformed into the OTLP status in the `go.opentelemetry.io/otel/exporters/otlp/otlptrace` package.
  This fix will by default set the status to `Unset` if it is not explicitly set to `Ok` or `Error`. (#2099 #2102)
- The `Inject` method for the `"go.opentelemetry.io/otel/propagation".TraceContext` type no longer injects empty `tracestate` values. (#2108)
- Use `6831` as default Jaeger agent port instead of `6832`. (#2131)

## [Experimental Metrics v0.22.0] - 2021-07-19

### Added

- Adds HTTP support for OTLP metrics exporter. (#2022)

### Removed

- Removed the deprecated package `go.opentelemetry.io/otel/exporters/metric/prometheus`. (#2020)

## [1.0.0-RC1] / 0.21.0 - 2021-06-18

With this release we are introducing a split in module versions.  The tracing API and SDK are entering the `v1.0.0` Release Candidate phase with `v1.0.0-RC1`
while the experimental metrics API and SDK continue with `v0.x` releases at `v0.21.0`.  Modules at major version 1 or greater will not depend on modules
with major version 0.

### Added

- Adds `otlpgrpc.WithRetry`option for configuring the retry policy for transient errors on the otlp/gRPC exporter. (#1832)
  - The following status codes are defined as transient errors:
      | gRPC Status Code | Description |
      | ---------------- | ----------- |
      | 1  | Cancelled |
      | 4  | Deadline Exceeded |
      | 8  | Resource Exhausted |
      | 10 | Aborted |
      | 10 | Out of Range |
      | 14 | Unavailable |
      | 15 | Data Loss |
- Added `Status` type to the `go.opentelemetry.io/otel/sdk/trace` package to represent the status of a span. (#1874)
- Added `SpanStub` type and its associated functions to the `go.opentelemetry.io/otel/sdk/trace/tracetest` package.
  This type can be used as a testing replacement for the `SpanSnapshot` that was removed from the `go.opentelemetry.io/otel/sdk/trace` package. (#1873)
- Adds support for scheme in `OTEL_EXPORTER_OTLP_ENDPOINT` according to the spec. (#1886)
- Adds `trace.WithSchemaURL` option for configuring the tracer with a Schema URL. (#1889)
- Added an example of using OpenTelemetry Go as a trace context forwarder. (#1912)
- `ParseTraceState` is added to the `go.opentelemetry.io/otel/trace` package.
  It can be used to decode a `TraceState` from a `tracestate` header string value. (#1937)
- Added `Len` method to the `TraceState` type in the `go.opentelemetry.io/otel/trace` package.
  This method returns the number of list-members the `TraceState` holds. (#1937)
- Creates package `go.opentelemetry.io/otel/exporters/otlp/otlptrace` that defines a trace exporter that uses a `otlptrace.Client` to send data.
  Creates package `go.opentelemetry.io/otel/exporters/otlp/otlptrace/otlptracegrpc` implementing a gRPC `otlptrace.Client` and offers convenience functions, `NewExportPipeline` and `InstallNewPipeline`, to setup and install a `otlptrace.Exporter` in tracing .(#1922)
- Added `Baggage`, `Member`, and `Property` types to the `go.opentelemetry.io/otel/baggage` package along with their related functions. (#1967)
- Added `ContextWithBaggage`, `ContextWithoutBaggage`, and `FromContext` functions to the `go.opentelemetry.io/otel/baggage` package.
  These functions replace the `Set`, `Value`, `ContextWithValue`, `ContextWithoutValue`, and `ContextWithEmpty` functions from that package and directly work with the new `Baggage` type. (#1967)
- The `OTEL_SERVICE_NAME` environment variable is the preferred source for `service.name`, used by the environment resource detector if a service name is present both there and in `OTEL_RESOURCE_ATTRIBUTES`. (#1969)
- Creates package `go.opentelemetry.io/otel/exporters/otlp/otlptrace/otlptracehttp` implementing an HTTP `otlptrace.Client` and offers convenience functions, `NewExportPipeline` and `InstallNewPipeline`, to setup and install a `otlptrace.Exporter` in tracing. (#1963)
- Changes `go.opentelemetry.io/otel/sdk/resource.NewWithAttributes` to require a schema URL. The old function is still available as `resource.NewSchemaless`. This is a breaking change. (#1938)
- Several builtin resource detectors now correctly populate the schema URL. (#1938)
- Creates package `go.opentelemetry.io/otel/exporters/otlp/otlpmetric` that defines a metrics exporter that uses a `otlpmetric.Client` to send data.
- Creates package `go.opentelemetry.io/otel/exporters/otlp/otlpmetric/otlpmetricgrpc` implementing a gRPC `otlpmetric.Client` and offers convenience functions, `New` and `NewUnstarted`, to create an `otlpmetric.Exporter`.(#1991)
- Added `go.opentelemetry.io/otel/exporters/stdout/stdouttrace` exporter. (#2005)
- Added `go.opentelemetry.io/otel/exporters/stdout/stdoutmetric` exporter. (#2005)
- Added a `TracerProvider()` method to the `"go.opentelemetry.io/otel/trace".Span` interface. This can be used to obtain a `TracerProvider` from a given span that utilizes the same trace processing pipeline.  (#2009)

### Changed

- Make `NewSplitDriver` from `go.opentelemetry.io/otel/exporters/otlp` take variadic arguments instead of a `SplitConfig` item.
  `NewSplitDriver` now automatically implements an internal `noopDriver` for `SplitConfig` fields that are not initialized. (#1798)
- `resource.New()` now creates a Resource without builtin detectors. Previous behavior is now achieved by using `WithBuiltinDetectors` Option. (#1810)
- Move the `Event` type from the `go.opentelemetry.io/otel` package to the `go.opentelemetry.io/otel/sdk/trace` package. (#1846)
- CI builds validate against last two versions of Go, dropping 1.14 and adding 1.16. (#1865)
- BatchSpanProcessor now report export failures when calling `ForceFlush()` method. (#1860)
- `Set.Encoded(Encoder)` no longer caches the result of an encoding. (#1855)
- Renamed `CloudZoneKey` to `CloudAvailabilityZoneKey` in Resource semantic conventions according to spec. (#1871)
- The `StatusCode` and `StatusMessage` methods of the `ReadOnlySpan` interface and the `Span` produced by the `go.opentelemetry.io/otel/sdk/trace` package have been replaced with a single `Status` method.
  This method returns the status of a span using the new `Status` type. (#1874)
- Updated `ExportSpans` method of the`SpanExporter` interface type to accept `ReadOnlySpan`s instead of the removed `SpanSnapshot`.
  This brings the export interface into compliance with the specification in that it now accepts an explicitly immutable type instead of just an implied one. (#1873)
- Unembed `SpanContext` in `Link`. (#1877)
- Generate Semantic conventions from the specification YAML. (#1891)
- Spans created by the global `Tracer` obtained from `go.opentelemetry.io/otel`, prior to a functioning `TracerProvider` being set, now propagate the span context from their parent if one exists. (#1901)
- The `"go.opentelemetry.io/otel".Tracer` function now accepts tracer options. (#1902)
- Move the `go.opentelemetry.io/otel/unit` package to `go.opentelemetry.io/otel/metric/unit`. (#1903)
- Changed `go.opentelemetry.io/otel/trace.TracerConfig` to conform to the [Contributing guidelines](CONTRIBUTING.md#config.) (#1921)
- Changed `go.opentelemetry.io/otel/trace.SpanConfig` to conform to the [Contributing guidelines](CONTRIBUTING.md#config). (#1921)
- Changed `span.End()` now only accepts Options that are allowed at `End()`. (#1921)
- Changed `go.opentelemetry.io/otel/metric.InstrumentConfig` to conform to the [Contributing guidelines](CONTRIBUTING.md#config). (#1921)
- Changed `go.opentelemetry.io/otel/metric.MeterConfig` to conform to the [Contributing guidelines](CONTRIBUTING.md#config). (#1921)
- Refactored option types according to the contribution style guide. (#1882)
- Move the `go.opentelemetry.io/otel/trace.TraceStateFromKeyValues` function to the `go.opentelemetry.io/otel/oteltest` package.
  This function is preserved for testing purposes where it may be useful to create a `TraceState` from `attribute.KeyValue`s, but it is not intended for production use.
  The new `ParseTraceState` function should be used to create a `TraceState`. (#1931)
- Updated `MarshalJSON` method of the `go.opentelemetry.io/otel/trace.TraceState` type to marshal the type into the string representation of the `TraceState`. (#1931)
- The `TraceState.Delete` method from the `go.opentelemetry.io/otel/trace` package no longer returns an error in addition to a `TraceState`. (#1931)
- Updated `Get` method of the `TraceState` type from the `go.opentelemetry.io/otel/trace` package to accept a `string` instead of an `attribute.Key` type. (#1931)
- Updated `Insert` method of the `TraceState` type from the `go.opentelemetry.io/otel/trace` package to accept a pair of `string`s instead of an `attribute.KeyValue` type. (#1931)
- Updated `Delete` method of the `TraceState` type from the `go.opentelemetry.io/otel/trace` package to accept a `string` instead of an `attribute.Key` type. (#1931)
- Renamed `NewExporter` to `New` in the `go.opentelemetry.io/otel/exporters/stdout` package. (#1985)
- Renamed `NewExporter` to `New` in the `go.opentelemetry.io/otel/exporters/metric/prometheus` package. (#1985)
- Renamed `NewExporter` to `New` in the `go.opentelemetry.io/otel/exporters/trace/jaeger` package. (#1985)
- Renamed `NewExporter` to `New` in the `go.opentelemetry.io/otel/exporters/trace/zipkin` package. (#1985)
- Renamed `NewExporter` to `New` in the `go.opentelemetry.io/otel/exporters/otlp` package. (#1985)
- Renamed `NewUnstartedExporter` to `NewUnstarted` in the `go.opentelemetry.io/otel/exporters/otlp` package. (#1985)
- The `go.opentelemetry.io/otel/semconv` package has been moved to `go.opentelemetry.io/otel/semconv/v1.4.0` to allow for multiple [telemetry schema](https://github.com/open-telemetry/oteps/blob/main/text/0152-telemetry-schemas.md) versions to be used concurrently. (#1987)
- Metrics test helpers in `go.opentelemetry.io/otel/oteltest` have been moved to `go.opentelemetry.io/otel/metric/metrictest`. (#1988)

### Deprecated

- The `go.opentelemetry.io/otel/exporters/metric/prometheus` is deprecated, use `go.opentelemetry.io/otel/exporters/prometheus` instead. (#1993)
- The `go.opentelemetry.io/otel/exporters/trace/jaeger` is deprecated, use `go.opentelemetry.io/otel/exporters/jaeger` instead. (#1993)
- The `go.opentelemetry.io/otel/exporters/trace/zipkin` is deprecated, use `go.opentelemetry.io/otel/exporters/zipkin` instead. (#1993)

### Removed

- Removed `resource.WithoutBuiltin()`. Use `resource.New()`. (#1810)
- Unexported types `resource.FromEnv`, `resource.Host`, and `resource.TelemetrySDK`, Use the corresponding `With*()` to use individually. (#1810)
- Removed the `Tracer` and `IsRecording` method from the `ReadOnlySpan` in the `go.opentelemetry.io/otel/sdk/trace`.
  The `Tracer` method is not a required to be included in this interface and given the mutable nature of the tracer that is associated with a span, this method is not appropriate.
  The `IsRecording` method returns if the span is recording or not.
  A read-only span value does not need to know if updates to it will be recorded or not.
  By definition, it cannot be updated so there is no point in communicating if an update is recorded. (#1873)
- Removed the `SpanSnapshot` type from the `go.opentelemetry.io/otel/sdk/trace` package.
  The use of this type has been replaced with the use of the explicitly immutable `ReadOnlySpan` type.
  When a concrete representation of a read-only span is needed for testing, the newly added `SpanStub` in the `go.opentelemetry.io/otel/sdk/trace/tracetest` package should be used. (#1873)
- Removed the `Tracer` method from the `Span` interface in the `go.opentelemetry.io/otel/trace` package.
  Using the same tracer that created a span introduces the error where an instrumentation library's `Tracer` is used by other code instead of their own.
  The `"go.opentelemetry.io/otel".Tracer` function or a `TracerProvider` should be used to acquire a library specific `Tracer` instead. (#1900)
  - The `TracerProvider()` method on the `Span` interface may also be used to obtain a `TracerProvider` using the same trace processing pipeline. (#2009)
- The `http.url` attribute generated by `HTTPClientAttributesFromHTTPRequest` will no longer include username or password information. (#1919)
- Removed `IsEmpty` method of the `TraceState` type in the `go.opentelemetry.io/otel/trace` package in favor of using the added `TraceState.Len` method. (#1931)
- Removed `Set`, `Value`, `ContextWithValue`, `ContextWithoutValue`, and `ContextWithEmpty` functions in the `go.opentelemetry.io/otel/baggage` package.
  Handling of baggage is now done using the added `Baggage` type and related context functions (`ContextWithBaggage`, `ContextWithoutBaggage`, and `FromContext`) in that package. (#1967)
- The `InstallNewPipeline` and `NewExportPipeline` creation functions in all the exporters (prometheus, otlp, stdout, jaeger, and zipkin) have been removed.
  These functions were deemed premature attempts to provide convenience that did not achieve this aim. (#1985)
- The `go.opentelemetry.io/otel/exporters/otlp` exporter has been removed.  Use `go.opentelemetry.io/otel/exporters/otlp/otlptrace` instead. (#1990)
- The `go.opentelemetry.io/otel/exporters/stdout` exporter has been removed.  Use `go.opentelemetry.io/otel/exporters/stdout/stdouttrace` or `go.opentelemetry.io/otel/exporters/stdout/stdoutmetric` instead. (#2005)

### Fixed

- Only report errors from the `"go.opentelemetry.io/otel/sdk/resource".Environment` function when they are not `nil`. (#1850, #1851)
- The `Shutdown` method of the simple `SpanProcessor` in the `go.opentelemetry.io/otel/sdk/trace` package now honors the context deadline or cancellation. (#1616, #1856)
- BatchSpanProcessor now drops span batches that failed to be exported. (#1860)
- Use `http://localhost:14268/api/traces` as default Jaeger collector endpoint instead of `http://localhost:14250`. (#1898)
- Allow trailing and leading whitespace in the parsing of a `tracestate` header. (#1931)
- Add logic to determine if the channel is closed to fix Jaeger exporter test panic with close closed channel. (#1870, #1973)
- Avoid transport security when OTLP endpoint is a Unix socket. (#2001)

### Security

## [0.20.0] - 2021-04-23

### Added

- The OTLP exporter now has two new convenience functions, `NewExportPipeline` and `InstallNewPipeline`, setup and install the exporter in tracing and metrics pipelines. (#1373)
- Adds semantic conventions for exceptions. (#1492)
- Added Jaeger Environment variables: `OTEL_EXPORTER_JAEGER_AGENT_HOST`, `OTEL_EXPORTER_JAEGER_AGENT_PORT`
  These environment variables can be used to override Jaeger agent hostname and port (#1752)
- Option `ExportTimeout` was added to batch span processor. (#1755)
- `trace.TraceFlags` is now a defined type over `byte` and `WithSampled(bool) TraceFlags` and `IsSampled() bool` methods have been added to it. (#1770)
- The `Event` and `Link` struct types from the `go.opentelemetry.io/otel` package now include a `DroppedAttributeCount` field to record the number of attributes that were not recorded due to configured limits being reached. (#1771)
- The Jaeger exporter now reports dropped attributes for a Span event in the exported log. (#1771)
- Adds test to check BatchSpanProcessor ignores `OnEnd` and `ForceFlush` post `Shutdown`. (#1772)
- Extract resource attributes from the `OTEL_RESOURCE_ATTRIBUTES` environment variable and merge them with the `resource.Default` resource as well as resources provided to the `TracerProvider` and metric `Controller`. (#1785)
- Added `WithOSType` resource configuration option to set OS (Operating System) type resource attribute (`os.type`). (#1788)
- Added `WithProcess*` resource configuration options to set Process resource attributes. (#1788)
  - `process.pid`
  - `process.executable.name`
  - `process.executable.path`
  - `process.command_args`
  - `process.owner`
  - `process.runtime.name`
  - `process.runtime.version`
  - `process.runtime.description`
- Adds `k8s.node.name` and `k8s.node.uid` attribute keys to the `semconv` package. (#1789)
- Added support for configuring OTLP/HTTP and OTLP/gRPC Endpoints, TLS Certificates, Headers, Compression and Timeout via Environment Variables. (#1758, #1769 and #1811)
  - `OTEL_EXPORTER_OTLP_ENDPOINT`
  - `OTEL_EXPORTER_OTLP_TRACES_ENDPOINT`
  - `OTEL_EXPORTER_OTLP_METRICS_ENDPOINT`
  - `OTEL_EXPORTER_OTLP_HEADERS`
  - `OTEL_EXPORTER_OTLP_TRACES_HEADERS`
  - `OTEL_EXPORTER_OTLP_METRICS_HEADERS`
  - `OTEL_EXPORTER_OTLP_COMPRESSION`
  - `OTEL_EXPORTER_OTLP_TRACES_COMPRESSION`
  - `OTEL_EXPORTER_OTLP_METRICS_COMPRESSION`
  - `OTEL_EXPORTER_OTLP_TIMEOUT`
  - `OTEL_EXPORTER_OTLP_TRACES_TIMEOUT`
  - `OTEL_EXPORTER_OTLP_METRICS_TIMEOUT`
  - `OTEL_EXPORTER_OTLP_CERTIFICATE`
  - `OTEL_EXPORTER_OTLP_TRACES_CERTIFICATE`
  - `OTEL_EXPORTER_OTLP_METRICS_CERTIFICATE`
- Adds `otlpgrpc.WithTimeout` option for configuring timeout to the otlp/gRPC exporter. (#1821)
- Adds `jaeger.WithMaxPacketSize` option for configuring maximum UDP packet size used when connecting to the Jaeger agent. (#1853)

### Fixed

- The `Span.IsRecording` implementation from `go.opentelemetry.io/otel/sdk/trace` always returns false when not being sampled. (#1750)
- The Jaeger exporter now correctly sets tags for the Span status code and message.
  This means it uses the correct tag keys (`"otel.status_code"`, `"otel.status_description"`) and does not set the status message as a tag unless it is set on the span. (#1761)
- The Jaeger exporter now correctly records Span event's names using the `"event"` key for a tag.
  Additionally, this tag is overridden, as specified in the OTel specification, if the event contains an attribute with that key. (#1768)
- Zipkin Exporter: Ensure mapping between OTel and Zipkin span data complies with the specification. (#1688)
- Fixed typo for default service name in Jaeger Exporter. (#1797)
- Fix flaky OTLP for the reconnnection of the client connection. (#1527, #1814)
- Fix Jaeger exporter dropping of span batches that exceed the UDP packet size limit.
  Instead, the exporter now splits the batch into smaller sendable batches. (#1828)

### Changed

- Span `RecordError` now records an `exception` event to comply with the semantic convention specification. (#1492)
- Jaeger exporter was updated to use thrift v0.14.1. (#1712)
- Migrate from using internally built and maintained version of the OTLP to the one hosted at `go.opentelemetry.io/proto/otlp`. (#1713)
- Migrate from using `github.com/gogo/protobuf` to `google.golang.org/protobuf` to match `go.opentelemetry.io/proto/otlp`. (#1713)
- The storage of a local or remote Span in a `context.Context` using its SpanContext is unified to store just the current Span.
  The Span's SpanContext can now self-identify as being remote or not.
  This means that `"go.opentelemetry.io/otel/trace".ContextWithRemoteSpanContext` will now overwrite any existing current Span, not just existing remote Spans, and make it the current Span in a `context.Context`. (#1731)
- Improve OTLP/gRPC exporter connection errors. (#1737)
- Information about a parent span context in a `"go.opentelemetry.io/otel/export/trace".SpanSnapshot` is unified in a new `Parent` field.
  The existing `ParentSpanID` and `HasRemoteParent` fields are removed in favor of this. (#1748)
- The `ParentContext` field of the `"go.opentelemetry.io/otel/sdk/trace".SamplingParameters` is updated to hold a `context.Context` containing the parent span.
  This changes it to make `SamplingParameters` conform with the OpenTelemetry specification. (#1749)
- Updated Jaeger Environment Variables: `JAEGER_ENDPOINT`, `JAEGER_USER`, `JAEGER_PASSWORD`
  to `OTEL_EXPORTER_JAEGER_ENDPOINT`, `OTEL_EXPORTER_JAEGER_USER`, `OTEL_EXPORTER_JAEGER_PASSWORD` in compliance with OTel specification. (#1752)
- Modify `BatchSpanProcessor.ForceFlush` to abort after timeout/cancellation. (#1757)
- The `DroppedAttributeCount` field of the `Span` in the `go.opentelemetry.io/otel` package now only represents the number of attributes dropped for the span itself.
  It no longer is a conglomerate of itself, events, and link attributes that have been dropped. (#1771)
- Make `ExportSpans` in Jaeger Exporter honor context deadline. (#1773)
- Modify Zipkin Exporter default service name, use default resource's serviceName instead of empty. (#1777)
- The `go.opentelemetry.io/otel/sdk/export/trace` package is merged into the `go.opentelemetry.io/otel/sdk/trace` package. (#1778)
- The prometheus.InstallNewPipeline example is moved from comment to example test (#1796)
- The convenience functions for the stdout exporter have been updated to return the `TracerProvider` implementation and enable the shutdown of the exporter. (#1800)
- Replace the flush function returned from the Jaeger exporter's convenience creation functions (`InstallNewPipeline` and `NewExportPipeline`) with the `TracerProvider` implementation they create.
  This enables the caller to shutdown and flush using the related `TracerProvider` methods. (#1822)
- Updated the Jaeger exporter to have a default endpoint, `http://localhost:14250`, for the collector. (#1824)
- Changed the function `WithCollectorEndpoint` in the Jaeger exporter to no longer accept an endpoint as an argument.
  The endpoint can be passed with the `CollectorEndpointOption` using the `WithEndpoint` function or by setting the `OTEL_EXPORTER_JAEGER_ENDPOINT` environment variable value appropriately. (#1824)
- The Jaeger exporter no longer batches exported spans itself, instead it relies on the SDK's `BatchSpanProcessor` for this functionality. (#1830)
- The Jaeger exporter creation functions (`NewRawExporter`, `NewExportPipeline`, and `InstallNewPipeline`) no longer accept the removed `Option` type as a variadic argument. (#1830)

### Removed

- Removed Jaeger Environment variables: `JAEGER_SERVICE_NAME`, `JAEGER_DISABLED`, `JAEGER_TAGS`
  These environment variables will no longer be used to override values of the Jaeger exporter (#1752)
- No longer set the links for a `Span` in `go.opentelemetry.io/otel/sdk/trace` that is configured to be a new root.
  This is unspecified behavior that the OpenTelemetry community plans to standardize in the future.
  To prevent backwards incompatible changes when it is specified, these links are removed. (#1726)
- Setting error status while recording error with Span from oteltest package. (#1729)
- The concept of a remote and local Span stored in a context is unified to just the current Span.
  Because of this `"go.opentelemetry.io/otel/trace".RemoteSpanContextFromContext` is removed as it is no longer needed.
  Instead, `"go.opentelemetry.io/otel/trace".SpanContextFromContex` can be used to return the current Span.
  If needed, that Span's `SpanContext.IsRemote()` can then be used to determine if it is remote or not. (#1731)
- The `HasRemoteParent` field of the `"go.opentelemetry.io/otel/sdk/trace".SamplingParameters` is removed.
  This field is redundant to the information returned from the `Remote` method of the `SpanContext` held in the `ParentContext` field. (#1749)
- The `trace.FlagsDebug` and `trace.FlagsDeferred` constants have been removed and will be localized to the B3 propagator. (#1770)
- Remove `Process` configuration, `WithProcessFromEnv` and `ProcessFromEnv`, and type from the Jaeger exporter package.
  The information that could be configured in the `Process` struct should be configured in a `Resource` instead. (#1776, #1804)
- Remove the `WithDisabled` option from the Jaeger exporter.
  To disable the exporter unregister it from the `TracerProvider` or use a no-operation `TracerProvider`. (#1806)
- Removed the functions `CollectorEndpointFromEnv` and `WithCollectorEndpointOptionFromEnv` from the Jaeger exporter.
  These functions for retrieving specific environment variable values are redundant of other internal functions and
  are not intended for end user use. (#1824)
- Removed the Jaeger exporter `WithSDKOptions` `Option`.
  This option was used to set SDK options for the exporter creation convenience functions.
  These functions are provided as a way to easily setup or install the exporter with what are deemed reasonable SDK settings for common use cases.
  If the SDK needs to be configured differently, the `NewRawExporter` function and direct setup of the SDK with the desired settings should be used. (#1825)
- The `WithBufferMaxCount` and `WithBatchMaxCount` `Option`s from the Jaeger exporter are removed.
  The exporter no longer batches exports, instead relying on the SDK's `BatchSpanProcessor` for this functionality. (#1830)
- The Jaeger exporter `Option` type is removed.
  The type is no longer used by the exporter to configure anything.
  All the previous configurations these options provided were duplicates of SDK configuration.
  They have been removed in favor of using the SDK configuration and focuses the exporter configuration to be only about the endpoints it will send telemetry to. (#1830)

## [0.19.0] - 2021-03-18

### Added

- Added `Marshaler` config option to `otlphttp` to enable otlp over json or protobufs. (#1586)
- A `ForceFlush` method to the `"go.opentelemetry.io/otel/sdk/trace".TracerProvider` to flush all registered `SpanProcessor`s. (#1608)
- Added `WithSampler` and `WithSpanLimits` to tracer provider. (#1633, #1702)
- `"go.opentelemetry.io/otel/trace".SpanContext` now has a `remote` property, and `IsRemote()` predicate, that is true when the `SpanContext` has been extracted from remote context data. (#1701)
- A `Valid` method to the `"go.opentelemetry.io/otel/attribute".KeyValue` type. (#1703)

### Changed

- `trace.SpanContext` is now immutable and has no exported fields. (#1573)
  - `trace.NewSpanContext()` can be used in conjunction with the `trace.SpanContextConfig` struct to initialize a new `SpanContext` where all values are known.
- Update the `ForceFlush` method signature to the `"go.opentelemetry.io/otel/sdk/trace".SpanProcessor` to accept a `context.Context` and return an error. (#1608)
- Update the `Shutdown` method to the `"go.opentelemetry.io/otel/sdk/trace".TracerProvider` return an error on shutdown failure. (#1608)
- The SimpleSpanProcessor will now shut down the enclosed `SpanExporter` and gracefully ignore subsequent calls to `OnEnd` after `Shutdown` is called. (#1612)
- `"go.opentelemetry.io/sdk/metric/controller.basic".WithPusher` is replaced with `WithExporter` to provide consistent naming across project. (#1656)
- Added non-empty string check for trace `Attribute` keys. (#1659)
- Add `description` to SpanStatus only when `StatusCode` is set to error. (#1662)
- Jaeger exporter falls back to `resource.Default`'s `service.name` if the exported Span does not have one. (#1673)
- Jaeger exporter populates Jaeger's Span Process from Resource. (#1673)
- Renamed the `LabelSet` method of `"go.opentelemetry.io/otel/sdk/resource".Resource` to `Set`. (#1692)
- Changed `WithSDK` to `WithSDKOptions` to accept variadic arguments of `TracerProviderOption` type in `go.opentelemetry.io/otel/exporters/trace/jaeger` package. (#1693)
- Changed `WithSDK` to `WithSDKOptions` to accept variadic arguments of `TracerProviderOption` type in `go.opentelemetry.io/otel/exporters/trace/zipkin` package. (#1693)

### Removed

- Removed `serviceName` parameter from Zipkin exporter and uses resource instead. (#1549)
- Removed `WithConfig` from tracer provider to avoid overriding configuration. (#1633)
- Removed the exported `SimpleSpanProcessor` and `BatchSpanProcessor` structs.
   These are now returned as a SpanProcessor interface from their respective constructors. (#1638)
- Removed `WithRecord()` from `trace.SpanOption` when creating a span. (#1660)
- Removed setting status to `Error` while recording an error as a span event in `RecordError`. (#1663)
- Removed `jaeger.WithProcess` configuration option. (#1673)
- Removed `ApplyConfig` method from `"go.opentelemetry.io/otel/sdk/trace".TracerProvider` and the now unneeded `Config` struct. (#1693)

### Fixed

- Jaeger Exporter: Ensure mapping between OTEL and Jaeger span data complies with the specification. (#1626)
- `SamplingResult.TraceState` is correctly propagated to a newly created span's `SpanContext`. (#1655)
- The `otel-collector` example now correctly flushes metric events prior to shutting down the exporter. (#1678)
- Do not set span status message in `SpanStatusFromHTTPStatusCode` if it can be inferred from `http.status_code`. (#1681)
- Synchronization issues in global trace delegate implementation. (#1686)
- Reduced excess memory usage by global `TracerProvider`. (#1687)

## [0.18.0] - 2021-03-03

### Added

- Added `resource.Default()` for use with meter and tracer providers. (#1507)
- `AttributePerEventCountLimit` and `AttributePerLinkCountLimit` for `SpanLimits`. (#1535)
- Added `Keys()` method to `propagation.TextMapCarrier` and `propagation.HeaderCarrier` to adapt `http.Header` to this interface. (#1544)
- Added `code` attributes to `go.opentelemetry.io/otel/semconv` package. (#1558)
- Compatibility testing suite in the CI system for the following systems. (#1567)
   | OS      | Go Version | Architecture |
   | ------- | ---------- | ------------ |
   | Ubuntu  | 1.15       | amd64        |
   | Ubuntu  | 1.14       | amd64        |
   | Ubuntu  | 1.15       | 386          |
   | Ubuntu  | 1.14       | 386          |
   | MacOS   | 1.15       | amd64        |
   | MacOS   | 1.14       | amd64        |
   | Windows | 1.15       | amd64        |
   | Windows | 1.14       | amd64        |
   | Windows | 1.15       | 386          |
   | Windows | 1.14       | 386          |

### Changed

- Replaced interface `oteltest.SpanRecorder` with its existing implementation
  `StandardSpanRecorder`. (#1542)
- Default span limit values to 128. (#1535)
- Rename `MaxEventsPerSpan`, `MaxAttributesPerSpan` and `MaxLinksPerSpan` to `EventCountLimit`, `AttributeCountLimit` and `LinkCountLimit`, and move these fields into `SpanLimits`. (#1535)
- Renamed the `otel/label` package to `otel/attribute`. (#1541)
- Vendor the Jaeger exporter's dependency on Apache Thrift. (#1551)
- Parallelize the CI linting and testing. (#1567)
- Stagger timestamps in exact aggregator tests. (#1569)
- Changed all examples to use `WithBatchTimeout(5 * time.Second)` rather than `WithBatchTimeout(5)`. (#1621)
- Prevent end-users from implementing some interfaces (#1575)

  ```
      "otel/exporters/otlp/otlphttp".Option
      "otel/exporters/stdout".Option
      "otel/oteltest".Option
      "otel/trace".TracerOption
      "otel/trace".SpanOption
      "otel/trace".EventOption
      "otel/trace".LifeCycleOption
      "otel/trace".InstrumentationOption
      "otel/sdk/resource".Option
      "otel/sdk/trace".ParentBasedSamplerOption
      "otel/sdk/trace".ReadOnlySpan
      "otel/sdk/trace".ReadWriteSpan
  ```

### Removed

- Removed attempt to resample spans upon changing the span name with `span.SetName()`. (#1545)
- The `test-benchmark` is no longer a dependency of the `precommit` make target. (#1567)
- Removed the `test-386` make target.
   This was replaced with a full compatibility testing suite (i.e. multi OS/arch) in the CI system. (#1567)

### Fixed

- The sequential timing check of timestamps in the stdout exporter are now setup explicitly to be sequential (#1571). (#1572)
- Windows build of Jaeger tests now compiles with OS specific functions (#1576). (#1577)
- The sequential timing check of timestamps of go.opentelemetry.io/otel/sdk/metric/aggregator/lastvalue are now setup explicitly to be sequential (#1578). (#1579)
- Validate tracestate header keys with vendors according to the W3C TraceContext specification (#1475). (#1581)
- The OTLP exporter includes related labels for translations of a GaugeArray (#1563). (#1570)

## [0.17.0] - 2021-02-12

### Changed

- Rename project default branch from `master` to `main`. (#1505)
- Reverse order in which `Resource` attributes are merged, per change in spec. (#1501)
- Add tooling to maintain "replace" directives in go.mod files automatically. (#1528)
- Create new modules: otel/metric, otel/trace, otel/oteltest, otel/sdk/export/metric, otel/sdk/metric (#1528)
- Move metric-related public global APIs from otel to otel/metric/global. (#1528)

## Fixed

- Fixed otlpgrpc reconnection issue.
- The example code in the README.md of `go.opentelemetry.io/otel/exporters/otlp` is moved to a compiled example test and used the new `WithAddress` instead of `WithEndpoint`. (#1513)
- The otel-collector example now uses the default OTLP receiver port of the collector.

## [0.16.0] - 2021-01-13

### Added

- Add the `ReadOnlySpan` and `ReadWriteSpan` interfaces to provide better control for accessing span data. (#1360)
- `NewGRPCDriver` function returns a `ProtocolDriver` that maintains a single gRPC connection to the collector. (#1369)
- Added documentation about the project's versioning policy. (#1388)
- Added `NewSplitDriver` for OTLP exporter that allows sending traces and metrics to different endpoints. (#1418)
- Added codeql worfklow to GitHub Actions (#1428)
- Added Gosec workflow to GitHub Actions (#1429)
- Add new HTTP driver for OTLP exporter in `exporters/otlp/otlphttp`. Currently it only supports the binary protobuf payloads. (#1420)
- Add an OpenCensus exporter bridge. (#1444)

### Changed

- Rename `internal/testing` to `internal/internaltest`. (#1449)
- Rename `export.SpanData` to `export.SpanSnapshot` and use it only for exporting spans. (#1360)
- Store the parent's full `SpanContext` rather than just its span ID in the `span` struct. (#1360)
- Improve span duration accuracy. (#1360)
- Migrated CI/CD from CircleCI to GitHub Actions (#1382)
- Remove duplicate checkout from GitHub Actions workflow (#1407)
- Metric `array` aggregator renamed `exact` to match its `aggregation.Kind` (#1412)
- Metric `exact` aggregator includes per-point timestamps (#1412)
- Metric stdout exporter uses MinMaxSumCount aggregator for ValueRecorder instruments (#1412)
- `NewExporter` from `exporters/otlp` now takes a `ProtocolDriver` as a parameter. (#1369)
- Many OTLP Exporter options became gRPC ProtocolDriver options. (#1369)
- Unify endpoint API that related to OTel exporter. (#1401)
- Optimize metric histogram aggregator to re-use its slice of buckets. (#1435)
- Metric aggregator Count() and histogram Bucket.Counts are consistently `uint64`. (1430)
- Histogram aggregator accepts functional options, uses default boundaries if none given. (#1434)
- `SamplingResult` now passed a `Tracestate` from the parent `SpanContext` (#1432)
- Moved gRPC driver for OTLP exporter to `exporters/otlp/otlpgrpc`. (#1420)
- The `TraceContext` propagator now correctly propagates `TraceState` through the `SpanContext`. (#1447)
- Metric Push and Pull Controller components are combined into a single "basic" Controller:
  - `WithExporter()` and `Start()` to configure Push behavior
  - `Start()` is optional; use `Collect()` and `ForEach()` for Pull behavior
  - `Start()` and `Stop()` accept Context. (#1378)
- The `Event` type is moved from the `otel/sdk/export/trace` package to the `otel/trace` API package. (#1452)

### Removed

- Remove `errUninitializedSpan` as its only usage is now obsolete. (#1360)
- Remove Metric export functionality related to quantiles and summary data points: this is not specified (#1412)
- Remove DDSketch metric aggregator; our intention is to re-introduce this as an option of the histogram aggregator after [new OTLP histogram data types](https://github.com/open-telemetry/opentelemetry-proto/pull/226) are released (#1412)

### Fixed

- `BatchSpanProcessor.Shutdown()` will now shutdown underlying `export.SpanExporter`. (#1443)

## [0.15.0] - 2020-12-10

### Added

- The `WithIDGenerator` `TracerProviderOption` is added to the `go.opentelemetry.io/otel/trace` package to configure an `IDGenerator` for the `TracerProvider`. (#1363)

### Changed

- The Zipkin exporter now uses the Span status code to determine. (#1328)
- `NewExporter` and `Start` functions in `go.opentelemetry.io/otel/exporters/otlp` now receive `context.Context` as a first parameter. (#1357)
- Move the OpenCensus example into `example` directory. (#1359)
- Moved the SDK's `internal.IDGenerator` interface in to the `sdk/trace` package to enable support for externally-defined ID generators. (#1363)
- Bump `github.com/google/go-cmp` from 0.5.3 to 0.5.4 (#1374)
- Bump `github.com/golangci/golangci-lint` in `/internal/tools` (#1375)

### Fixed

- Metric SDK `SumObserver` and `UpDownSumObserver` instruments correctness fixes. (#1381)

## [0.14.0] - 2020-11-19

### Added

- An `EventOption` and the related `NewEventConfig` function are added to the `go.opentelemetry.io/otel` package to configure Span events. (#1254)
- A `TextMapPropagator` and associated `TextMapCarrier` are added to the `go.opentelemetry.io/otel/oteltest` package to test `TextMap` type propagators and their use. (#1259)
- `SpanContextFromContext` returns `SpanContext` from context. (#1255)
- `TraceState` has been added to `SpanContext`. (#1340)
- `DeploymentEnvironmentKey` added to `go.opentelemetry.io/otel/semconv` package. (#1323)
- Add an OpenCensus to OpenTelemetry tracing bridge. (#1305)
- Add a parent context argument to `SpanProcessor.OnStart` to follow the specification. (#1333)
- Add missing tests for `sdk/trace/attributes_map.go`. (#1337)

### Changed

- Move the `go.opentelemetry.io/otel/api/trace` package into `go.opentelemetry.io/otel/trace` with the following changes. (#1229) (#1307)
  - `ID` has been renamed to `TraceID`.
  - `IDFromHex` has been renamed to `TraceIDFromHex`.
  - `EmptySpanContext` is removed.
- Move the `go.opentelemetry.io/otel/api/trace/tracetest` package into `go.opentelemetry.io/otel/oteltest`. (#1229)
- OTLP Exporter updates:
  - supports OTLP v0.6.0 (#1230, #1354)
  - supports configurable aggregation temporality (default: Cumulative, optional: Stateless). (#1296)
- The Sampler is now called on local child spans. (#1233)
- The `Kind` type from the `go.opentelemetry.io/otel/api/metric` package was renamed to `InstrumentKind` to more specifically describe what it is and avoid semantic ambiguity. (#1240)
- The `MetricKind` method of the `Descriptor` type in the `go.opentelemetry.io/otel/api/metric` package was renamed to `Descriptor.InstrumentKind`.
   This matches the returned type and fixes misuse of the term metric. (#1240)
- Move test harness from the `go.opentelemetry.io/otel/api/apitest` package into `go.opentelemetry.io/otel/oteltest`. (#1241)
- Move the `go.opentelemetry.io/otel/api/metric/metrictest` package into `go.opentelemetry.io/oteltest` as part of #964. (#1252)
- Move the `go.opentelemetry.io/otel/api/metric` package into `go.opentelemetry.io/otel/metric` as part of #1303. (#1321)
- Move the `go.opentelemetry.io/otel/api/metric/registry` package into `go.opentelemetry.io/otel/metric/registry` as a part of #1303. (#1316)
- Move the `Number` type (together with related functions) from `go.opentelemetry.io/otel/api/metric` package into `go.opentelemetry.io/otel/metric/number` as a part of #1303. (#1316)
- The function signature of the Span `AddEvent` method in `go.opentelemetry.io/otel` is updated to no longer take an unused context and instead take a required name and a variable number of `EventOption`s. (#1254)
- The function signature of the Span `RecordError` method in `go.opentelemetry.io/otel` is updated to no longer take an unused context and instead take a required error value and a variable number of `EventOption`s. (#1254)
- Move the `go.opentelemetry.io/otel/api/global` package to `go.opentelemetry.io/otel`. (#1262) (#1330)
- Move the `Version` function from `go.opentelemetry.io/otel/sdk` to `go.opentelemetry.io/otel`. (#1330)
- Rename correlation context header from `"otcorrelations"` to `"baggage"` to match the OpenTelemetry specification. (#1267)
- Fix `Code.UnmarshalJSON` to work with valid JSON only. (#1276)
- The `resource.New()` method changes signature to support builtin attributes and functional options, including `telemetry.sdk.*` and
  `host.name` semantic conventions; the former method is renamed `resource.NewWithAttributes`. (#1235)
- The Prometheus exporter now exports non-monotonic counters (i.e. `UpDownCounter`s) as gauges. (#1210)
- Correct the `Span.End` method documentation in the `otel` API to state updates are not allowed on a span after it has ended. (#1310)
- Updated span collection limits for attribute, event and link counts to 1000 (#1318)
- Renamed `semconv.HTTPUrlKey` to `semconv.HTTPURLKey`. (#1338)

### Removed

- The `ErrInvalidHexID`, `ErrInvalidTraceIDLength`, `ErrInvalidSpanIDLength`, `ErrInvalidSpanIDLength`, or `ErrNilSpanID` from the `go.opentelemetry.io/otel` package are unexported now. (#1243)
- The `AddEventWithTimestamp` method on the `Span` interface in `go.opentelemetry.io/otel` is removed due to its redundancy.
   It is replaced by using the `AddEvent` method with a `WithTimestamp` option. (#1254)
- The `MockSpan` and `MockTracer` types are removed from `go.opentelemetry.io/otel/oteltest`.
   `Tracer` and `Span` from the same module should be used in their place instead. (#1306)
- `WorkerCount` option is removed from `go.opentelemetry.io/otel/exporters/otlp`. (#1350)
- Remove the following labels types: INT32, UINT32, UINT64 and FLOAT32. (#1314)

### Fixed

- Rename `MergeItererator` to `MergeIterator` in the `go.opentelemetry.io/otel/label` package. (#1244)
- The `go.opentelemetry.io/otel/api/global` packages global TextMapPropagator now delegates functionality to a globally set delegate for all previously returned propagators. (#1258)
- Fix condition in `label.Any`. (#1299)
- Fix global `TracerProvider` to pass options to its configured provider. (#1329)
- Fix missing handler for `ExactKind` aggregator in OTLP metrics transformer (#1309)

## [0.13.0] - 2020-10-08

### Added

- OTLP Metric exporter supports Histogram aggregation. (#1209)
- The `Code` struct from the `go.opentelemetry.io/otel/codes` package now supports JSON marshaling and unmarshaling as well as implements the `Stringer` interface. (#1214)
- A Baggage API to implement the OpenTelemetry specification. (#1217)
- Add Shutdown method to sdk/trace/provider, shutdown processors in the order they were registered. (#1227)

### Changed

- Set default propagator to no-op propagator. (#1184)
- The `HTTPSupplier`, `HTTPExtractor`, `HTTPInjector`, and `HTTPPropagator` from the `go.opentelemetry.io/otel/api/propagation` package were replaced with unified `TextMapCarrier` and `TextMapPropagator` in the `go.opentelemetry.io/otel/propagation` package. (#1212) (#1325)
- The `New` function from the `go.opentelemetry.io/otel/api/propagation` package was replaced with `NewCompositeTextMapPropagator` in the `go.opentelemetry.io/otel` package. (#1212)
- The status codes of the `go.opentelemetry.io/otel/codes` package have been updated to match the latest OpenTelemetry specification.
   They now are `Unset`, `Error`, and `Ok`.
   They no longer track the gRPC codes. (#1214)
- The `StatusCode` field of the `SpanData` struct in the `go.opentelemetry.io/otel/sdk/export/trace` package now uses the codes package from this package instead of the gRPC project. (#1214)
- Move the `go.opentelemetry.io/otel/api/baggage` package into `go.opentelemetry.io/otel/baggage`. (#1217) (#1325)
- A `Shutdown` method of `SpanProcessor` and all its implementations receives a context and returns an error. (#1264)

### Fixed

- Copies of data from arrays and slices passed to `go.opentelemetry.io/otel/label.ArrayValue()` are now used in the returned `Value` instead of using the mutable data itself. (#1226)

### Removed

- The `ExtractHTTP` and `InjectHTTP` functions from the `go.opentelemetry.io/otel/api/propagation` package were removed. (#1212)
- The `Propagators` interface from the `go.opentelemetry.io/otel/api/propagation` package was removed to conform to the OpenTelemetry specification.
   The explicit `TextMapPropagator` type can be used in its place as this is the `Propagator` type the specification defines. (#1212)
- The `SetAttribute` method of the `Span` from the `go.opentelemetry.io/otel/api/trace` package was removed given its redundancy with the `SetAttributes` method. (#1216)
- The internal implementation of Baggage storage is removed in favor of using the new Baggage API functionality. (#1217)
- Remove duplicate hostname key `HostHostNameKey` in Resource semantic conventions. (#1219)
- Nested array/slice support has been removed. (#1226)

## [0.12.0] - 2020-09-24

### Added

- A `SpanConfigure` function in `go.opentelemetry.io/otel/api/trace` to create a new `SpanConfig` from `SpanOption`s. (#1108)
- In the `go.opentelemetry.io/otel/api/trace` package, `NewTracerConfig` was added to construct new `TracerConfig`s.
   This addition was made to conform with our project option conventions. (#1155)
- Instrumentation library information was added to the Zipkin exporter. (#1119)
- The `SpanProcessor` interface now has a `ForceFlush()` method. (#1166)
- More semantic conventions for k8s as resource attributes. (#1167)

### Changed

- Add reconnecting udp connection type to Jaeger exporter.
   This change adds a new optional implementation of the udp conn interface used to detect changes to an agent's host dns record.
   It then adopts the new destination address to ensure the exporter doesn't get stuck. This change was ported from jaegertracing/jaeger-client-go#520. (#1063)
- Replace `StartOption` and `EndOption` in `go.opentelemetry.io/otel/api/trace` with `SpanOption`.
   This change is matched by replacing the `StartConfig` and `EndConfig` with a unified `SpanConfig`. (#1108)
- Replace the `LinkedTo` span option in `go.opentelemetry.io/otel/api/trace` with `WithLinks`.
   This is be more consistent with our other option patterns, i.e. passing the item to be configured directly instead of its component parts, and provides a cleaner function signature. (#1108)
- The `go.opentelemetry.io/otel/api/trace` `TracerOption` was changed to an interface to conform to project option conventions. (#1109)
- Move the `B3` and `TraceContext` from within the `go.opentelemetry.io/otel/api/trace` package to their own `go.opentelemetry.io/otel/propagators` package.
    This removal of the propagators is reflective of the OpenTelemetry specification for these propagators as well as cleans up the `go.opentelemetry.io/otel/api/trace` API. (#1118)
- Rename Jaeger tags used for instrumentation library information to reflect changes in OpenTelemetry specification. (#1119)
- Rename `ProbabilitySampler` to `TraceIDRatioBased` and change semantics to ignore parent span sampling status. (#1115)
- Move `tools` package under `internal`. (#1141)
- Move `go.opentelemetry.io/otel/api/correlation` package to `go.opentelemetry.io/otel/api/baggage`. (#1142)
   The `correlation.CorrelationContext` propagator has been renamed `baggage.Baggage`.  Other exported functions and types are unchanged.
- Rename `ParentOrElse` sampler to `ParentBased` and allow setting samplers depending on parent span. (#1153)
- In the `go.opentelemetry.io/otel/api/trace` package, `SpanConfigure` was renamed to `NewSpanConfig`. (#1155)
- Change `dependabot.yml` to add a `Skip Changelog` label to dependabot-sourced PRs. (#1161)
- The [configuration style guide](https://github.com/open-telemetry/opentelemetry-go/blob/master/CONTRIBUTING.md#config) has been updated to
   recommend the use of `newConfig()` instead of `configure()`. (#1163)
- The `otlp.Config` type has been unexported and changed to `otlp.config`, along with its initializer. (#1163)
- Ensure exported interface types include parameter names and update the
   Style Guide to reflect this styling rule. (#1172)
- Don't consider unset environment variable for resource detection to be an error. (#1170)
- Rename `go.opentelemetry.io/otel/api/metric.ConfigureInstrument` to `NewInstrumentConfig` and
  `go.opentelemetry.io/otel/api/metric.ConfigureMeter` to `NewMeterConfig`.
- ValueObserver instruments use LastValue aggregator by default. (#1165)
- OTLP Metric exporter supports LastValue aggregation. (#1165)
- Move the `go.opentelemetry.io/otel/api/unit` package to `go.opentelemetry.io/otel/unit`. (#1185)
- Rename `Provider` to `MeterProvider` in the `go.opentelemetry.io/otel/api/metric` package. (#1190)
- Rename `NoopProvider` to `NoopMeterProvider` in the `go.opentelemetry.io/otel/api/metric` package. (#1190)
- Rename `NewProvider` to `NewMeterProvider` in the `go.opentelemetry.io/otel/api/metric/metrictest` package. (#1190)
- Rename `Provider` to `MeterProvider` in the `go.opentelemetry.io/otel/api/metric/registry` package. (#1190)
- Rename `NewProvider` to `NewMeterProvider` in the `go.opentelemetry.io/otel/api/metri/registryc` package. (#1190)
- Rename `Provider` to `TracerProvider` in the `go.opentelemetry.io/otel/api/trace` package. (#1190)
- Rename `NoopProvider` to `NoopTracerProvider` in the `go.opentelemetry.io/otel/api/trace` package. (#1190)
- Rename `Provider` to `TracerProvider` in the `go.opentelemetry.io/otel/api/trace/tracetest` package. (#1190)
- Rename `NewProvider` to `NewTracerProvider` in the `go.opentelemetry.io/otel/api/trace/tracetest` package. (#1190)
- Rename `WrapperProvider` to `WrapperTracerProvider` in the `go.opentelemetry.io/otel/bridge/opentracing` package. (#1190)
- Rename `NewWrapperProvider` to `NewWrapperTracerProvider` in the `go.opentelemetry.io/otel/bridge/opentracing` package. (#1190)
- Rename `Provider` method of the pull controller to `MeterProvider` in the `go.opentelemetry.io/otel/sdk/metric/controller/pull` package. (#1190)
- Rename `Provider` method of the push controller to `MeterProvider` in the `go.opentelemetry.io/otel/sdk/metric/controller/push` package. (#1190)
- Rename `ProviderOptions` to `TracerProviderConfig` in the `go.opentelemetry.io/otel/sdk/trace` package. (#1190)
- Rename `ProviderOption` to `TracerProviderOption` in the `go.opentelemetry.io/otel/sdk/trace` package. (#1190)
- Rename `Provider` to `TracerProvider` in the `go.opentelemetry.io/otel/sdk/trace` package. (#1190)
- Rename `NewProvider` to `NewTracerProvider` in the `go.opentelemetry.io/otel/sdk/trace` package. (#1190)
- Renamed `SamplingDecision` values to comply with OpenTelemetry specification change. (#1192)
- Renamed Zipkin attribute names from `ot.status_code & ot.status_description` to `otel.status_code & otel.status_description`. (#1201)
- The default SDK now invokes registered `SpanProcessor`s in the order they were registered with the `TracerProvider`. (#1195)
- Add test of spans being processed by the `SpanProcessor`s in the order they were registered. (#1203)

### Removed

- Remove the B3 propagator from `go.opentelemetry.io/otel/propagators`. It is now located in the
   `go.opentelemetry.io/contrib/propagators/` module. (#1191)
- Remove the semantic convention for HTTP status text, `HTTPStatusTextKey` from package `go.opentelemetry.io/otel/semconv`. (#1194)

### Fixed

- Zipkin example no longer mentions `ParentSampler`, corrected to `ParentBased`. (#1171)
- Fix missing shutdown processor in otel-collector example. (#1186)
- Fix missing shutdown processor in basic and namedtracer examples. (#1197)

## [0.11.0] - 2020-08-24

### Added

- Support for exporting array-valued attributes via OTLP. (#992)
- `Noop` and `InMemory` `SpanBatcher` implementations to help with testing integrations. (#994)
- Support for filtering metric label sets. (#1047)
- A dimensionality-reducing metric Processor. (#1057)
- Integration tests for more OTel Collector Attribute types. (#1062)
- A new `WithSpanProcessor` `ProviderOption` is added to the `go.opentelemetry.io/otel/sdk/trace` package to create a `Provider` and automatically register the `SpanProcessor`. (#1078)

### Changed

- Rename `sdk/metric/processor/test` to `sdk/metric/processor/processortest`. (#1049)
- Rename `sdk/metric/controller/test` to `sdk/metric/controller/controllertest`. (#1049)
- Rename `api/testharness` to `api/apitest`. (#1049)
- Rename `api/trace/testtrace` to `api/trace/tracetest`. (#1049)
- Change Metric Processor to merge multiple observations. (#1024)
- The `go.opentelemetry.io/otel/bridge/opentracing` bridge package has been made into its own module.
   This removes the package dependencies of this bridge from the rest of the OpenTelemetry based project. (#1038)
- Renamed `go.opentelemetry.io/otel/api/standard` package to `go.opentelemetry.io/otel/semconv` to avoid the ambiguous and generic name `standard` and better describe the package as containing OpenTelemetry semantic conventions. (#1016)
- The environment variable used for resource detection has been changed from `OTEL_RESOURCE_LABELS` to `OTEL_RESOURCE_ATTRIBUTES` (#1042)
- Replace `WithSyncer` with `WithBatcher` in examples. (#1044)
- Replace the `google.golang.org/grpc/codes` dependency in the API with an equivalent `go.opentelemetry.io/otel/codes` package. (#1046)
- Merge the `go.opentelemetry.io/otel/api/label` and `go.opentelemetry.io/otel/api/kv` into the new `go.opentelemetry.io/otel/label` package. (#1060)
- Unify Callback Function Naming.
   Rename `*Callback` with `*Func`. (#1061)
- CI builds validate against last two versions of Go, dropping 1.13 and adding 1.15. (#1064)
- The `go.opentelemetry.io/otel/sdk/export/trace` interfaces `SpanSyncer` and `SpanBatcher` have been replaced with a specification compliant `Exporter` interface.
   This interface still supports the export of `SpanData`, but only as a slice.
   Implementation are also required now to return any error from `ExportSpans` if one occurs as well as implement a `Shutdown` method for exporter clean-up. (#1078)
- The `go.opentelemetry.io/otel/sdk/trace` `NewBatchSpanProcessor` function no longer returns an error.
   If a `nil` exporter is passed as an argument to this function, instead of it returning an error, it now returns a `BatchSpanProcessor` that handles the export of `SpanData` by not taking any action. (#1078)
- The `go.opentelemetry.io/otel/sdk/trace` `NewProvider` function to create a `Provider` no longer returns an error, instead only a `*Provider`.
   This change is related to `NewBatchSpanProcessor` not returning an error which was the only error this function would return. (#1078)

### Removed

- Duplicate, unused API sampler interface. (#999)
   Use the [`Sampler` interface](https://github.com/open-telemetry/opentelemetry-go/blob/v0.11.0/sdk/trace/sampling.go) provided by the SDK instead.
- The `grpctrace` instrumentation was moved to the `go.opentelemetry.io/contrib` repository and out of this repository.
   This move includes moving the `grpc` example to the `go.opentelemetry.io/contrib` as well. (#1027)
- The `WithSpan` method of the `Tracer` interface.
   The functionality this method provided was limited compared to what a user can provide themselves.
   It was removed with the understanding that if there is sufficient user need it can be added back based on actual user usage. (#1043)
- The `RegisterSpanProcessor` and `UnregisterSpanProcessor` functions.
   These were holdovers from an approach prior to the TracerProvider design. They were not used anymore. (#1077)
- The `oterror` package. (#1026)
- The `othttp` and `httptrace` instrumentations were moved to `go.opentelemetry.io/contrib`. (#1032)

### Fixed

- The `semconv.HTTPServerMetricAttributesFromHTTPRequest()` function no longer generates the high-cardinality `http.request.content.length` label. (#1031)
- Correct instrumentation version tag in Jaeger exporter. (#1037)
- The SDK span will now set an error event if the `End` method is called during a panic (i.e. it was deferred). (#1043)
- Move internally generated protobuf code from the `go.opentelemetry.io/otel` to the OTLP exporter to reduce dependency overhead. (#1050)
- The `otel-collector` example referenced outdated collector processors. (#1006)

## [0.10.0] - 2020-07-29

This release migrates the default OpenTelemetry SDK into its own Go module, decoupling the SDK from the API and reducing dependencies for instrumentation packages.

### Added

- The Zipkin exporter now has `NewExportPipeline` and `InstallNewPipeline` constructor functions to match the common pattern.
    These function build a new exporter with default SDK options and register the exporter with the `global` package respectively. (#944)
- Add propagator option for gRPC instrumentation. (#986)
- The `testtrace` package now tracks the `trace.SpanKind` for each span. (#987)

### Changed

- Replace the `RegisterGlobal` `Option` in the Jaeger exporter with an `InstallNewPipeline` constructor function.
   This matches the other exporter constructor patterns and will register a new exporter after building it with default configuration. (#944)
- The trace (`go.opentelemetry.io/otel/exporters/trace/stdout`) and metric (`go.opentelemetry.io/otel/exporters/metric/stdout`) `stdout` exporters are now merged into a single exporter at `go.opentelemetry.io/otel/exporters/stdout`.
   This new exporter was made into its own Go module to follow the pattern of all exporters and decouple it from the `go.opentelemetry.io/otel` module. (#956, #963)
- Move the `go.opentelemetry.io/otel/exporters/test` test package to `go.opentelemetry.io/otel/sdk/export/metric/metrictest`. (#962)
- The `go.opentelemetry.io/otel/api/kv/value` package was merged into the parent `go.opentelemetry.io/otel/api/kv` package. (#968)
  - `value.Bool` was replaced with `kv.BoolValue`.
  - `value.Int64` was replaced with `kv.Int64Value`.
  - `value.Uint64` was replaced with `kv.Uint64Value`.
  - `value.Float64` was replaced with `kv.Float64Value`.
  - `value.Int32` was replaced with `kv.Int32Value`.
  - `value.Uint32` was replaced with `kv.Uint32Value`.
  - `value.Float32` was replaced with `kv.Float32Value`.
  - `value.String` was replaced with `kv.StringValue`.
  - `value.Int` was replaced with `kv.IntValue`.
  - `value.Uint` was replaced with `kv.UintValue`.
  - `value.Array` was replaced with `kv.ArrayValue`.
- Rename `Infer` to `Any` in the `go.opentelemetry.io/otel/api/kv` package. (#972)
- Change `othttp` to use the `httpsnoop` package to wrap the `ResponseWriter` so that optional interfaces (`http.Hijacker`, `http.Flusher`, etc.) that are implemented by the original `ResponseWriter`are also implemented by the wrapped `ResponseWriter`. (#979)
- Rename `go.opentelemetry.io/otel/sdk/metric/aggregator/test` package to `go.opentelemetry.io/otel/sdk/metric/aggregator/aggregatortest`. (#980)
- Make the SDK into its own Go module called `go.opentelemetry.io/otel/sdk`. (#985)
- Changed the default trace `Sampler` from `AlwaysOn` to `ParentOrElse(AlwaysOn)`. (#989)

### Removed

- The `IndexedAttribute` function from the `go.opentelemetry.io/otel/api/label` package was removed in favor of `IndexedLabel` which it was synonymous with. (#970)

### Fixed

- Bump github.com/golangci/golangci-lint from 1.28.3 to 1.29.0 in /tools. (#953)
- Bump github.com/google/go-cmp from 0.5.0 to 0.5.1. (#957)
- Use `global.Handle` for span export errors in the OTLP exporter. (#946)
- Correct Go language formatting in the README documentation. (#961)
- Remove default SDK dependencies from the `go.opentelemetry.io/otel/api` package. (#977)
- Remove default SDK dependencies from the `go.opentelemetry.io/otel/instrumentation` package. (#983)
- Move documented examples for `go.opentelemetry.io/otel/instrumentation/grpctrace` interceptors into Go example tests. (#984)

## [0.9.0] - 2020-07-20

### Added

- A new Resource Detector interface is included to allow resources to be automatically detected and included. (#939)
- A Detector to automatically detect resources from an environment variable. (#939)
- Github action to generate protobuf Go bindings locally in `internal/opentelemetry-proto-gen`. (#938)
- OTLP .proto files from `open-telemetry/opentelemetry-proto` imported as a git submodule under `internal/opentelemetry-proto`.
   References to `github.com/open-telemetry/opentelemetry-proto` changed to `go.opentelemetry.io/otel/internal/opentelemetry-proto-gen`. (#942)

### Changed

- Non-nil value `struct`s for key-value pairs will be marshalled using JSON rather than `Sprintf`. (#948)

### Removed

- Removed dependency on `github.com/open-telemetry/opentelemetry-collector`. (#943)

## [0.8.0] - 2020-07-09

### Added

- The `B3Encoding` type to represent the B3 encoding(s) the B3 propagator can inject.
   A value for HTTP supported encodings (Multiple Header: `MultipleHeader`, Single Header: `SingleHeader`) are included. (#882)
- The `FlagsDeferred` trace flag to indicate if the trace sampling decision has been deferred. (#882)
- The `FlagsDebug` trace flag to indicate if the trace is a debug trace. (#882)
- Add `peer.service` semantic attribute. (#898)
- Add database-specific semantic attributes. (#899)
- Add semantic convention for `faas.coldstart` and `container.id`. (#909)
- Add http content size semantic conventions. (#905)
- Include `http.request_content_length` in HTTP request basic attributes. (#905)
- Add semantic conventions for operating system process resource attribute keys. (#919)
- The Jaeger exporter now has a `WithBatchMaxCount` option to specify the maximum number of spans sent in a batch. (#931)

### Changed

- Update `CONTRIBUTING.md` to ask for updates to `CHANGELOG.md` with each pull request. (#879)
- Use lowercase header names for B3 Multiple Headers. (#881)
- The B3 propagator `SingleHeader` field has been replaced with `InjectEncoding`.
   This new field can be set to combinations of the `B3Encoding` bitmasks and will inject trace information in these encodings.
   If no encoding is set, the propagator will default to `MultipleHeader` encoding. (#882)
- The B3 propagator now extracts from either HTTP encoding of B3 (Single Header or Multiple Header) based on what is contained in the header.
   Preference is given to Single Header encoding with Multiple Header being the fallback if Single Header is not found or is invalid.
   This behavior change is made to dynamically support all correctly encoded traces received instead of having to guess the expected encoding prior to receiving. (#882)
- Extend semantic conventions for RPC. (#900)
- To match constant naming conventions in the `api/standard` package, the `FaaS*` key names are appended with a suffix of `Key`. (#920)
  - `"api/standard".FaaSName` -> `FaaSNameKey`
  - `"api/standard".FaaSID` -> `FaaSIDKey`
  - `"api/standard".FaaSVersion` -> `FaaSVersionKey`
  - `"api/standard".FaaSInstance` -> `FaaSInstanceKey`

### Removed

- The `FlagsUnused` trace flag is removed.
   The purpose of this flag was to act as the inverse of `FlagsSampled`, the inverse of `FlagsSampled` is used instead. (#882)
- The B3 header constants (`B3SingleHeader`, `B3DebugFlagHeader`, `B3TraceIDHeader`, `B3SpanIDHeader`, `B3SampledHeader`, `B3ParentSpanIDHeader`) are removed.
   If B3 header keys are needed [the authoritative OpenZipkin package constants](https://pkg.go.dev/github.com/openzipkin/zipkin-go@v0.2.2/propagation/b3?tab=doc#pkg-constants) should be used instead. (#882)

### Fixed

- The B3 Single Header name is now correctly `b3` instead of the previous `X-B3`. (#881)
- The B3 propagator now correctly supports sampling only values (`b3: 0`, `b3: 1`, or `b3: d`) for a Single B3 Header. (#882)
- The B3 propagator now propagates the debug flag.
   This removes the behavior of changing the debug flag into a set sampling bit.
   Instead, this now follow the B3 specification and omits the `X-B3-Sampling` header. (#882)
- The B3 propagator now tracks "unset" sampling state (meaning "defer the decision") and does not set the `X-B3-Sampling` header when injecting. (#882)
- Bump github.com/itchyny/gojq from 0.10.3 to 0.10.4 in /tools. (#883)
- Bump github.com/opentracing/opentracing-go from v1.1.1-0.20190913142402-a7454ce5950e to v1.2.0. (#885)
- The tracing time conversion for OTLP spans is now correctly set to `UnixNano`. (#896)
- Ensure span status is not set to `Unknown` when no HTTP status code is provided as it is assumed to be `200 OK`. (#908)
- Ensure `httptrace.clientTracer` closes `http.headers` span. (#912)
- Prometheus exporter will not apply stale updates or forget inactive metrics. (#903)
- Add test for api.standard `HTTPClientAttributesFromHTTPRequest`. (#905)
- Bump github.com/golangci/golangci-lint from 1.27.0 to 1.28.1 in /tools. (#901, #913)
- Update otel-colector example to use the v0.5.0 collector. (#915)
- The `grpctrace` instrumentation uses a span name conforming to the OpenTelemetry semantic conventions (does not contain a leading slash (`/`)). (#922)
- The `grpctrace` instrumentation includes an `rpc.method` attribute now set to the gRPC method name. (#900, #922)
- The `grpctrace` instrumentation `rpc.service` attribute now contains the package name if one exists.
   This is in accordance with OpenTelemetry semantic conventions. (#922)
- Correlation Context extractor will no longer insert an empty map into the returned context when no valid values are extracted. (#923)
- Bump google.golang.org/api from 0.28.0 to 0.29.0 in /exporters/trace/jaeger. (#925)
- Bump github.com/itchyny/gojq from 0.10.4 to 0.11.0 in /tools. (#926)
- Bump github.com/golangci/golangci-lint from 1.28.1 to 1.28.2 in /tools. (#930)

## [0.7.0] - 2020-06-26

This release implements the v0.5.0 version of the OpenTelemetry specification.

### Added

- The othttp instrumentation now includes default metrics. (#861)
- This CHANGELOG file to track all changes in the project going forward.
- Support for array type attributes. (#798)
- Apply transitive dependabot go.mod dependency updates as part of a new automatic Github workflow. (#844)
- Timestamps are now passed to exporters for each export. (#835)
- Add new `Accumulation` type to metric SDK to transport telemetry from `Accumulator`s to `Processor`s.
   This replaces the prior `Record` `struct` use for this purpose. (#835)
- New dependabot integration to automate package upgrades. (#814)
- `Meter` and `Tracer` implementations accept instrumentation version version as an optional argument.
   This instrumentation version is passed on to exporters. (#811) (#805) (#802)
- The OTLP exporter includes the instrumentation version in telemetry it exports. (#811)
- Environment variables for Jaeger exporter are supported. (#796)
- New `aggregation.Kind` in the export metric API. (#808)
- New example that uses OTLP and the collector. (#790)
- Handle errors in the span `SetName` during span initialization. (#791)
- Default service config to enable retries for retry-able failed requests in the OTLP exporter and an option to override this default. (#777)
- New `go.opentelemetry.io/otel/api/oterror` package to uniformly support error handling and definitions for the project. (#778)
- New `global` default implementation of the `go.opentelemetry.io/otel/api/oterror.Handler` interface to be used to handle errors prior to an user defined `Handler`.
   There is also functionality for the user to register their `Handler` as well as a convenience function `Handle` to handle an error with this global `Handler`(#778)
- Options to specify propagators for httptrace and grpctrace instrumentation. (#784)
- The required `application/json` header for the Zipkin exporter is included in all exports. (#774)
- Integrate HTTP semantics helpers from the contrib repository into the `api/standard` package. #769

### Changed

- Rename `Integrator` to `Processor` in the metric SDK. (#863)
- Rename `AggregationSelector` to `AggregatorSelector`. (#859)
- Rename `SynchronizedCopy` to `SynchronizedMove`. (#858)
- Rename `simple` integrator to `basic` integrator. (#857)
- Merge otlp collector examples. (#841)
- Change the metric SDK to support cumulative, delta, and pass-through exporters directly.
   With these changes, cumulative and delta specific exporters are able to request the correct kind of aggregation from the SDK. (#840)
- The `Aggregator.Checkpoint` API is renamed to `SynchronizedCopy` and adds an argument, a different `Aggregator` into which the copy is stored. (#812)
- The `export.Aggregator` contract is that `Update()` and `SynchronizedCopy()` are synchronized with each other.
   All the aggregation interfaces (`Sum`, `LastValue`, ...) are not meant to be synchronized, as the caller is expected to synchronize aggregators at a higher level after the `Accumulator`.
   Some of the `Aggregators` used unnecessary locking and that has been cleaned up. (#812)
- Use of `metric.Number` was replaced by `int64` now that we use `sync.Mutex` in the `MinMaxSumCount` and `Histogram` `Aggregators`. (#812)
- Replace `AlwaysParentSample` with `ParentSample(fallback)` to match the OpenTelemetry v0.5.0 specification. (#810)
- Rename `sdk/export/metric/aggregator` to `sdk/export/metric/aggregation`. #808
- Send configured headers with every request in the OTLP exporter, instead of just on connection creation. (#806)
- Update error handling for any one off error handlers, replacing, instead, with the `global.Handle` function. (#791)
- Rename `plugin` directory to `instrumentation` to match the OpenTelemetry specification. (#779)
- Makes the argument order to Histogram and DDSketch `New()` consistent. (#781)

### Removed

- `Uint64NumberKind` and related functions from the API. (#864)
- Context arguments from `Aggregator.Checkpoint` and `Integrator.Process` as they were unused. (#803)
- `SpanID` is no longer included in parameters for sampling decision to match the OpenTelemetry specification. (#775)

### Fixed

- Upgrade OTLP exporter to opentelemetry-proto matching the opentelemetry-collector v0.4.0 release. (#866)
- Allow changes to `go.sum` and `go.mod` when running dependabot tidy-up. (#871)
- Bump github.com/stretchr/testify from 1.4.0 to 1.6.1. (#824)
- Bump github.com/prometheus/client_golang from 1.7.0 to 1.7.1 in /exporters/metric/prometheus. (#867)
- Bump google.golang.org/grpc from 1.29.1 to 1.30.0 in /exporters/trace/jaeger. (#853)
- Bump google.golang.org/grpc from 1.29.1 to 1.30.0 in /exporters/trace/zipkin. (#854)
- Bumps github.com/golang/protobuf from 1.3.2 to 1.4.2 (#848)
- Bump github.com/stretchr/testify from 1.4.0 to 1.6.1 in /exporters/otlp (#817)
- Bump github.com/golangci/golangci-lint from 1.25.1 to 1.27.0 in /tools (#828)
- Bump github.com/prometheus/client_golang from 1.5.0 to 1.7.0 in /exporters/metric/prometheus (#838)
- Bump github.com/stretchr/testify from 1.4.0 to 1.6.1 in /exporters/trace/jaeger (#829)
- Bump github.com/benbjohnson/clock from 1.0.0 to 1.0.3 (#815)
- Bump github.com/stretchr/testify from 1.4.0 to 1.6.1 in /exporters/trace/zipkin (#823)
- Bump github.com/itchyny/gojq from 0.10.1 to 0.10.3 in /tools (#830)
- Bump github.com/stretchr/testify from 1.4.0 to 1.6.1 in /exporters/metric/prometheus (#822)
- Bump google.golang.org/grpc from 1.27.1 to 1.29.1 in /exporters/trace/zipkin (#820)
- Bump google.golang.org/grpc from 1.27.1 to 1.29.1 in /exporters/trace/jaeger (#831)
- Bump github.com/google/go-cmp from 0.4.0 to 0.5.0 (#836)
- Bump github.com/google/go-cmp from 0.4.0 to 0.5.0 in /exporters/trace/jaeger (#837)
- Bump github.com/google/go-cmp from 0.4.0 to 0.5.0 in /exporters/otlp (#839)
- Bump google.golang.org/api from 0.20.0 to 0.28.0 in /exporters/trace/jaeger (#843)
- Set span status from HTTP status code in the othttp instrumentation. (#832)
- Fixed typo in push controller comment. (#834)
- The `Aggregator` testing has been updated and cleaned. (#812)
- `metric.Number(0)` expressions are replaced by `0` where possible. (#812)
- Fixed `global` `handler_test.go` test failure. #804
- Fixed `BatchSpanProcessor.Shutdown` to wait until all spans are processed. (#766)
- Fixed OTLP example's accidental early close of exporter. (#807)
- Ensure zipkin exporter reads and closes response body. (#788)
- Update instrumentation to use `api/standard` keys instead of custom keys. (#782)
- Clean up tools and RELEASING documentation. (#762)

## [0.6.0] - 2020-05-21

### Added

- Support for `Resource`s in the prometheus exporter. (#757)
- New pull controller. (#751)
- New `UpDownSumObserver` instrument. (#750)
- OpenTelemetry collector demo. (#711)
- New `SumObserver` instrument. (#747)
- New `UpDownCounter` instrument. (#745)
- New timeout `Option` and configuration function `WithTimeout` to the push controller. (#742)
- New `api/standards` package to implement semantic conventions and standard key-value generation. (#731)

### Changed

- Rename `Register*` functions in the metric API to `New*` for all `Observer` instruments. (#761)
- Use `[]float64` for histogram boundaries, not `[]metric.Number`. (#758)
- Change OTLP example to use exporter as a trace `Syncer` instead of as an unneeded `Batcher`. (#756)
- Replace `WithResourceAttributes()` with `WithResource()` in the trace SDK. (#754)
- The prometheus exporter now uses the new pull controller. (#751)
- Rename `ScheduleDelayMillis` to `BatchTimeout` in the trace `BatchSpanProcessor`.(#752)
- Support use of synchronous instruments in asynchronous callbacks (#725)
- Move `Resource` from the `Export` method parameter into the metric export `Record`. (#739)
- Rename `Observer` instrument to `ValueObserver`. (#734)
- The push controller now has a method (`Provider()`) to return a `metric.Provider` instead of the old `Meter` method that acted as a `metric.Provider`. (#738)
- Replace `Measure` instrument by `ValueRecorder` instrument. (#732)
- Rename correlation context header from `"Correlation-Context"` to `"otcorrelations"` to match the OpenTelemetry specification. (#727)

### Fixed

- Ensure gRPC `ClientStream` override methods do not panic in grpctrace package. (#755)
- Disable parts of `BatchSpanProcessor` test until a fix is found. (#743)
- Fix `string` case in `kv` `Infer` function. (#746)
- Fix panic in grpctrace client interceptors. (#740)
- Refactor the `api/metrics` push controller and add `CheckpointSet` synchronization. (#737)
- Rewrite span batch process queue batching logic. (#719)
- Remove the push controller named Meter map. (#738)
- Fix Histogram aggregator initial state (fix #735). (#736)
- Ensure golang alpine image is running `golang-1.14` for examples. (#733)
- Added test for grpctrace `UnaryInterceptorClient`. (#695)
- Rearrange `api/metric` code layout. (#724)

## [0.5.0] - 2020-05-13

### Added

- Batch `Observer` callback support. (#717)
- Alias `api` types to root package of project. (#696)
- Create basic `othttp.Transport` for simple client instrumentation. (#678)
- `SetAttribute(string, interface{})` to the trace API. (#674)
- Jaeger exporter option that allows user to specify custom http client. (#671)
- `Stringer` and `Infer` methods to `key`s. (#662)

### Changed

- Rename `NewKey` in the `kv` package to just `Key`. (#721)
- Move `core` and `key` to `kv` package. (#720)
- Make the metric API `Meter` a `struct` so the abstract `MeterImpl` can be passed and simplify implementation. (#709)
- Rename SDK `Batcher` to `Integrator` to match draft OpenTelemetry SDK specification. (#710)
- Rename SDK `Ungrouped` integrator to `simple.Integrator` to match draft OpenTelemetry SDK specification. (#710)
- Rename SDK `SDK` `struct` to `Accumulator` to match draft OpenTelemetry SDK specification. (#710)
- Move `Number` from `core` to `api/metric` package. (#706)
- Move `SpanContext` from `core` to `trace` package. (#692)
- Change traceparent header from `Traceparent` to `traceparent` to implement the W3C specification. (#681)

### Fixed

- Update tooling to run generators in all submodules. (#705)
- gRPC interceptor regexp to match methods without a service name. (#683)
- Use a `const` for padding 64-bit B3 trace IDs. (#701)
- Update `mockZipkin` listen address from `:0` to `127.0.0.1:0`. (#700)
- Left-pad 64-bit B3 trace IDs with zero. (#698)
- Propagate at least the first W3C tracestate header. (#694)
- Remove internal `StateLocker` implementation. (#688)
- Increase instance size CI system uses. (#690)
- Add a `key` benchmark and use reflection in `key.Infer()`. (#679)
- Fix internal `global` test by using `global.Meter` with `RecordBatch()`. (#680)
- Reimplement histogram using mutex instead of `StateLocker`. (#669)
- Switch `MinMaxSumCount` to a mutex lock implementation instead of `StateLocker`. (#667)
- Update documentation to not include any references to `WithKeys`. (#672)
- Correct misspelling. (#668)
- Fix clobbering of the span context if extraction fails. (#656)
- Bump `golangci-lint` and work around the corrupting bug. (#666) (#670)

## [0.4.3] - 2020-04-24

### Added

- `Dockerfile` and `docker-compose.yml` to run example code. (#635)
- New `grpctrace` package that provides gRPC client and server interceptors for both unary and stream connections. (#621)
- New `api/label` package, providing common label set implementation. (#651)
- Support for JSON marshaling of `Resources`. (#654)
- `TraceID` and `SpanID` implementations for `Stringer` interface. (#642)
- `RemoteAddrKey` in the othttp plugin to include the HTTP client address in top-level spans. (#627)
- `WithSpanFormatter` option to the othttp plugin. (#617)
- Updated README to include section for compatible libraries and include reference to the contrib repository. (#612)
- The prometheus exporter now supports exporting histograms. (#601)
- A `String` method to the `Resource` to return a hashable identifier for a now unique resource. (#613)
- An `Iter` method to the `Resource` to return an array `AttributeIterator`. (#613)
- An `Equal` method to the `Resource` test the equivalence of resources. (#613)
- An iterable structure (`AttributeIterator`) for `Resource` attributes.

### Changed

- zipkin export's `NewExporter` now requires a `serviceName` argument to ensure this needed values is provided. (#644)
- Pass `Resources` through the metrics export pipeline. (#659)

### Removed

- `WithKeys` option from the metric API. (#639)

### Fixed

- Use the `label.Set.Equivalent` value instead of an encoding in the batcher. (#658)
- Correct typo `trace.Exporter` to `trace.SpanSyncer` in comments. (#653)
- Use type names for return values in jaeger exporter. (#648)
- Increase the visibility of the `api/key` package by updating comments and fixing usages locally. (#650)
- `Checkpoint` only after `Update`; Keep records in the `sync.Map` longer. (#647)
- Do not cache `reflect.ValueOf()` in metric Labels. (#649)
- Batch metrics exported from the OTLP exporter based on `Resource` and labels. (#626)
- Add error wrapping to the prometheus exporter. (#631)
- Update the OTLP exporter batching of traces to use a unique `string` representation of an associated `Resource` as the batching key. (#623)
- Update OTLP `SpanData` transform to only include the `ParentSpanID` if one exists. (#614)
- Update `Resource` internal representation to uniquely and reliably identify resources. (#613)
- Check return value from `CheckpointSet.ForEach` in prometheus exporter. (#622)
- Ensure spans created by httptrace client tracer reflect operation structure. (#618)
- Create a new recorder rather than reuse when multiple observations in same epoch for asynchronous instruments. #610
- The default port the OTLP exporter uses to connect to the OpenTelemetry collector is updated to match the one the collector listens on by default. (#611)

## [0.4.2] - 2020-03-31

### Fixed

- Fix `pre_release.sh` to update version in `sdk/opentelemetry.go`. (#607)
- Fix time conversion from internal to OTLP in OTLP exporter. (#606)

## [0.4.1] - 2020-03-31

### Fixed

- Update `tag.sh` to create signed tags. (#604)

## [0.4.0] - 2020-03-30

### Added

- New API package `api/metric/registry` that exposes a `MeterImpl` wrapper for use by SDKs to generate unique instruments. (#580)
- Script to verify examples after a new release. (#579)

### Removed

- The dogstatsd exporter due to lack of support.
   This additionally removes support for statsd. (#591)
- `LabelSet` from the metric API.
   This is replaced by a `[]core.KeyValue` slice. (#595)
- `Labels` from the metric API's `Meter` interface. (#595)

### Changed

- The metric `export.Labels` became an interface which the SDK implements and the `export` package provides a simple, immutable implementation of this interface intended for testing purposes. (#574)
- Renamed `internal/metric.Meter` to `MeterImpl`. (#580)
- Renamed `api/global/internal.obsImpl` to `asyncImpl`. (#580)

### Fixed

- Corrected missing return in mock span. (#582)
- Update License header for all source files to match CNCF guidelines and include a test to ensure it is present. (#586) (#596)
- Update to v0.3.0 of the OTLP in the OTLP exporter. (#588)
- Update pre-release script to be compatible between GNU and BSD based systems. (#592)
- Add a `RecordBatch` benchmark. (#594)
- Moved span transforms of the OTLP exporter to the internal package. (#593)
- Build both go-1.13 and go-1.14 in circleci to test for all supported versions of Go. (#569)
- Removed unneeded allocation on empty labels in OLTP exporter. (#597)
- Update `BatchedSpanProcessor` to process the queue until no data but respect max batch size. (#599)
- Update project documentation godoc.org links to pkg.go.dev. (#602)

## [0.3.0] - 2020-03-21

This is a first official beta release, which provides almost fully complete metrics, tracing, and context propagation functionality.
There is still a possibility of breaking changes.

### Added

- Add `Observer` metric instrument. (#474)
- Add global `Propagators` functionality to enable deferred initialization for propagators registered before the first Meter SDK is installed. (#494)
- Simplified export setup pipeline for the jaeger exporter to match other exporters. (#459)
- The zipkin trace exporter. (#495)
- The OTLP exporter to export metric and trace telemetry to the OpenTelemetry collector. (#497) (#544) (#545)
- Add `StatusMessage` field to the trace `Span`. (#524)
- Context propagation in OpenTracing bridge in terms of OpenTelemetry context propagation. (#525)
- The `Resource` type was added to the SDK. (#528)
- The global API now supports a `Tracer` and `Meter` function as shortcuts to getting a global `*Provider` and calling these methods directly. (#538)
- The metric API now defines a generic `MeterImpl` interface to support general purpose `Meter` construction.
   Additionally, `SyncImpl` and `AsyncImpl` are added to support general purpose instrument construction. (#560)
- A metric `Kind` is added to represent the `MeasureKind`, `ObserverKind`, and `CounterKind`. (#560)
- Scripts to better automate the release process. (#576)

### Changed

- Default to to use `AlwaysSampler` instead of `ProbabilitySampler` to match OpenTelemetry specification. (#506)
- Renamed `AlwaysSampleSampler` to `AlwaysOnSampler` in the trace API. (#511)
- Renamed `NeverSampleSampler` to `AlwaysOffSampler` in the trace API. (#511)
- The `Status` field of the `Span` was changed to `StatusCode` to disambiguate with the added `StatusMessage`. (#524)
- Updated the trace `Sampler` interface conform to the OpenTelemetry specification. (#531)
- Rename metric API `Options` to `Config`. (#541)
- Rename metric `Counter` aggregator to be `Sum`. (#541)
- Unify metric options into `Option` from instrument specific options. (#541)
- The trace API's `TraceProvider` now support `Resource`s. (#545)
- Correct error in zipkin module name. (#548)
- The jaeger trace exporter now supports `Resource`s. (#551)
- Metric SDK now supports `Resource`s.
   The `WithResource` option was added to configure a `Resource` on creation and the `Resource` method was added to the metric `Descriptor` to return the associated `Resource`. (#552)
- Replace `ErrNoLastValue` and `ErrEmptyDataSet` by `ErrNoData` in the metric SDK. (#557)
- The stdout trace exporter now supports `Resource`s. (#558)
- The metric `Descriptor` is now included at the API instead of the SDK. (#560)
- Replace `Ordered` with an iterator in `export.Labels`. (#567)

### Removed

- The vendor specific Stackdriver. It is now hosted on 3rd party vendor infrastructure. (#452)
- The `Unregister` method for metric observers as it is not in the OpenTelemetry specification. (#560)
- `GetDescriptor` from the metric SDK. (#575)
- The `Gauge` instrument from the metric API. (#537)

### Fixed

- Make histogram aggregator checkpoint consistent. (#438)
- Update README with import instructions and how to build and test. (#505)
- The default label encoding was updated to be unique. (#508)
- Use `NewRoot` in the othttp plugin for public endpoints. (#513)
- Fix data race in `BatchedSpanProcessor`. (#518)
- Skip test-386 for Mac OS 10.15.x (Catalina and upwards). #521
- Use a variable-size array to represent ordered labels in maps. (#523)
- Update the OTLP protobuf and update changed import path. (#532)
- Use `StateLocker` implementation in `MinMaxSumCount`. (#546)
- Eliminate goroutine leak in histogram stress test. (#547)
- Update OTLP exporter with latest protobuf. (#550)
- Add filters to the othttp plugin. (#556)
- Provide an implementation of the `Header*` filters that do not depend on Go 1.14. (#565)
- Encode labels once during checkpoint.
   The checkpoint function is executed in a single thread so we can do the encoding lazily before passing the encoded version of labels to the exporter.
   This is a cheap and quick way to avoid encoding the labels on every collection interval. (#572)
- Run coverage over all packages in `COVERAGE_MOD_DIR`. (#573)

## [0.2.3] - 2020-03-04

### Added

- `RecordError` method on `Span`s in the trace API to Simplify adding error events to spans. (#473)
- Configurable push frequency for exporters setup pipeline. (#504)

### Changed

- Rename the `exporter` directory to `exporters`.
   The `go.opentelemetry.io/otel/exporter/trace/jaeger` package was mistakenly released with a `v1.0.0` tag instead of `v0.1.0`.
   This resulted in all subsequent releases not becoming the default latest.
   A consequence of this was that all `go get`s pulled in the incompatible `v0.1.0` release of that package when pulling in more recent packages from other otel packages.
   Renaming the `exporter` directory to `exporters` fixes this issue by renaming the package and therefore clearing any existing dependency tags.
   Consequentially, this action also renames *all* exporter packages. (#502)

### Removed

- The `CorrelationContextHeader` constant in the `correlation` package is no longer exported. (#503)

## [0.2.2] - 2020-02-27

### Added

- `HTTPSupplier` interface in the propagation API to specify methods to retrieve and store a single value for a key to be associated with a carrier. (#467)
- `HTTPExtractor` interface in the propagation API to extract information from an `HTTPSupplier` into a context. (#467)
- `HTTPInjector` interface in the propagation API to inject information into an `HTTPSupplier.` (#467)
- `Config` and configuring `Option` to the propagator API. (#467)
- `Propagators` interface in the propagation API to contain the set of injectors and extractors for all supported carrier formats. (#467)
- `HTTPPropagator` interface in the propagation API to inject and extract from an `HTTPSupplier.` (#467)
- `WithInjectors` and `WithExtractors` functions to the propagator API to configure injectors and extractors to use. (#467)
- `ExtractHTTP` and `InjectHTTP` functions to apply configured HTTP extractors and injectors to a passed context. (#467)
- Histogram aggregator. (#433)
- `DefaultPropagator` function and have it return `trace.TraceContext` as the default context propagator. (#456)
- `AlwaysParentSample` sampler to the trace API. (#455)
- `WithNewRoot` option function to the trace API to specify the created span should be considered a root span. (#451)

### Changed

- Renamed `WithMap` to `ContextWithMap` in the correlation package. (#481)
- Renamed `FromContext` to `MapFromContext` in the correlation package. (#481)
- Move correlation context propagation to correlation package. (#479)
- Do not default to putting remote span context into links. (#480)
- `Tracer.WithSpan` updated to accept `StartOptions`. (#472)
- Renamed `MetricKind` to `Kind` to not stutter in the type usage. (#432)
- Renamed the `export` package to `metric` to match directory structure. (#432)
- Rename the `api/distributedcontext` package to `api/correlation`. (#444)
- Rename the `api/propagators` package to `api/propagation`. (#444)
- Move the propagators from the `propagators` package into the `trace` API package. (#444)
- Update `Float64Gauge`, `Int64Gauge`, `Float64Counter`, `Int64Counter`, `Float64Measure`, and `Int64Measure` metric methods to use value receivers instead of pointers. (#462)
- Moved all dependencies of tools package to a tools directory. (#466)

### Removed

- Binary propagators. (#467)
- NOOP propagator. (#467)

### Fixed

- Upgraded `github.com/golangci/golangci-lint` from `v1.21.0` to `v1.23.6` in `tools/`. (#492)
- Fix a possible nil-dereference crash (#478)
- Correct comments for `InstallNewPipeline` in the stdout exporter. (#483)
- Correct comments for `InstallNewPipeline` in the dogstatsd exporter. (#484)
- Correct comments for `InstallNewPipeline` in the prometheus exporter. (#482)
- Initialize `onError` based on `Config` in prometheus exporter. (#486)
- Correct module name in prometheus exporter README. (#475)
- Removed tracer name prefix from span names. (#430)
- Fix `aggregator_test.go` import package comment. (#431)
- Improved detail in stdout exporter. (#436)
- Fix a dependency issue (generate target should depend on stringer, not lint target) in Makefile. (#442)
- Reorders the Makefile targets within `precommit` target so we generate files and build the code before doing linting, so we can get much nicer errors about syntax errors from the compiler. (#442)
- Reword function documentation in gRPC plugin. (#446)
- Send the `span.kind` tag to Jaeger from the jaeger exporter. (#441)
- Fix `metadataSupplier` in the jaeger exporter to overwrite the header if existing instead of appending to it. (#441)
- Upgraded to Go 1.13 in CI. (#465)
- Correct opentelemetry.io URL in trace SDK documentation. (#464)
- Refactored reference counting logic in SDK determination of stale records. (#468)
- Add call to `runtime.Gosched` in instrument `acquireHandle` logic to not block the collector. (#469)

## [0.2.1.1] - 2020-01-13

### Fixed

- Use stateful batcher on Prometheus exporter fixing regresion introduced in #395. (#428)

## [0.2.1] - 2020-01-08

### Added

- Global meter forwarding implementation.
   This enables deferred initialization for metric instruments registered before the first Meter SDK is installed. (#392)
- Global trace forwarding implementation.
   This enables deferred initialization for tracers registered before the first Trace SDK is installed. (#406)
- Standardize export pipeline creation in all exporters. (#395)
- A testing, organization, and comments for 64-bit field alignment. (#418)
- Script to tag all modules in the project. (#414)

### Changed

- Renamed `propagation` package to `propagators`. (#362)
- Renamed `B3Propagator` propagator to `B3`. (#362)
- Renamed `TextFormatPropagator` propagator to `TextFormat`. (#362)
- Renamed `BinaryPropagator` propagator to `Binary`. (#362)
- Renamed `BinaryFormatPropagator` propagator to `BinaryFormat`. (#362)
- Renamed `NoopTextFormatPropagator` propagator to `NoopTextFormat`. (#362)
- Renamed `TraceContextPropagator` propagator to `TraceContext`. (#362)
- Renamed `SpanOption` to `StartOption` in the trace API. (#369)
- Renamed `StartOptions` to `StartConfig` in the trace API. (#369)
- Renamed `EndOptions` to `EndConfig` in the trace API. (#369)
- `Number` now has a pointer receiver for its methods. (#375)
- Renamed `CurrentSpan` to `SpanFromContext` in the trace API. (#379)
- Renamed `SetCurrentSpan` to `ContextWithSpan` in the trace API. (#379)
- Renamed `Message` in Event to `Name` in the trace API. (#389)
- Prometheus exporter no longer aggregates metrics, instead it only exports them. (#385)
- Renamed `HandleImpl` to `BoundInstrumentImpl` in the metric API. (#400)
- Renamed `Float64CounterHandle` to `Float64CounterBoundInstrument` in the metric API. (#400)
- Renamed `Int64CounterHandle` to `Int64CounterBoundInstrument` in the metric API. (#400)
- Renamed `Float64GaugeHandle` to `Float64GaugeBoundInstrument` in the metric API. (#400)
- Renamed `Int64GaugeHandle` to `Int64GaugeBoundInstrument` in the metric API. (#400)
- Renamed `Float64MeasureHandle` to `Float64MeasureBoundInstrument` in the metric API. (#400)
- Renamed `Int64MeasureHandle` to `Int64MeasureBoundInstrument` in the metric API. (#400)
- Renamed `Release` method for bound instruments in the metric API to `Unbind`. (#400)
- Renamed `AcquireHandle` method for bound instruments in the metric API to `Bind`. (#400)
- Renamed the `File` option in the stdout exporter to `Writer`. (#404)
- Renamed all `Options` to `Config` for all metric exports where this wasn't already the case.

### Fixed

- Aggregator import path corrected. (#421)
- Correct links in README. (#368)
- The README was updated to match latest code changes in its examples. (#374)
- Don't capitalize error statements. (#375)
- Fix ignored errors. (#375)
- Fix ambiguous variable naming. (#375)
- Removed unnecessary type casting. (#375)
- Use named parameters. (#375)
- Updated release schedule. (#378)
- Correct http-stackdriver example module name. (#394)
- Removed the `http.request` span in `httptrace` package. (#397)
- Add comments in the metrics SDK (#399)
- Initialize checkpoint when creating ddsketch aggregator to prevent panic when merging into a empty one. (#402) (#403)
- Add documentation of compatible exporters in the README. (#405)
- Typo fix. (#408)
- Simplify span check logic in SDK tracer implementation. (#419)

## [0.2.0] - 2019-12-03

### Added

- Unary gRPC tracing example. (#351)
- Prometheus exporter. (#334)
- Dogstatsd metrics exporter. (#326)

### Changed

- Rename `MaxSumCount` aggregation to `MinMaxSumCount` and add the `Min` interface for this aggregation. (#352)
- Rename `GetMeter` to `Meter`. (#357)
- Rename `HTTPTraceContextPropagator` to `TraceContextPropagator`. (#355)
- Rename `HTTPB3Propagator` to `B3Propagator`. (#355)
- Rename `HTTPTraceContextPropagator` to `TraceContextPropagator`. (#355)
- Move `/global` package to `/api/global`. (#356)
- Rename `GetTracer` to `Tracer`. (#347)

### Removed

- `SetAttribute` from the `Span` interface in the trace API. (#361)
- `AddLink` from the `Span` interface in the trace API. (#349)
- `Link` from the `Span` interface in the trace API. (#349)

### Fixed

- Exclude example directories from coverage report. (#365)
- Lint make target now implements automatic fixes with `golangci-lint` before a second run to report the remaining issues. (#360)
- Drop `GO111MODULE` environment variable in Makefile as Go 1.13 is the project specified minimum version and this is environment variable is not needed for that version of Go. (#359)
- Run the race checker for all test. (#354)
- Redundant commands in the Makefile are removed. (#354)
- Split the `generate` and `lint` targets of the Makefile. (#354)
- Renames `circle-ci` target to more generic `ci` in Makefile. (#354)
- Add example Prometheus binary to gitignore. (#358)
- Support negative numbers with the `MaxSumCount`. (#335)
- Resolve race conditions in `push_test.go` identified in #339. (#340)
- Use `/usr/bin/env bash` as a shebang in scripts rather than `/bin/bash`. (#336)
- Trace benchmark now tests both `AlwaysSample` and `NeverSample`.
   Previously it was testing `AlwaysSample` twice. (#325)
- Trace benchmark now uses a `[]byte` for `TraceID` to fix failing test. (#325)
- Added a trace benchmark to test variadic functions in `setAttribute` vs `setAttributes` (#325)
- The `defaultkeys` batcher was only using the encoded label set as its map key while building a checkpoint.
   This allowed distinct label sets through, but any metrics sharing a label set could be overwritten or merged incorrectly.
   This was corrected. (#333)

## [0.1.2] - 2019-11-18

### Fixed

- Optimized the `simplelru` map for attributes to reduce the number of allocations. (#328)
- Removed unnecessary unslicing of parameters that are already a slice. (#324)

## [0.1.1] - 2019-11-18

This release contains a Metrics SDK with stdout exporter and supports basic aggregations such as counter, gauges, array, maxsumcount, and ddsketch.

### Added

- Metrics stdout export pipeline. (#265)
- Array aggregation for raw measure metrics. (#282)
- The core.Value now have a `MarshalJSON` method. (#281)

### Removed

- `WithService`, `WithResources`, and `WithComponent` methods of tracers. (#314)
- Prefix slash in `Tracer.Start()` for the Jaeger example. (#292)

### Changed

- Allocation in LabelSet construction to reduce GC overhead. (#318)
- `trace.WithAttributes` to append values instead of replacing (#315)
- Use a formula for tolerance in sampling tests. (#298)
- Move export types into trace and metric-specific sub-directories. (#289)
- `SpanKind` back to being based on an `int` type. (#288)

### Fixed

- URL to OpenTelemetry website in README. (#323)
- Name of othttp default tracer. (#321)
- `ExportSpans` for the stackdriver exporter now handles `nil` context. (#294)
- CI modules cache to correctly restore/save from/to the cache. (#316)
- Fix metric SDK race condition between `LoadOrStore` and the assignment `rec.recorder = i.meter.exporter.AggregatorFor(rec)`. (#293)
- README now reflects the new code structure introduced with these changes. (#291)
- Make the basic example work. (#279)

## [0.1.0] - 2019-11-04

This is the first release of open-telemetry go library.
It contains api and sdk for trace and meter.

### Added

- Initial OpenTelemetry trace and metric API prototypes.
- Initial OpenTelemetry trace, metric, and export SDK packages.
- A wireframe bridge to support compatibility with OpenTracing.
- Example code for a basic, http-stackdriver, http, jaeger, and named tracer setup.
- Exporters for Jaeger, Stackdriver, and stdout.
- Propagators for binary, B3, and trace-context protocols.
- Project information and guidelines in the form of a README and CONTRIBUTING.
- Tools to build the project and a Makefile to automate the process.
- Apache-2.0 license.
- CircleCI build CI manifest files.
- CODEOWNERS file to track owners of this project.

[Unreleased]: https://github.com/open-telemetry/opentelemetry-go/compare/v1.11.2...HEAD
[1.11.2/0.34.0]: https://github.com/open-telemetry/opentelemetry-go/releases/tag/v1.11.2
[1.11.1/0.33.0]: https://github.com/open-telemetry/opentelemetry-go/releases/tag/v1.11.1
[1.11.0/0.32.3]: https://github.com/open-telemetry/opentelemetry-go/releases/tag/v1.11.0
[0.32.2]: https://github.com/open-telemetry/opentelemetry-go/releases/tag/sdk/metric/v0.32.2
[0.32.1]: https://github.com/open-telemetry/opentelemetry-go/releases/tag/sdk/metric/v0.32.1
[0.32.0]: https://github.com/open-telemetry/opentelemetry-go/releases/tag/sdk/metric/v0.32.0
[1.10.0]: https://github.com/open-telemetry/opentelemetry-go/releases/tag/v1.10.0
[1.9.0/0.0.3]: https://github.com/open-telemetry/opentelemetry-go/releases/tag/v1.9.0
[1.8.0/0.31.0]: https://github.com/open-telemetry/opentelemetry-go/releases/tag/v1.8.0
[1.7.0/0.30.0]: https://github.com/open-telemetry/opentelemetry-go/releases/tag/v1.7.0
[0.29.0]: https://github.com/open-telemetry/opentelemetry-go/releases/tag/metric/v0.29.0
[1.6.3]: https://github.com/open-telemetry/opentelemetry-go/releases/tag/v1.6.3
[1.6.2]: https://github.com/open-telemetry/opentelemetry-go/releases/tag/v1.6.2
[1.6.1]: https://github.com/open-telemetry/opentelemetry-go/releases/tag/v1.6.1
[1.6.0/0.28.0]: https://github.com/open-telemetry/opentelemetry-go/releases/tag/v1.6.0
[1.5.0]: https://github.com/open-telemetry/opentelemetry-go/releases/tag/v1.5.0
[1.4.1]: https://github.com/open-telemetry/opentelemetry-go/releases/tag/v1.4.1
[1.4.0]: https://github.com/open-telemetry/opentelemetry-go/releases/tag/v1.4.0
[1.3.0]: https://github.com/open-telemetry/opentelemetry-go/releases/tag/v1.3.0
[1.2.0]: https://github.com/open-telemetry/opentelemetry-go/releases/tag/v1.2.0
[1.1.0]: https://github.com/open-telemetry/opentelemetry-go/releases/tag/v1.1.0
[1.0.1]: https://github.com/open-telemetry/opentelemetry-go/releases/tag/v1.0.1
[Metrics 0.24.0]: https://github.com/open-telemetry/opentelemetry-go/releases/tag/metric/v0.24.0
[1.0.0]: https://github.com/open-telemetry/opentelemetry-go/releases/tag/v1.0.0
[1.0.0-RC3]: https://github.com/open-telemetry/opentelemetry-go/releases/tag/v1.0.0-RC3
[1.0.0-RC2]: https://github.com/open-telemetry/opentelemetry-go/releases/tag/v1.0.0-RC2
[Experimental Metrics v0.22.0]: https://github.com/open-telemetry/opentelemetry-go/releases/tag/metric/v0.22.0
[1.0.0-RC1]: https://github.com/open-telemetry/opentelemetry-go/releases/tag/v1.0.0-RC1
[0.20.0]: https://github.com/open-telemetry/opentelemetry-go/releases/tag/v0.20.0
[0.19.0]: https://github.com/open-telemetry/opentelemetry-go/releases/tag/v0.19.0
[0.18.0]: https://github.com/open-telemetry/opentelemetry-go/releases/tag/v0.18.0
[0.17.0]: https://github.com/open-telemetry/opentelemetry-go/releases/tag/v0.17.0
[0.16.0]: https://github.com/open-telemetry/opentelemetry-go/releases/tag/v0.16.0
[0.15.0]: https://github.com/open-telemetry/opentelemetry-go/releases/tag/v0.15.0
[0.14.0]: https://github.com/open-telemetry/opentelemetry-go/releases/tag/v0.14.0
[0.13.0]: https://github.com/open-telemetry/opentelemetry-go/releases/tag/v0.13.0
[0.12.0]: https://github.com/open-telemetry/opentelemetry-go/releases/tag/v0.12.0
[0.11.0]: https://github.com/open-telemetry/opentelemetry-go/releases/tag/v0.11.0
[0.10.0]: https://github.com/open-telemetry/opentelemetry-go/releases/tag/v0.10.0
[0.9.0]: https://github.com/open-telemetry/opentelemetry-go/releases/tag/v0.9.0
[0.8.0]: https://github.com/open-telemetry/opentelemetry-go/releases/tag/v0.8.0
[0.7.0]: https://github.com/open-telemetry/opentelemetry-go/releases/tag/v0.7.0
[0.6.0]: https://github.com/open-telemetry/opentelemetry-go/releases/tag/v0.6.0
[0.5.0]: https://github.com/open-telemetry/opentelemetry-go/releases/tag/v0.5.0
[0.4.3]: https://github.com/open-telemetry/opentelemetry-go/releases/tag/v0.4.3
[0.4.2]: https://github.com/open-telemetry/opentelemetry-go/releases/tag/v0.4.2
[0.4.1]: https://github.com/open-telemetry/opentelemetry-go/releases/tag/v0.4.1
[0.4.0]: https://github.com/open-telemetry/opentelemetry-go/releases/tag/v0.4.0
[0.3.0]: https://github.com/open-telemetry/opentelemetry-go/releases/tag/v0.3.0
[0.2.3]: https://github.com/open-telemetry/opentelemetry-go/releases/tag/v0.2.3
[0.2.2]: https://github.com/open-telemetry/opentelemetry-go/releases/tag/v0.2.2
[0.2.1.1]: https://github.com/open-telemetry/opentelemetry-go/releases/tag/v0.2.1.1
[0.2.1]: https://github.com/open-telemetry/opentelemetry-go/releases/tag/v0.2.1
[0.2.0]: https://github.com/open-telemetry/opentelemetry-go/releases/tag/v0.2.0
[0.1.2]: https://github.com/open-telemetry/opentelemetry-go/releases/tag/v0.1.2
[0.1.1]: https://github.com/open-telemetry/opentelemetry-go/releases/tag/v0.1.1
[0.1.0]: https://github.com/open-telemetry/opentelemetry-go/releases/tag/v0.1.0<|MERGE_RESOLUTION|>--- conflicted
+++ resolved
@@ -101,12 +101,9 @@
 - The exporter from `go.opentelemetry.io/otel/exporters/zipkin` is updated to use the `v1.16.0` version of semantic conventions.
   This means it no longer uses the removed `net.peer.ip` or `http.host` attributes to determine the remote endpoint.
   Instead it uses the `net.sock.peer` attributes. (#3581)
-<<<<<<< HEAD
-- The `Min` and `Max` fields of the `HistogramDataPoint` in `go.opentelemetry.io/otel/sdk/metric/metricdata` are now defined with the added `Extrema` type instead of a `*float64`. (#3487)
-=======
 - The parameters for the `RegisterCallback` method of the `Meter` from `go.opentelemetry.io/otel/metric` are changed.
   The slice of `instrument.Asynchronous` parameter is now passed as a variadic argument. (#3587)
->>>>>>> f941b3a8
+- The `Min` and `Max` fields of the `HistogramDataPoint` in `go.opentelemetry.io/otel/sdk/metric/metricdata` are now defined with the added `Extrema` type instead of a `*float64`. (#3487)
 
 ### Deprecated
 
