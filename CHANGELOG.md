--- conflicted
+++ resolved
@@ -48,13 +48,10 @@
 
 ### Changed
 
-<<<<<<< HEAD
 - Modify Zipkin Exporter default service name, use default resouce's serviceName instead of empty. (#1777)
-=======
 - Updated Jaeger Environment Variables: `JAEGER_ENDPOINT`, `JAEGER_USER`, `JAEGER_PASSWORD`
   to `OTEL_EXPORTER_JAEGER_ENDPOINT`, `OTEL_EXPORTER_JAEGER_USER`, `OTEL_EXPORTER_JAEGER_PASSWORD` 
   in compliance with OTel spec (#1752)
->>>>>>> c5d006c0
 - Span `RecordError` now records an `exception` event to comply with the semantic convention specification. (#1492)
 - Jaeger exporter was updated to use thrift v0.14.1. (#1712)
 - Migrate from using internally built and maintained version of the OTLP to the one hosted at `go.opentelemetry.io/proto/otlp`. (#1713)
