--- conflicted
+++ resolved
@@ -8,20 +8,12 @@
 
 ## [Unreleased]
 
-## [0.15.0] - 2020-12-10
-
-### Added
-
-<<<<<<< HEAD
-- `trace.WithIDGenerator()` `TracerProviderOption`. (#1363)
+### Added
+
 - Add the `ReadOnlySpan` and `ReadWriteSpan` interfaces to provide better control for accessing span data. (#1360)
 
 ### Changed
 
-- Zipkin exporter relies on the status code for success rather than body read but still read the response body. (#1328)
-- Move the OpenCensus example into `example` directory. (#1359)
-- Moved the SDK's `internal.IDGenerator` interface in to the `sdk/trace` package to enable support for externally-defined ID generators. (#1363)
-- `NewExporter` and `Start` functions in `go.opentelemetry.io/otel/exporters/otlp` now receive `context.Context` as a first parameter. (#1357)
 - Rename `export.SpanData` to `export.SpanSnapshot` and use it only for exporting spans. (#1360)
 - Store the parent's full `SpanContext` rather than just its span ID in the `span` struct. (#1360)
 - Improve span duration accuracy. (#1360)
@@ -29,7 +21,11 @@
 ### Removed
 
 - Remove `errUninitializedSpan` as its only usage is now obsolete. (#1360)
-=======
+
+## [0.15.0] - 2020-12-10
+
+### Added
+
 - The `WithIDGenerator` `TracerProviderOption` is added to the `go.opentelemetry.io/otel/trace` package to configure an `IDGenerator` for the `TracerProvider`. (#1363)
 
 ### Changed
@@ -41,7 +37,6 @@
 - Bump `github.com/google/go-cmp` from 0.5.3 to 0.5.4 (#1374)
 - Bump `github.com/golangci/golangci-lint` in `/internal/tools` (#1375)
 
->>>>>>> 61e07a0d
 
 ### Fixed
 
