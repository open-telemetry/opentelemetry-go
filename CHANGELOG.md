--- conflicted
+++ resolved
@@ -103,17 +103,14 @@
   Instead it uses the `net.sock.peer` attributes. (#3581)
 - The parameters for the `RegisterCallback` method of the `Meter` from `go.opentelemetry.io/otel/metric` are changed.
   The slice of `instrument.Asynchronous` parameter is now passed as a variadic argument. (#3587)
-<<<<<<< HEAD
-- The `Min` and `Max` fields of the `HistogramDataPoint` in `go.opentelemetry.io/otel/sdk/metric/metricdata` are now defined with the added `Extrema` type instead of a `*float64`. (#3487)
-=======
 - The `Callback` in `go.opentelemetry.io/otel/metric` has the added `Observer` parameter added.
   This new parameter is used by `Callback` implementations to observe values for asynchronous instruments instead of calling the `Observe` method of the instrument directly. (#3584)
+- The `Min` and `Max` fields of the `HistogramDataPoint` in `go.opentelemetry.io/otel/sdk/metric/metricdata` are now defined with the added `Extrema` type instead of a `*float64`. (#3487)
 
 ### Fixed
 
 - The `RegisterCallback` method of the `Meter` from `go.opentelemetry.io/otel/sdk/metric` only registers a callback for instruments created by that meter.
   Trying to register a callback with instruments from a different meter will result in an error being returned. (#3584)
->>>>>>> b1a8002c
 
 ### Deprecated
 
