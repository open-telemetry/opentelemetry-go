--- conflicted
+++ resolved
@@ -8,25 +8,20 @@
 
 ## [Unreleased]
 
-<<<<<<< HEAD
-### Changed
-
+### Added
+
+- The `WithView` `Option` is added to the `go.opentelemetry.io/otel/sdk/metric` package.
+   This option is used to configure the view(s) a `MeterProvider` will use for all `Reader`s that are registered with it. (#3387)
+
+### Changed
+
+- The `"go.opentelemetry.io/otel/sdk/metric".WithReader` option no longer accepts views to associate with the `Reader`.
+   Instead, views are now registered directly with the `MeterProvider` via the new `WithView` option.
+   The views registered with the `MeterProvider` apply to all `Reader`s. (#3387)
 - The `Temporality(view.InstrumentKind) metricdata.Temporality` and `Aggregation(view.InstrumentKind) aggregation.Aggregation` methods are added to the `"go.opentelemetry.io/otel/sdk/metric".Exporter` interface. (#3260)
 - The `Temporality(view.InstrumentKind) metricdata.Temporality` and `Aggregation(view.InstrumentKind) aggregation.Aggregation` methods are added to the `"go.opentelemetry.io/otel/exporters/otlp/otlpmetric".Client` interface. (#3260)
 - The `WithTemporalitySelector` and `WithAggregationSelector` `ReaderOption`s have been changed to `ManualReaderOption`s in the `go.opentelemetry.io/otel/sdk/metric` package. (#3260)
 - The periodic reader in the `go.opentelemetry.io/otel/sdk/metric` package now uses the temporality and aggregation selectors from its configured exporter instead of accepting them as options. (#3260)
-=======
-### Added
-
-- The `WithView` `Option` is added to the `go.opentelemetry.io/otel/sdk/metric` package.
-   This option is used to configure the view(s) a `MeterProvider` will use for all `Reader`s that are registered with it. (#3387)
-
-### Changed
-
-- The `"go.opentelemetry.io/otel/sdk/metric".WithReader` option no longer accepts views to associate with the `Reader`.
-   Instead, views are now registered directly with the `MeterProvider` via the new `WithView` option.
-   The views registered with the `MeterProvider` apply to all `Reader`s. (#3387)
->>>>>>> d1aca7b1
 
 ### Fixed
 
