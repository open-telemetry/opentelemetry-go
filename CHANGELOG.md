# Changelog

All notable changes to this project will be documented in this file.

The format is based on [Keep a Changelog](https://keepachangelog.com/en/1.0.0/).

This project adheres to [Semantic Versioning](https://semver.org/spec/v2.0.0.html).

## [Unreleased]

### Added

<<<<<<< HEAD
- The `DroppedAttributes` is added to the `"go.opentelemetry.io/otel/sdk/log".Record` type.
  This method can be used to determine how many log attributes were dropped from the `Record` due to limits being exceeded. (#TBD)
=======
- Add `Recorder` in `go.opentelemetry.io/otel/log/logtest` to facilitate testing the log bridge implementations. (#5134)
>>>>>>> 1297d5f0

### Changed

- Update `go.opentelemetry.io/proto/otlp` from v1.1.0 to v1.2.0. (#5177)

### Removed

- The `AttributeCountLimit` on the `"go.opentelemetry.io/otel/sdk/log".Record` type is removed. (#TBD)
- The `AttributeValueLengthLimit` on the `"go.opentelemetry.io/otel/sdk/log".Record` type is removed. (#TBD)

## [1.25.0/0.47.0/0.0.8/0.1.0-alpha] 2024-04-05

### Added

- Add `WithProxy` option in `go.opentelemetry.io/otel/exporters/otlp/otlpmetric/otlpmetrichttp`. (#4906)
- Add `WithProxy` option in `go.opentelemetry.io/otel/exporters/otlp/otlpmetric/otlptracehttp`. (#4906)
- Add `AddLink` method to the `Span` interface in `go.opentelemetry.io/otel/trace`. (#5032)
- The `Enabled` method is added to the `Logger` interface in `go.opentelemetry.io/otel/log`.
  This method is used to notify users if a log record will be emitted or not. (#5071)
- Add `SeverityUndefined` `const` to `go.opentelemetry.io/otel/log`.
  This value represents an unset severity level. (#5072)
- Add `Empty` function in `go.opentelemetry.io/otel/log` to return a `KeyValue` for an empty value. (#5076)
- Add `go.opentelemetry.io/otel/log/global` to manage the global `LoggerProvider`.
  This package is provided with the anticipation that all functionality will be migrate to `go.opentelemetry.io/otel` when `go.opentelemetry.io/otel/log` stabilizes.
  At which point, users will be required to migrage their code, and this package will be deprecated then removed. (#5085)
- Add support for `Summary` metrics in the `go.opentelemetry.io/otel/exporters/otlp/otlpmetric/otlpmetrichttp` and `go.opentelemetry.io/otel/exporters/otlp/otlpmetric/otlpmetricgrpc` exporters. (#5100)
- Add `otel.scope.name` and `otel.scope.version` tags to spans exported by `go.opentelemetry.io/otel/exporters/zipkin`. (#5108)
- Add support for `AddLink` to `go.opentelemetry.io/otel/bridge/opencensus`. (#5116)
- Add `String` method to `Value` and `KeyValue` in `go.opentelemetry.io/otel/log`. (#5117)
- Add Exemplar support to `go.opentelemetry.io/otel/exporters/prometheus`. (#5111)
- Add metric semantic conventions to `go.opentelemetry.io/otel/semconv/v1.24.0`. Future `semconv` packages will include metric semantic conventions as well. (#4528)

### Changed

- `SpanFromContext` and `SpanContextFromContext` in `go.opentelemetry.io/otel/trace` no longer make a heap allocation when the passed context has no span. (#5049)
- `go.opentelemetry.io/otel/exporters/otlp/otlptrace/otlptracegrpc` and `go.opentelemetry.io/otel/exporters/otlp/otlpmetric/otlpmetricgrpc` now create a gRPC client in idle mode and with "dns" as the default resolver using [`grpc.NewClient`](https://pkg.go.dev/google.golang.org/grpc#NewClient). (#5151)
  Because of that `WithDialOption` ignores [`grpc.WithBlock`](https://pkg.go.dev/google.golang.org/grpc#WithBlock), [`grpc.WithTimeout`](https://pkg.go.dev/google.golang.org/grpc#WithTimeout), and [`grpc.WithReturnConnectionError`](https://pkg.go.dev/google.golang.org/grpc#WithReturnConnectionError).
  Notice that [`grpc.DialContext`](https://pkg.go.dev/google.golang.org/grpc#DialContext) which was used before is now deprecated.

### Fixed

- Clarify the documentation about equivalence guarantees for the `Set` and `Distinct` types in `go.opentelemetry.io/otel/attribute`. (#5027)
- Prevent default `ErrorHandler` self-delegation. (#5137)
- Update all dependencies to address [GO-2024-2687]. (#5139)

### Removed

- Drop support for [Go 1.20]. (#4967)

### Deprecated

- Deprecate `go.opentelemetry.io/otel/attribute.Sortable` type. (#4734)
- Deprecate `go.opentelemetry.io/otel/attribute.NewSetWithSortable` function. (#4734)
- Deprecate `go.opentelemetry.io/otel/attribute.NewSetWithSortableFiltered` function. (#4734)

## [1.24.0/0.46.0/0.0.1-alpha] 2024-02-23

This release is the last to support [Go 1.20].
The next release will require at least [Go 1.21].

### Added

- Support [Go 1.22]. (#4890)
- Add exemplar support to `go.opentelemetry.io/otel/exporters/otlp/otlpmetric/otlpmetricgrpc`. (#4900)
- Add exemplar support to `go.opentelemetry.io/otel/exporters/otlp/otlpmetric/otlpmetrichttp`. (#4900)
- The `go.opentelemetry.io/otel/log` module is added.
  This module includes OpenTelemetry Go's implementation of the Logs Bridge API.
  This module is in an alpha state, it is subject to breaking changes.
  See our [versioning policy](./VERSIONING.md) for more info. (#4961)
- ARM64 platform to the compatibility testing suite. (#4994)

### Fixed

- Fix registration of multiple callbacks when using the global meter provider from `go.opentelemetry.io/otel`. (#4945)
- Fix negative buckets in output of exponential histograms. (#4956)

## [1.23.1] 2024-02-07

### Fixed

- Register all callbacks passed during observable instrument creation instead of just the last one multiple times in `go.opentelemetry.io/otel/sdk/metric`. (#4888)

## [1.23.0] 2024-02-06

This release contains the first stable, `v1`, release of the following modules:

- `go.opentelemetry.io/otel/bridge/opencensus`
- `go.opentelemetry.io/otel/bridge/opencensus/test`
- `go.opentelemetry.io/otel/example/opencensus`
- `go.opentelemetry.io/otel/exporters/otlp/otlpmetric/otlpmetricgrpc`
- `go.opentelemetry.io/otel/exporters/otlp/otlpmetric/otlpmetrichttp`
- `go.opentelemetry.io/otel/exporters/stdout/stdoutmetric`

See our [versioning policy](VERSIONING.md) for more information about these stability guarantees.

### Added

- Add `WithEndpointURL` option to the `exporters/otlp/otlpmetric/otlpmetricgrpc`, `exporters/otlp/otlpmetric/otlpmetrichttp`, `exporters/otlp/otlptrace/otlptracegrpc` and `exporters/otlp/otlptrace/otlptracehttp` packages. (#4808)
- Experimental exemplar exporting is added to the metric SDK.
  See [metric documentation](./sdk/metric/internal/x/README.md#exemplars) for more information about this feature and how to enable it. (#4871)
- `ErrSchemaURLConflict` is added to `go.opentelemetry.io/otel/sdk/resource`.
  This error is returned when a merge of two `Resource`s with different (non-empty) schema URL is attempted. (#4876)

### Changed

- The `Merge` and `New` functions in `go.opentelemetry.io/otel/sdk/resource` now returns a partial result if there is a schema URL merge conflict.
  Instead of returning `nil` when two `Resource`s with different (non-empty) schema URLs are merged the merged `Resource`, along with the new `ErrSchemaURLConflict` error, is returned.
  It is up to the user to decide if they want to use the returned `Resource` or not.
  It may have desired attributes overwritten or include stale semantic conventions. (#4876)

### Fixed

- Fix `ContainerID` resource detection on systemd when cgroup path has a colon. (#4449)
- Fix `go.opentelemetry.io/otel/sdk/metric` to cache instruments to avoid leaking memory when the same instrument is created multiple times. (#4820)
- Fix missing `Mix` and `Max` values for `go.opentelemetry.io/otel/exporters/stdout/stdoutmetric` by introducing `MarshalText` and `MarshalJSON` for the `Extrema` type in `go.opentelemetry.io/sdk/metric/metricdata`. (#4827)

## [1.23.0-rc.1] 2024-01-18

This is a release candidate for the v1.23.0 release.
That release is expected to include the `v1` release of the following modules:

- `go.opentelemetry.io/otel/bridge/opencensus`
- `go.opentelemetry.io/otel/bridge/opencensus/test`
- `go.opentelemetry.io/otel/example/opencensus`
- `go.opentelemetry.io/otel/exporters/otlp/otlpmetric/otlpmetricgrpc`
- `go.opentelemetry.io/otel/exporters/otlp/otlpmetric/otlpmetrichttp`
- `go.opentelemetry.io/otel/exporters/stdout/stdoutmetric`

See our [versioning policy](VERSIONING.md) for more information about these stability guarantees.

## [1.22.0/0.45.0] 2024-01-17

### Added

- The `go.opentelemetry.io/otel/semconv/v1.22.0` package.
  The package contains semantic conventions from the `v1.22.0` version of the OpenTelemetry Semantic Conventions. (#4735)
- The `go.opentelemetry.io/otel/semconv/v1.23.0` package.
  The package contains semantic conventions from the `v1.23.0` version of the OpenTelemetry Semantic Conventions. (#4746)
- The `go.opentelemetry.io/otel/semconv/v1.23.1` package.
  The package contains semantic conventions from the `v1.23.1` version of the OpenTelemetry Semantic Conventions. (#4749)
- The `go.opentelemetry.io/otel/semconv/v1.24.0` package.
  The package contains semantic conventions from the `v1.24.0` version of the OpenTelemetry Semantic Conventions. (#4770)
- Add `WithResourceAsConstantLabels` option to apply resource attributes for every metric emitted by the Prometheus exporter. (#4733)
- Experimental cardinality limiting is added to the metric SDK.
  See [metric documentation](./sdk/metric/internal/x/README.md#cardinality-limit) for more information about this feature and how to enable it. (#4457)
- Add `NewMemberRaw` and `NewKeyValuePropertyRaw` in `go.opentelemetry.io/otel/baggage`. (#4804)

### Changed

- Upgrade all use of `go.opentelemetry.io/otel/semconv` to use `v1.24.0`. (#4754)
- Update transformations in `go.opentelemetry.io/otel/exporters/zipkin` to follow `v1.24.0` version of the OpenTelemetry specification. (#4754)
- Record synchronous measurements when the passed context is canceled instead of dropping in `go.opentelemetry.io/otel/sdk/metric`.
  If you do not want to make a measurement when the context is cancelled, you need to handle it yourself (e.g  `if ctx.Err() != nil`). (#4671)
- Improve `go.opentelemetry.io/otel/trace.TraceState`'s performance. (#4722)
- Improve `go.opentelemetry.io/otel/propagation.TraceContext`'s performance. (#4721)
- Improve `go.opentelemetry.io/otel/baggage` performance. (#4743)
- Improve performance of the `(*Set).Filter` method in `go.opentelemetry.io/otel/attribute` when the passed filter does not filter out any attributes from the set. (#4774)
- `Member.String` in `go.opentelemetry.io/otel/baggage` percent-encodes only when necessary. (#4775)
- Improve `go.opentelemetry.io/otel/trace.Span`'s performance when adding multiple attributes. (#4818)
- `Property.Value` in `go.opentelemetry.io/otel/baggage` now returns a raw string instead of a percent-encoded value. (#4804)

### Fixed

- Fix `Parse` in `go.opentelemetry.io/otel/baggage` to validate member value before percent-decoding. (#4755)
- Fix whitespace encoding of `Member.String` in `go.opentelemetry.io/otel/baggage`. (#4756)
- Fix observable not registered error when the asynchronous instrument has a drop aggregation in `go.opentelemetry.io/otel/sdk/metric`. (#4772)
- Fix baggage item key so that it is not canonicalized in `go.opentelemetry.io/otel/bridge/opentracing`. (#4776)
- Fix `go.opentelemetry.io/otel/bridge/opentracing` to properly handle baggage values that requires escaping during propagation. (#4804)
- Fix a bug where using multiple readers resulted in incorrect asynchronous counter values in `go.opentelemetry.io/otel/sdk/metric`. (#4742)

## [1.21.0/0.44.0] 2023-11-16

### Removed

- Remove the deprecated `go.opentelemetry.io/otel/bridge/opencensus.NewTracer`. (#4706)
- Remove the deprecated `go.opentelemetry.io/otel/exporters/otlp/otlpmetric` module. (#4707)
- Remove the deprecated `go.opentelemetry.io/otel/example/view` module. (#4708)
- Remove the deprecated `go.opentelemetry.io/otel/example/fib` module. (#4723)

### Fixed

- Do not parse non-protobuf responses in `go.opentelemetry.io/otel/exporters/otlp/otlpmetric/otlpmetrichttp`. (#4719)
- Do not parse non-protobuf responses in `go.opentelemetry.io/otel/exporters/otlp/otlptrace/otlptracehttp`. (#4719)

## [1.20.0/0.43.0] 2023-11-10

This release brings a breaking change for custom trace API implementations. Some interfaces (`TracerProvider`, `Tracer`, `Span`) now embed the `go.opentelemetry.io/otel/trace/embedded` types. Implementors need to update their implementations based on what they want the default behavior to be. See the "API Implementations" section of the [trace API] package documentation for more information about how to accomplish this.

### Added

- Add `go.opentelemetry.io/otel/bridge/opencensus.InstallTraceBridge`, which installs the OpenCensus trace bridge, and replaces `opencensus.NewTracer`. (#4567)
- Add scope version to trace and metric bridges in `go.opentelemetry.io/otel/bridge/opencensus`. (#4584)
- Add the `go.opentelemetry.io/otel/trace/embedded` package to be embedded in the exported trace API interfaces. (#4620)
- Add the `go.opentelemetry.io/otel/trace/noop` package as a default no-op implementation of the trace API. (#4620)
- Add context propagation in `go.opentelemetry.io/otel/example/dice`. (#4644)
- Add view configuration to `go.opentelemetry.io/otel/example/prometheus`. (#4649)
- Add `go.opentelemetry.io/otel/metric.WithExplicitBucketBoundaries`, which allows defining default explicit bucket boundaries when creating histogram instruments. (#4603)
- Add `Version` function in `go.opentelemetry.io/otel/exporters/otlp/otlpmetric/otlpmetricgrpc`. (#4660)
- Add `Version` function in `go.opentelemetry.io/otel/exporters/otlp/otlpmetric/otlpmetrichttp`. (#4660)
- Add Summary, SummaryDataPoint, and QuantileValue to `go.opentelemetry.io/sdk/metric/metricdata`. (#4622)
- `go.opentelemetry.io/otel/bridge/opencensus.NewMetricProducer` now supports exemplars from OpenCensus. (#4585)
- Add support for `WithExplicitBucketBoundaries` in `go.opentelemetry.io/otel/sdk/metric`. (#4605)
- Add support for Summary metrics in `go.opentelemetry.io/otel/bridge/opencensus`. (#4668)

### Deprecated

- Deprecate `go.opentelemetry.io/otel/bridge/opencensus.NewTracer` in favor of `opencensus.InstallTraceBridge`. (#4567)
- Deprecate `go.opentelemetry.io/otel/example/fib` package is in favor of `go.opentelemetry.io/otel/example/dice`. (#4618)
- Deprecate `go.opentelemetry.io/otel/trace.NewNoopTracerProvider`.
  Use the added `NewTracerProvider` function in `go.opentelemetry.io/otel/trace/noop` instead. (#4620)
- Deprecate `go.opentelemetry.io/otel/example/view` package in favor of `go.opentelemetry.io/otel/example/prometheus`. (#4649)
- Deprecate `go.opentelemetry.io/otel/exporters/otlp/otlpmetric`. (#4693)

### Changed

- `go.opentelemetry.io/otel/bridge/opencensus.NewMetricProducer` returns a `*MetricProducer` struct instead of the metric.Producer interface. (#4583)
- The `TracerProvider` in `go.opentelemetry.io/otel/trace` now embeds the `go.opentelemetry.io/otel/trace/embedded.TracerProvider` type.
  This extends the `TracerProvider` interface and is is a breaking change for any existing implementation.
  Implementors need to update their implementations based on what they want the default behavior of the interface to be.
  See the "API Implementations" section of the `go.opentelemetry.io/otel/trace` package documentation for more information about how to accomplish this. (#4620)
- The `Tracer` in `go.opentelemetry.io/otel/trace` now embeds the `go.opentelemetry.io/otel/trace/embedded.Tracer` type.
  This extends the `Tracer` interface and is is a breaking change for any existing implementation.
  Implementors need to update their implementations based on what they want the default behavior of the interface to be.
  See the "API Implementations" section of the `go.opentelemetry.io/otel/trace` package documentation for more information about how to accomplish this. (#4620)
- The `Span` in `go.opentelemetry.io/otel/trace` now embeds the `go.opentelemetry.io/otel/trace/embedded.Span` type.
  This extends the `Span` interface and is is a breaking change for any existing implementation.
  Implementors need to update their implementations based on what they want the default behavior of the interface to be.
  See the "API Implementations" section of the `go.opentelemetry.io/otel/trace` package documentation for more information about how to accomplish this. (#4620)
- `go.opentelemetry.io/otel/exporters/otlp/otlpmetric/otlpmetricgrpc` does no longer depend on `go.opentelemetry.io/otel/exporters/otlp/otlpmetric`. (#4660)
- `go.opentelemetry.io/otel/exporters/otlp/otlpmetric/otlpmetrichttp` does no longer depend on `go.opentelemetry.io/otel/exporters/otlp/otlpmetric`. (#4660)
- Retry for `502 Bad Gateway` and `504 Gateway Timeout` HTTP statuses in `go.opentelemetry.io/otel/exporters/otlp/otlpmetric/otlpmetrichttp`. (#4670)
- Retry for `502 Bad Gateway` and `504 Gateway Timeout` HTTP statuses in `go.opentelemetry.io/otel/exporters/otlp/otlptrace/otlptracehttp`. (#4670)
- Retry for `RESOURCE_EXHAUSTED` only if RetryInfo is returned in `go.opentelemetry.io/otel/exporters/otlp/otlpmetric/otlpmetricgrpc`. (#4669)
- Retry for `RESOURCE_EXHAUSTED` only if RetryInfo is returned in `go.opentelemetry.io/otel/exporters/otlp/otlptrace/otlptracegrpc`. (#4669)
- Retry temporary HTTP request failures in `go.opentelemetry.io/otel/exporters/otlp/otlpmetric/otlpmetrichttp`. (#4679)
- Retry temporary HTTP request failures in `go.opentelemetry.io/otel/exporters/otlp/otlptrace/otlptracehttp`. (#4679)

### Fixed

- Fix improper parsing of characters such us `+`, `/` by `Parse` in `go.opentelemetry.io/otel/baggage` as they were rendered as a whitespace. (#4667)
- Fix improper parsing of characters such us `+`, `/` passed via `OTEL_RESOURCE_ATTRIBUTES` in `go.opentelemetry.io/otel/sdk/resource` as they were rendered as a whitespace. (#4699)
- Fix improper parsing of characters such us `+`, `/` passed via `OTEL_EXPORTER_OTLP_HEADERS` and `OTEL_EXPORTER_OTLP_METRICS_HEADERS` in `go.opentelemetry.io/otel/exporters/otlp/otlpmetric/otlpmetricgrpc` as they were rendered as a whitespace. (#4699)
- Fix improper parsing of characters such us `+`, `/` passed via `OTEL_EXPORTER_OTLP_HEADERS` and `OTEL_EXPORTER_OTLP_METRICS_HEADERS` in `go.opentelemetry.io/otel/exporters/otlp/otlpmetric/otlpmetrichttp` as they were rendered as a whitespace. (#4699)
- Fix improper parsing of characters such us `+`, `/` passed via `OTEL_EXPORTER_OTLP_HEADERS` and `OTEL_EXPORTER_OTLP_TRACES_HEADERS` in `go.opentelemetry.io/otel/exporters/otlp/otlpmetric/otlptracegrpc` as they were rendered as a whitespace. (#4699)
- Fix improper parsing of characters such us `+`, `/` passed via `OTEL_EXPORTER_OTLP_HEADERS` and `OTEL_EXPORTER_OTLP_TRACES_HEADERS` in `go.opentelemetry.io/otel/exporters/otlp/otlpmetric/otlptracehttp` as they were rendered as a whitespace. (#4699)
- In `go.opentelemetry.op/otel/exporters/prometheus`, the exporter no longer `Collect`s metrics after `Shutdown` is invoked. (#4648)
- Fix documentation for `WithCompressor` in `go.opentelemetry.io/otel/exporters/otlp/otlptrace/otlptracegrpc`. (#4695)
- Fix documentation for `WithCompressor` in `go.opentelemetry.io/otel/exporters/otlp/otlpmetric/otlpmetricgrpc`. (#4695)

## [1.19.0/0.42.0/0.0.7] 2023-09-28

This release contains the first stable release of the OpenTelemetry Go [metric SDK].
Our project stability guarantees now apply to the `go.opentelemetry.io/otel/sdk/metric` package.
See our [versioning policy](VERSIONING.md) for more information about these stability guarantees.

### Added

- Add the "Roll the dice" getting started application example in `go.opentelemetry.io/otel/example/dice`. (#4539)
- The `WithWriter` and `WithPrettyPrint` options to `go.opentelemetry.io/otel/exporters/stdout/stdoutmetric` to set a custom `io.Writer`, and allow displaying the output in human-readable JSON. (#4507)

### Changed

- Allow '/' characters in metric instrument names. (#4501)
- The exporter in `go.opentelemetry.io/otel/exporters/stdout/stdoutmetric` does not prettify its output by default anymore. (#4507)
- Upgrade `gopkg.io/yaml` from `v2` to `v3` in `go.opentelemetry.io/otel/schema`. (#4535)

### Fixed

- In `go.opentelemetry.op/otel/exporters/prometheus`, don't try to create the Prometheus metric on every `Collect` if we know the scope is invalid. (#4499)

### Removed

- Remove `"go.opentelemetry.io/otel/bridge/opencensus".NewMetricExporter`, which is replaced by `NewMetricProducer`. (#4566)

## [1.19.0-rc.1/0.42.0-rc.1] 2023-09-14

This is a release candidate for the v1.19.0/v0.42.0 release.
That release is expected to include the `v1` release of the OpenTelemetry Go metric SDK and will provide stability guarantees of that SDK.
See our [versioning policy](VERSIONING.md) for more information about these stability guarantees.

### Changed

- Allow '/' characters in metric instrument names. (#4501)

### Fixed

- In `go.opentelemetry.op/otel/exporters/prometheus`, don't try to create the prometheus metric on every `Collect` if we know the scope is invalid. (#4499)

## [1.18.0/0.41.0/0.0.6] 2023-09-12

This release drops the compatibility guarantee of [Go 1.19].

### Added

- Add `WithProducer` option in `go.opentelemetry.op/otel/exporters/prometheus` to restore the ability to register producers on the prometheus exporter's manual reader. (#4473)
- Add `IgnoreValue` option in `go.opentelemetry.io/otel/sdk/metric/metricdata/metricdatatest` to allow ignoring values when comparing metrics. (#4447)

### Changed

- Use a `TestingT` interface instead of `*testing.T` struct in `go.opentelemetry.io/otel/sdk/metric/metricdata/metricdatatest`. (#4483)

### Deprecated

- The `NewMetricExporter` in `go.opentelemetry.io/otel/bridge/opencensus` was deprecated in `v0.35.0` (#3541).
  The deprecation notice format for the function has been corrected to trigger Go documentation and build tooling. (#4470)

### Removed

- Removed the deprecated `go.opentelemetry.io/otel/exporters/jaeger` package. (#4467)
- Removed the deprecated `go.opentelemetry.io/otel/example/jaeger` package. (#4467)
- Removed the deprecated `go.opentelemetry.io/otel/sdk/metric/aggregation` package. (#4468)
- Removed the deprecated internal packages in `go.opentelemetry.io/otel/exporters/otlp` and its sub-packages. (#4469)
- Dropped guaranteed support for versions of Go less than 1.20. (#4481)

## [1.17.0/0.40.0/0.0.5] 2023-08-28

### Added

- Export the `ManualReader` struct in `go.opentelemetry.io/otel/sdk/metric`. (#4244)
- Export the `PeriodicReader` struct in `go.opentelemetry.io/otel/sdk/metric`. (#4244)
- Add support for exponential histogram aggregations.
  A histogram can be configured as an exponential histogram using a view with `"go.opentelemetry.io/otel/sdk/metric".ExponentialHistogram` as the aggregation. (#4245)
- Export the `Exporter` struct in `go.opentelemetry.io/otel/exporters/otlp/otlpmetric/otlpmetricgrpc`. (#4272)
- Export the `Exporter` struct in `go.opentelemetry.io/otel/exporters/otlp/otlpmetric/otlpmetrichttp`. (#4272)
- The exporters in `go.opentelemetry.io/otel/exporters/otlp/otlpmetric` now support the `OTEL_EXPORTER_OTLP_METRICS_TEMPORALITY_PREFERENCE` environment variable. (#4287)
- Add `WithoutCounterSuffixes` option in `go.opentelemetry.io/otel/exporters/prometheus` to disable addition of `_total` suffixes. (#4306)
- Add info and debug logging to the metric SDK in `go.opentelemetry.io/otel/sdk/metric`. (#4315)
- The `go.opentelemetry.io/otel/semconv/v1.21.0` package.
  The package contains semantic conventions from the `v1.21.0` version of the OpenTelemetry Semantic Conventions. (#4362)
- Accept 201 to 299 HTTP status as success in `go.opentelemetry.io/otel/exporters/otlp/otlpmetric/otlpmetrichttp` and `go.opentelemetry.io/otel/exporters/otlp/otlptrace/otlptracehttp`. (#4365)
- Document the `Temporality` and `Aggregation` methods of the `"go.opentelemetry.io/otel/sdk/metric".Exporter"` need to be concurrent safe. (#4381)
- Expand the set of units supported by the Prometheus exporter, and don't add unit suffixes if they are already present in `go.opentelemetry.op/otel/exporters/prometheus` (#4374)
- Move the `Aggregation` interface and its implementations from `go.opentelemetry.io/otel/sdk/metric/aggregation` to `go.opentelemetry.io/otel/sdk/metric`. (#4435)
- The exporters in `go.opentelemetry.io/otel/exporters/otlp/otlpmetric` now support the `OTEL_EXPORTER_OTLP_METRICS_DEFAULT_HISTOGRAM_AGGREGATION` environment variable. (#4437)
- Add the `NewAllowKeysFilter` and `NewDenyKeysFilter` functions to `go.opentelemetry.io/otel/attribute` to allow convenient creation of allow-keys and deny-keys filters. (#4444)
- Support Go 1.21. (#4463)

### Changed

- Starting from `v1.21.0` of semantic conventions, `go.opentelemetry.io/otel/semconv/{version}/httpconv` and `go.opentelemetry.io/otel/semconv/{version}/netconv` packages will no longer be published. (#4145)
- Log duplicate instrument conflict at a warning level instead of info in `go.opentelemetry.io/otel/sdk/metric`. (#4202)
- Return an error on the creation of new instruments in `go.opentelemetry.io/otel/sdk/metric` if their name doesn't pass regexp validation. (#4210)
- `NewManualReader` in `go.opentelemetry.io/otel/sdk/metric` returns `*ManualReader` instead of `Reader`. (#4244)
- `NewPeriodicReader` in `go.opentelemetry.io/otel/sdk/metric` returns `*PeriodicReader` instead of `Reader`. (#4244)
- Count the Collect time in the `PeriodicReader` timeout in `go.opentelemetry.io/otel/sdk/metric`. (#4221)
- The function `New` in `go.opentelemetry.io/otel/exporters/otlp/otlpmetric/otlpmetricgrpc` returns `*Exporter` instead of `"go.opentelemetry.io/otel/sdk/metric".Exporter`. (#4272)
- The function `New` in `go.opentelemetry.io/otel/exporters/otlp/otlpmetric/otlpmetrichttp` returns `*Exporter` instead of `"go.opentelemetry.io/otel/sdk/metric".Exporter`. (#4272)
- If an attribute set is omitted from an async callback, the previous value will no longer be exported in `go.opentelemetry.io/otel/sdk/metric`. (#4290)
- If an attribute set is observed multiple times in an async callback in `go.opentelemetry.io/otel/sdk/metric`, the values will be summed instead of the last observation winning. (#4289)
- Allow the explicit bucket histogram aggregation to be used for the up-down counter, observable counter, observable up-down counter, and observable gauge in the `go.opentelemetry.io/otel/sdk/metric` package. (#4332)
- Restrict `Meter`s in `go.opentelemetry.io/otel/sdk/metric` to only register and collect instruments it created. (#4333)
- `PeriodicReader.Shutdown` and `PeriodicReader.ForceFlush` in `go.opentelemetry.io/otel/sdk/metric` now apply the periodic reader's timeout to the operation if the user provided context does not contain a deadline. (#4356, #4377)
- Upgrade all use of `go.opentelemetry.io/otel/semconv` to use `v1.21.0`. (#4408)
- Increase instrument name maximum length from 63 to 255 characters in `go.opentelemetry.io/otel/sdk/metric`. (#4434)
- Add `go.opentelemetry.op/otel/sdk/metric.WithProducer` as an `Option` for `"go.opentelemetry.io/otel/sdk/metric".NewManualReader` and `"go.opentelemetry.io/otel/sdk/metric".NewPeriodicReader`. (#4346)

### Removed

- Remove `Reader.RegisterProducer` in `go.opentelemetry.io/otel/metric`.
  Use the added `WithProducer` option instead. (#4346)
- Remove `Reader.ForceFlush` in `go.opentelemetry.io/otel/metric`.
  Notice that `PeriodicReader.ForceFlush` is still available. (#4375)

### Fixed

- Correctly format log messages from the `go.opentelemetry.io/otel/exporters/zipkin` exporter. (#4143)
- Log an error for calls to `NewView` in `go.opentelemetry.io/otel/sdk/metric` that have empty criteria. (#4307)
- Fix `"go.opentelemetry.io/otel/sdk/resource".WithHostID()` to not set an empty `host.id`. (#4317)
- Use the instrument identifying fields to cache aggregators and determine duplicate instrument registrations in `go.opentelemetry.io/otel/sdk/metric`. (#4337)
- Detect duplicate instruments for case-insensitive names in `go.opentelemetry.io/otel/sdk/metric`. (#4338)
- The `ManualReader` will not panic if `AggregationSelector` returns `nil` in `go.opentelemetry.io/otel/sdk/metric`. (#4350)
- If a `Reader`'s `AggregationSelector` returns `nil` or `DefaultAggregation` the pipeline will use the default aggregation. (#4350)
- Log a suggested view that fixes instrument conflicts in `go.opentelemetry.io/otel/sdk/metric`. (#4349)
- Fix possible panic, deadlock and race condition in batch span processor in `go.opentelemetry.io/otel/sdk/trace`. (#4353)
- Improve context cancellation handling in batch span processor's `ForceFlush` in  `go.opentelemetry.io/otel/sdk/trace`. (#4369)
- Decouple `go.opentelemetry.io/otel/exporters/otlp/otlptrace/internal` from `go.opentelemetry.io/otel/exporters/otlp/internal` using gotmpl. (#4397, #3846)
- Decouple `go.opentelemetry.io/otel/exporters/otlp/otlpmetric/otlpmetricgrpc/internal` from `go.opentelemetry.io/otel/exporters/otlp/internal` and `go.opentelemetry.io/otel/exporters/otlp/otlpmetric/internal` using gotmpl. (#4404, #3846)
- Decouple `go.opentelemetry.io/otel/exporters/otlp/otlpmetric/otlpmetrichttp/internal` from `go.opentelemetry.io/otel/exporters/otlp/internal` and `go.opentelemetry.io/otel/exporters/otlp/otlpmetric/internal` using gotmpl. (#4407, #3846)
- Decouple `go.opentelemetry.io/otel/exporters/otlp/otlptrace/otlptracegrpc/internal` from `go.opentelemetry.io/otel/exporters/otlp/internal` and `go.opentelemetry.io/otel/exporters/otlp/otlptrace/internal` using gotmpl. (#4400, #3846)
- Decouple `go.opentelemetry.io/otel/exporters/otlp/otlptrace/otlptracehttp/internal` from `go.opentelemetry.io/otel/exporters/otlp/internal` and `go.opentelemetry.io/otel/exporters/otlp/otlptrace/internal` using gotmpl. (#4401, #3846)
- Do not block the metric SDK when OTLP metric exports are blocked in `go.opentelemetry.io/otel/exporters/otlp/otlpmetric/otlpmetricgrpc` and `go.opentelemetry.io/otel/exporters/otlp/otlpmetric/otlpmetrichttp`. (#3925, #4395)
- Do not append `_total` if the counter already has that suffix for the Prometheus exproter in `go.opentelemetry.io/otel/exporter/prometheus`. (#4373)
- Fix resource detection data race in `go.opentelemetry.io/otel/sdk/resource`. (#4409)
- Use the first-seen instrument name during instrument name conflicts in `go.opentelemetry.io/otel/sdk/metric`. (#4428)

### Deprecated

- The `go.opentelemetry.io/otel/exporters/jaeger` package is deprecated.
  OpenTelemetry dropped support for Jaeger exporter in July 2023.
  Use `go.opentelemetry.io/otel/exporters/otlp/otlptrace/otlptracehttp`
  or `go.opentelemetry.io/otel/exporters/otlp/otlptrace/otlptracegrpc` instead. (#4423)
- The `go.opentelemetry.io/otel/example/jaeger` package is deprecated. (#4423)
- The `go.opentelemetry.io/otel/exporters/otlp/otlpmetric/internal` package is deprecated. (#4420)
- The `go.opentelemetry.io/otel/exporters/otlp/otlpmetric/internal/oconf` package is deprecated. (#4420)
- The `go.opentelemetry.io/otel/exporters/otlp/otlpmetric/internal/otest` package is deprecated. (#4420)
- The `go.opentelemetry.io/otel/exporters/otlp/otlpmetric/internal/transform` package is deprecated. (#4420)
- The `go.opentelemetry.io/otel/exporters/otlp/internal` package is deprecated. (#4421)
- The `go.opentelemetry.io/otel/exporters/otlp/internal/envconfig` package is deprecated. (#4421)
- The `go.opentelemetry.io/otel/exporters/otlp/internal/retry` package is deprecated. (#4421)
- The `go.opentelemetry.io/otel/exporters/otlp/otlptrace/internal` package is deprecated. (#4425)
- The `go.opentelemetry.io/otel/exporters/otlp/otlptrace/internal/envconfig` package is deprecated. (#4425)
- The `go.opentelemetry.io/otel/exporters/otlp/otlptrace/internal/otlpconfig` package is deprecated. (#4425)
- The `go.opentelemetry.io/otel/exporters/otlp/otlptrace/internal/otlptracetest` package is deprecated. (#4425)
- The `go.opentelemetry.io/otel/exporters/otlp/otlptrace/internal/retry` package is deprecated. (#4425)
- The `go.opentelemetry.io/otel/sdk/metric/aggregation` package is deprecated.
  Use the aggregation types added to `go.opentelemetry.io/otel/sdk/metric` instead. (#4435)

## [1.16.0/0.39.0] 2023-05-18

This release contains the first stable release of the OpenTelemetry Go [metric API].
Our project stability guarantees now apply to the `go.opentelemetry.io/otel/metric` package.
See our [versioning policy](VERSIONING.md) for more information about these stability guarantees.

### Added

- The `go.opentelemetry.io/otel/semconv/v1.19.0` package.
  The package contains semantic conventions from the `v1.19.0` version of the OpenTelemetry specification. (#3848)
- The `go.opentelemetry.io/otel/semconv/v1.20.0` package.
  The package contains semantic conventions from the `v1.20.0` version of the OpenTelemetry specification. (#4078)
- The Exponential Histogram data types in `go.opentelemetry.io/otel/sdk/metric/metricdata`. (#4165)
- OTLP metrics exporter now supports the Exponential Histogram Data Type. (#4222)
- Fix serialization of `time.Time` zero values in `go.opentelemetry.io/otel/exporters/otlp/otlpmetric/otlpmetricgrpc` and `go.opentelemetry.io/otel/exporters/otlp/otlpmetric/otlpmetrichttp` packages. (#4271)

### Changed

- Use `strings.Cut()` instead of `string.SplitN()` for better readability and memory use. (#4049)
- `MeterProvider` returns noop meters once it has been shutdown. (#4154)

### Removed

- The deprecated `go.opentelemetry.io/otel/metric/instrument` package is removed.
  Use `go.opentelemetry.io/otel/metric` instead. (#4055)

### Fixed

- Fix build for BSD based systems in `go.opentelemetry.io/otel/sdk/resource`. (#4077)

## [1.16.0-rc.1/0.39.0-rc.1] 2023-05-03

This is a release candidate for the v1.16.0/v0.39.0 release.
That release is expected to include the `v1` release of the OpenTelemetry Go metric API and will provide stability guarantees of that API.
See our [versioning policy](VERSIONING.md) for more information about these stability guarantees.

### Added

- Support global `MeterProvider` in `go.opentelemetry.io/otel`. (#4039)
  - Use `Meter` for a `metric.Meter` from the global `metric.MeterProvider`.
  - Use `GetMeterProivder` for a global `metric.MeterProvider`.
  - Use `SetMeterProivder` to set the global `metric.MeterProvider`.

### Changed

- Move the `go.opentelemetry.io/otel/metric` module to the `stable-v1` module set.
  This stages the metric API to be released as a stable module. (#4038)

### Removed

- The `go.opentelemetry.io/otel/metric/global` package is removed.
  Use `go.opentelemetry.io/otel` instead. (#4039)

## [1.15.1/0.38.1] 2023-05-02

### Fixed

- Remove unused imports from `sdk/resource/host_id_bsd.go` which caused build failures. (#4040, #4041)

## [1.15.0/0.38.0] 2023-04-27

### Added

- The `go.opentelemetry.io/otel/metric/embedded` package. (#3916)
- The `Version` function to `go.opentelemetry.io/otel/sdk` to return the SDK version. (#3949)
- Add a `WithNamespace` option to `go.opentelemetry.io/otel/exporters/prometheus` to allow users to prefix metrics with a namespace. (#3970)
- The following configuration types were added to `go.opentelemetry.io/otel/metric/instrument` to be used in the configuration of measurement methods. (#3971)
  - The `AddConfig` used to hold configuration for addition measurements
    - `NewAddConfig` used to create a new `AddConfig`
    - `AddOption` used to configure an `AddConfig`
  - The `RecordConfig` used to hold configuration for recorded measurements
    - `NewRecordConfig` used to create a new `RecordConfig`
    - `RecordOption` used to configure a `RecordConfig`
  - The `ObserveConfig` used to hold configuration for observed measurements
    - `NewObserveConfig` used to create a new `ObserveConfig`
    - `ObserveOption` used to configure an `ObserveConfig`
- `WithAttributeSet` and `WithAttributes` are added to `go.opentelemetry.io/otel/metric/instrument`.
  They return an option used during a measurement that defines the attribute Set associated with the measurement. (#3971)
- The `Version` function to `go.opentelemetry.io/otel/exporters/otlp/otlpmetric` to return the OTLP metrics client version. (#3956)
- The `Version` function to `go.opentelemetry.io/otel/exporters/otlp/otlptrace` to return the OTLP trace client version. (#3956)

### Changed

- The `Extrema` in `go.opentelemetry.io/otel/sdk/metric/metricdata` is redefined with a generic argument of `[N int64 | float64]`. (#3870)
- Update all exported interfaces from `go.opentelemetry.io/otel/metric` to embed their corresponding interface from `go.opentelemetry.io/otel/metric/embedded`.
  This adds an implementation requirement to set the interface default behavior for unimplemented methods. (#3916)
- Move No-Op implementation from `go.opentelemetry.io/otel/metric` into its own package `go.opentelemetry.io/otel/metric/noop`. (#3941)
  - `metric.NewNoopMeterProvider` is replaced with `noop.NewMeterProvider`
- Add all the methods from `"go.opentelemetry.io/otel/trace".SpanContext` to `bridgeSpanContext` by embedding `otel.SpanContext` in `bridgeSpanContext`. (#3966)
- Wrap `UploadMetrics` error in `go.opentelemetry.io/otel/exporters/otlp/otlpmetric/` to improve error message when encountering generic grpc errors. (#3974)
- The measurement methods for all instruments in `go.opentelemetry.io/otel/metric/instrument` accept an option instead of the variadic `"go.opentelemetry.io/otel/attribute".KeyValue`. (#3971)
  - The `Int64Counter.Add` method now accepts `...AddOption`
  - The `Float64Counter.Add` method now accepts `...AddOption`
  - The `Int64UpDownCounter.Add` method now accepts `...AddOption`
  - The `Float64UpDownCounter.Add` method now accepts `...AddOption`
  - The `Int64Histogram.Record` method now accepts `...RecordOption`
  - The `Float64Histogram.Record` method now accepts `...RecordOption`
  - The `Int64Observer.Observe` method now accepts `...ObserveOption`
  - The `Float64Observer.Observe` method now accepts `...ObserveOption`
- The `Observer` methods in `go.opentelemetry.io/otel/metric` accept an option instead of the variadic `"go.opentelemetry.io/otel/attribute".KeyValue`. (#3971)
  - The `Observer.ObserveInt64` method now accepts `...ObserveOption`
  - The `Observer.ObserveFloat64` method now accepts `...ObserveOption`
- Move global metric back to `go.opentelemetry.io/otel/metric/global` from `go.opentelemetry.io/otel`. (#3986)

### Fixed

- `TracerProvider` allows calling `Tracer()` while it's shutting down.
  It used to deadlock. (#3924)
- Use the SDK version for the Telemetry SDK resource detector in `go.opentelemetry.io/otel/sdk/resource`. (#3949)
- Fix a data race in `SpanProcessor` returned by `NewSimpleSpanProcessor` in `go.opentelemetry.io/otel/sdk/trace`. (#3951)
- Automatically figure out the default aggregation with `aggregation.Default`. (#3967)

### Deprecated

- The `go.opentelemetry.io/otel/metric/instrument` package is deprecated.
  Use the equivalent types added to `go.opentelemetry.io/otel/metric` instead. (#4018)

## [1.15.0-rc.2/0.38.0-rc.2] 2023-03-23

This is a release candidate for the v1.15.0/v0.38.0 release.
That release will include the `v1` release of the OpenTelemetry Go metric API and will provide stability guarantees of that API.
See our [versioning policy](VERSIONING.md) for more information about these stability guarantees.

### Added

- The `WithHostID` option to `go.opentelemetry.io/otel/sdk/resource`. (#3812)
- The `WithoutTimestamps` option to `go.opentelemetry.io/otel/exporters/stdout/stdoutmetric` to sets all timestamps to zero. (#3828)
- The new `Exemplar` type is added to `go.opentelemetry.io/otel/sdk/metric/metricdata`.
  Both the `DataPoint` and `HistogramDataPoint` types from that package have a new field of `Exemplars` containing the sampled exemplars for their timeseries. (#3849)
- Configuration for each metric instrument in `go.opentelemetry.io/otel/sdk/metric/instrument`. (#3895)
- The internal logging introduces a warning level verbosity equal to `V(1)`. (#3900)
- Added a log message warning about usage of `SimpleSpanProcessor` in production environments. (#3854)

### Changed

- Optimize memory allocation when creation a new `Set` using `NewSet` or `NewSetWithFiltered` in `go.opentelemetry.io/otel/attribute`. (#3832)
- Optimize memory allocation when creation new metric instruments in `go.opentelemetry.io/otel/sdk/metric`. (#3832)
- Avoid creating new objects on all calls to `WithDeferredSetup` and `SkipContextSetup` in OpenTracing bridge. (#3833)
- The `New` and `Detect` functions from `go.opentelemetry.io/otel/sdk/resource` return errors that wrap underlying errors instead of just containing the underlying error strings. (#3844)
- Both the `Histogram` and `HistogramDataPoint` are redefined with a generic argument of `[N int64 | float64]` in `go.opentelemetry.io/otel/sdk/metric/metricdata`. (#3849)
- The metric `Export` interface from `go.opentelemetry.io/otel/sdk/metric` accepts a `*ResourceMetrics` instead of `ResourceMetrics`. (#3853)
- Rename `Asynchronous` to `Observable` in `go.opentelemetry.io/otel/metric/instrument`. (#3892)
- Rename `Int64ObserverOption` to `Int64ObservableOption` in `go.opentelemetry.io/otel/metric/instrument`. (#3895)
- Rename `Float64ObserverOption` to `Float64ObservableOption` in `go.opentelemetry.io/otel/metric/instrument`. (#3895)
- The internal logging changes the verbosity level of info to `V(4)`, the verbosity level of debug to `V(8)`. (#3900)

### Fixed

- `TracerProvider` consistently doesn't allow to register a `SpanProcessor` after shutdown. (#3845)

### Removed

- The deprecated `go.opentelemetry.io/otel/metric/global` package is removed. (#3829)
- The unneeded `Synchronous` interface in `go.opentelemetry.io/otel/metric/instrument` was removed. (#3892)
- The `Float64ObserverConfig` and `NewFloat64ObserverConfig` in `go.opentelemetry.io/otel/sdk/metric/instrument`.
  Use the added `float64` instrument configuration instead. (#3895)
- The `Int64ObserverConfig` and `NewInt64ObserverConfig` in `go.opentelemetry.io/otel/sdk/metric/instrument`.
  Use the added `int64` instrument configuration instead. (#3895)
- The `NewNoopMeter` function in `go.opentelemetry.io/otel/metric`, use `NewMeterProvider().Meter("")` instead. (#3893)

## [1.15.0-rc.1/0.38.0-rc.1] 2023-03-01

This is a release candidate for the v1.15.0/v0.38.0 release.
That release will include the `v1` release of the OpenTelemetry Go metric API and will provide stability guarantees of that API.
See our [versioning policy](VERSIONING.md) for more information about these stability guarantees.

This release drops the compatibility guarantee of [Go 1.18].

### Added

- Support global `MeterProvider` in `go.opentelemetry.io/otel`. (#3818)
  - Use `Meter` for a `metric.Meter` from the global `metric.MeterProvider`.
  - Use `GetMeterProivder` for a global `metric.MeterProvider`.
  - Use `SetMeterProivder` to set the global `metric.MeterProvider`.

### Changed

- Dropped compatibility testing for [Go 1.18].
  The project no longer guarantees support for this version of Go. (#3813)

### Fixed

- Handle empty environment variable as it they were not set. (#3764)
- Clarify the `httpconv` and `netconv` packages in `go.opentelemetry.io/otel/semconv/*` provide tracing semantic conventions. (#3823)
- Fix race conditions in `go.opentelemetry.io/otel/exporters/metric/prometheus` that could cause a panic. (#3899)
- Fix sending nil `scopeInfo` to metrics channel in `go.opentelemetry.io/otel/exporters/metric/prometheus` that could cause a panic in `github.com/prometheus/client_golang/prometheus`. (#3899)

### Deprecated

- The `go.opentelemetry.io/otel/metric/global` package is deprecated.
  Use `go.opentelemetry.io/otel` instead. (#3818)

### Removed

- The deprecated `go.opentelemetry.io/otel/metric/unit` package is removed. (#3814)

## [1.14.0/0.37.0/0.0.4] 2023-02-27

This release is the last to support [Go 1.18].
The next release will require at least [Go 1.19].

### Added

- The `event` type semantic conventions are added to `go.opentelemetry.io/otel/semconv/v1.17.0`. (#3697)
- Support [Go 1.20]. (#3693)
- The `go.opentelemetry.io/otel/semconv/v1.18.0` package.
  The package contains semantic conventions from the `v1.18.0` version of the OpenTelemetry specification. (#3719)
  - The following `const` renames from `go.opentelemetry.io/otel/semconv/v1.17.0` are included:
    - `OtelScopeNameKey` -> `OTelScopeNameKey`
    - `OtelScopeVersionKey` -> `OTelScopeVersionKey`
    - `OtelLibraryNameKey` -> `OTelLibraryNameKey`
    - `OtelLibraryVersionKey` -> `OTelLibraryVersionKey`
    - `OtelStatusCodeKey` -> `OTelStatusCodeKey`
    - `OtelStatusDescriptionKey` -> `OTelStatusDescriptionKey`
    - `OtelStatusCodeOk` -> `OTelStatusCodeOk`
    - `OtelStatusCodeError` -> `OTelStatusCodeError`
  - The following `func` renames from `go.opentelemetry.io/otel/semconv/v1.17.0` are included:
    - `OtelScopeName` -> `OTelScopeName`
    - `OtelScopeVersion` -> `OTelScopeVersion`
    - `OtelLibraryName` -> `OTelLibraryName`
    - `OtelLibraryVersion` -> `OTelLibraryVersion`
    - `OtelStatusDescription` -> `OTelStatusDescription`
- A `IsSampled` method is added to the `SpanContext` implementation in `go.opentelemetry.io/otel/bridge/opentracing` to expose the span sampled state.
  See the [README](./bridge/opentracing/README.md) for more information. (#3570)
- The `WithInstrumentationAttributes` option to `go.opentelemetry.io/otel/metric`. (#3738)
- The `WithInstrumentationAttributes` option to `go.opentelemetry.io/otel/trace`. (#3739)
- The following environment variables are supported by the periodic `Reader` in `go.opentelemetry.io/otel/sdk/metric`. (#3763)
  - `OTEL_METRIC_EXPORT_INTERVAL` sets the time between collections and exports.
  - `OTEL_METRIC_EXPORT_TIMEOUT` sets the timeout an export is attempted.

### Changed

- Fall-back to `TextMapCarrier` when it's not `HttpHeader`s in `go.opentelemetry.io/otel/bridge/opentracing`. (#3679)
- The `Collect` method of the `"go.opentelemetry.io/otel/sdk/metric".Reader` interface is updated to accept the `metricdata.ResourceMetrics` value the collection will be made into.
  This change is made to enable memory reuse by SDK users. (#3732)
- The `WithUnit` option in `go.opentelemetry.io/otel/sdk/metric/instrument` is updated to accept a `string` for the unit value. (#3776)

### Fixed

- Ensure `go.opentelemetry.io/otel` does not use generics. (#3723, #3725)
- Multi-reader `MeterProvider`s now export metrics for all readers, instead of just the first reader. (#3720, #3724)
- Remove use of deprecated `"math/rand".Seed` in `go.opentelemetry.io/otel/example/prometheus`. (#3733)
- Do not silently drop unknown schema data with `Parse` in  `go.opentelemetry.io/otel/schema/v1.1`. (#3743)
- Data race issue in OTLP exporter retry mechanism. (#3755, #3756)
- Wrapping empty errors when exporting in `go.opentelemetry.io/otel/sdk/metric`. (#3698, #3772)
- Incorrect "all" and "resource" definition for schema files in `go.opentelemetry.io/otel/schema/v1.1`. (#3777)

### Deprecated

- The `go.opentelemetry.io/otel/metric/unit` package is deprecated.
  Use the equivalent unit string instead. (#3776)
  - Use `"1"` instead of `unit.Dimensionless`
  - Use `"By"` instead of `unit.Bytes`
  - Use `"ms"` instead of `unit.Milliseconds`

## [1.13.0/0.36.0] 2023-02-07

### Added

- Attribute `KeyValue` creations functions to `go.opentelemetry.io/otel/semconv/v1.17.0` for all non-enum semantic conventions.
  These functions ensure semantic convention type correctness. (#3675)

### Fixed

- Removed the `http.target` attribute from being added by `ServerRequest` in the following packages. (#3687)
  - `go.opentelemetry.io/otel/semconv/v1.13.0/httpconv`
  - `go.opentelemetry.io/otel/semconv/v1.14.0/httpconv`
  - `go.opentelemetry.io/otel/semconv/v1.15.0/httpconv`
  - `go.opentelemetry.io/otel/semconv/v1.16.0/httpconv`
  - `go.opentelemetry.io/otel/semconv/v1.17.0/httpconv`

### Removed

- The deprecated `go.opentelemetry.io/otel/metric/instrument/asyncfloat64` package is removed. (#3631)
- The deprecated `go.opentelemetry.io/otel/metric/instrument/asyncint64` package is removed. (#3631)
- The deprecated `go.opentelemetry.io/otel/metric/instrument/syncfloat64` package is removed. (#3631)
- The deprecated `go.opentelemetry.io/otel/metric/instrument/syncint64` package is removed. (#3631)

## [1.12.0/0.35.0] 2023-01-28

### Added

- The `WithInt64Callback` option to `go.opentelemetry.io/otel/metric/instrument`.
  This options is used to configure `int64` Observer callbacks during their creation. (#3507)
- The `WithFloat64Callback` option to `go.opentelemetry.io/otel/metric/instrument`.
  This options is used to configure `float64` Observer callbacks during their creation. (#3507)
- The `Producer` interface and `Reader.RegisterProducer(Producer)` to `go.opentelemetry.io/otel/sdk/metric`.
  These additions are used to enable external metric Producers. (#3524)
- The `Callback` function type to `go.opentelemetry.io/otel/metric`.
  This new named function type is registered with a `Meter`. (#3564)
- The `go.opentelemetry.io/otel/semconv/v1.13.0` package.
  The package contains semantic conventions from the `v1.13.0` version of the OpenTelemetry specification. (#3499)
  - The `EndUserAttributesFromHTTPRequest` function in `go.opentelemetry.io/otel/semconv/v1.12.0` is merged into `ClientRequest` and `ServerRequest` in `go.opentelemetry.io/otel/semconv/v1.13.0/httpconv`.
  - The `HTTPAttributesFromHTTPStatusCode` function in `go.opentelemetry.io/otel/semconv/v1.12.0` is merged into `ClientResponse` in `go.opentelemetry.io/otel/semconv/v1.13.0/httpconv`.
  - The `HTTPClientAttributesFromHTTPRequest` function in `go.opentelemetry.io/otel/semconv/v1.12.0` is replaced by `ClientRequest` in `go.opentelemetry.io/otel/semconv/v1.13.0/httpconv`.
  - The `HTTPServerAttributesFromHTTPRequest` function in `go.opentelemetry.io/otel/semconv/v1.12.0` is replaced by `ServerRequest` in `go.opentelemetry.io/otel/semconv/v1.13.0/httpconv`.
  - The `HTTPServerMetricAttributesFromHTTPRequest` function in `go.opentelemetry.io/otel/semconv/v1.12.0` is replaced by `ServerRequest` in `go.opentelemetry.io/otel/semconv/v1.13.0/httpconv`.
  - The `NetAttributesFromHTTPRequest` function in `go.opentelemetry.io/otel/semconv/v1.12.0` is split into `Transport` in `go.opentelemetry.io/otel/semconv/v1.13.0/netconv` and `ClientRequest` or `ServerRequest` in `go.opentelemetry.io/otel/semconv/v1.13.0/httpconv`.
  - The `SpanStatusFromHTTPStatusCode` function in `go.opentelemetry.io/otel/semconv/v1.12.0` is replaced by `ClientStatus` in `go.opentelemetry.io/otel/semconv/v1.13.0/httpconv`.
  - The `SpanStatusFromHTTPStatusCodeAndSpanKind` function in `go.opentelemetry.io/otel/semconv/v1.12.0` is split into `ClientStatus` and `ServerStatus` in `go.opentelemetry.io/otel/semconv/v1.13.0/httpconv`.
  - The `Client` function is included in `go.opentelemetry.io/otel/semconv/v1.13.0/netconv` to generate attributes for a `net.Conn`.
  - The `Server` function is included in `go.opentelemetry.io/otel/semconv/v1.13.0/netconv` to generate attributes for a `net.Listener`.
- The `go.opentelemetry.io/otel/semconv/v1.14.0` package.
  The package contains semantic conventions from the `v1.14.0` version of the OpenTelemetry specification. (#3566)
- The `go.opentelemetry.io/otel/semconv/v1.15.0` package.
  The package contains semantic conventions from the `v1.15.0` version of the OpenTelemetry specification. (#3578)
- The `go.opentelemetry.io/otel/semconv/v1.16.0` package.
  The package contains semantic conventions from the `v1.16.0` version of the OpenTelemetry specification. (#3579)
- Metric instruments to `go.opentelemetry.io/otel/metric/instrument`.
  These instruments are use as replacements of the deprecated `go.opentelemetry.io/otel/metric/instrument/{asyncfloat64,asyncint64,syncfloat64,syncint64}` packages.(#3575, #3586)
  - `Float64ObservableCounter` replaces the `asyncfloat64.Counter`
  - `Float64ObservableUpDownCounter` replaces the `asyncfloat64.UpDownCounter`
  - `Float64ObservableGauge` replaces the `asyncfloat64.Gauge`
  - `Int64ObservableCounter` replaces the `asyncint64.Counter`
  - `Int64ObservableUpDownCounter` replaces the `asyncint64.UpDownCounter`
  - `Int64ObservableGauge` replaces the `asyncint64.Gauge`
  - `Float64Counter` replaces the `syncfloat64.Counter`
  - `Float64UpDownCounter` replaces the `syncfloat64.UpDownCounter`
  - `Float64Histogram` replaces the `syncfloat64.Histogram`
  - `Int64Counter` replaces the `syncint64.Counter`
  - `Int64UpDownCounter` replaces the `syncint64.UpDownCounter`
  - `Int64Histogram` replaces the `syncint64.Histogram`
- `NewTracerProvider` to `go.opentelemetry.io/otel/bridge/opentracing`.
  This is used to create `WrapperTracer` instances from a `TracerProvider`. (#3116)
- The `Extrema` type to `go.opentelemetry.io/otel/sdk/metric/metricdata`.
  This type is used to represent min/max values and still be able to distinguish unset and zero values. (#3487)
- The `go.opentelemetry.io/otel/semconv/v1.17.0` package.
  The package contains semantic conventions from the `v1.17.0` version of the OpenTelemetry specification. (#3599)

### Changed

- Jaeger and Zipkin exporter use `github.com/go-logr/logr` as the logging interface, and add the `WithLogr` option. (#3497, #3500)
- Instrument configuration in `go.opentelemetry.io/otel/metric/instrument` is split into specific options and configuration based on the instrument type. (#3507)
  - Use the added `Int64Option` type to configure instruments from `go.opentelemetry.io/otel/metric/instrument/syncint64`.
  - Use the added `Float64Option` type to configure instruments from `go.opentelemetry.io/otel/metric/instrument/syncfloat64`.
  - Use the added `Int64ObserverOption` type to configure instruments from `go.opentelemetry.io/otel/metric/instrument/asyncint64`.
  - Use the added `Float64ObserverOption` type to configure instruments from `go.opentelemetry.io/otel/metric/instrument/asyncfloat64`.
- Return a `Registration` from the `RegisterCallback` method of a `Meter` in the `go.opentelemetry.io/otel/metric` package.
  This `Registration` can be used to unregister callbacks. (#3522)
- Global error handler uses an atomic value instead of a mutex. (#3543)
- Add `NewMetricProducer` to `go.opentelemetry.io/otel/bridge/opencensus`, which can be used to pass OpenCensus metrics to an OpenTelemetry Reader. (#3541)
- Global logger uses an atomic value instead of a mutex. (#3545)
- The `Shutdown` method of the `"go.opentelemetry.io/otel/sdk/trace".TracerProvider` releases all computational resources when called the first time. (#3551)
- The `Sampler` returned from `TraceIDRatioBased` `go.opentelemetry.io/otel/sdk/trace` now uses the rightmost bits for sampling decisions.
  This fixes random sampling when using ID generators like `xray.IDGenerator` and increasing parity with other language implementations. (#3557)
- Errors from `go.opentelemetry.io/otel/exporters/otlp/otlptrace` exporters are wrapped in errors identifying their signal name.
  Existing users of the exporters attempting to identify specific errors will need to use `errors.Unwrap()` to get the underlying error. (#3516)
- Exporters from `go.opentelemetry.io/otel/exporters/otlp` will print the final retryable error message when attempts to retry time out. (#3514)
- The instrument kind names in `go.opentelemetry.io/otel/sdk/metric` are updated to match the API. (#3562)
  - `InstrumentKindSyncCounter` is renamed to `InstrumentKindCounter`
  - `InstrumentKindSyncUpDownCounter` is renamed to `InstrumentKindUpDownCounter`
  - `InstrumentKindSyncHistogram` is renamed to `InstrumentKindHistogram`
  - `InstrumentKindAsyncCounter` is renamed to `InstrumentKindObservableCounter`
  - `InstrumentKindAsyncUpDownCounter` is renamed to `InstrumentKindObservableUpDownCounter`
  - `InstrumentKindAsyncGauge` is renamed to `InstrumentKindObservableGauge`
- The `RegisterCallback` method of the `Meter` in `go.opentelemetry.io/otel/metric` changed.
  - The named `Callback` replaces the inline function parameter. (#3564)
  - `Callback` is required to return an error. (#3576)
  - `Callback` accepts the added `Observer` parameter added.
    This new parameter is used by `Callback` implementations to observe values for asynchronous instruments instead of calling the `Observe` method of the instrument directly. (#3584)
  - The slice of `instrument.Asynchronous` is now passed as a variadic argument. (#3587)
- The exporter from `go.opentelemetry.io/otel/exporters/zipkin` is updated to use the `v1.16.0` version of semantic conventions.
  This means it no longer uses the removed `net.peer.ip` or `http.host` attributes to determine the remote endpoint.
  Instead it uses the `net.sock.peer` attributes. (#3581)
- The `Min` and `Max` fields of the `HistogramDataPoint` in `go.opentelemetry.io/otel/sdk/metric/metricdata` are now defined with the added `Extrema` type instead of a `*float64`. (#3487)

### Fixed

- Asynchronous instruments that use sum aggregators and attribute filters correctly add values from equivalent attribute sets that have been filtered. (#3439, #3549)
- The `RegisterCallback` method of the `Meter` from `go.opentelemetry.io/otel/sdk/metric` only registers a callback for instruments created by that meter.
  Trying to register a callback with instruments from a different meter will result in an error being returned. (#3584)

### Deprecated

- The `NewMetricExporter` in `go.opentelemetry.io/otel/bridge/opencensus` is deprecated.
  Use `NewMetricProducer` instead. (#3541)
- The `go.opentelemetry.io/otel/metric/instrument/asyncfloat64` package is deprecated.
  Use the instruments from `go.opentelemetry.io/otel/metric/instrument` instead. (#3575)
- The `go.opentelemetry.io/otel/metric/instrument/asyncint64` package is deprecated.
  Use the instruments from `go.opentelemetry.io/otel/metric/instrument` instead. (#3575)
- The `go.opentelemetry.io/otel/metric/instrument/syncfloat64` package is deprecated.
  Use the instruments from `go.opentelemetry.io/otel/metric/instrument` instead. (#3575)
- The `go.opentelemetry.io/otel/metric/instrument/syncint64` package is deprecated.
  Use the instruments from `go.opentelemetry.io/otel/metric/instrument` instead. (#3575)
- The `NewWrappedTracerProvider` in `go.opentelemetry.io/otel/bridge/opentracing` is now deprecated.
  Use `NewTracerProvider` instead. (#3116)

### Removed

- The deprecated `go.opentelemetry.io/otel/sdk/metric/view` package is removed. (#3520)
- The `InstrumentProvider` from `go.opentelemetry.io/otel/sdk/metric/asyncint64` is removed.
  Use the new creation methods of the `Meter` in `go.opentelemetry.io/otel/sdk/metric` instead. (#3530)
  - The `Counter` method is replaced by `Meter.Int64ObservableCounter`
  - The `UpDownCounter` method is replaced by `Meter.Int64ObservableUpDownCounter`
  - The `Gauge` method is replaced by `Meter.Int64ObservableGauge`
- The `InstrumentProvider` from `go.opentelemetry.io/otel/sdk/metric/asyncfloat64` is removed.
  Use the new creation methods of the `Meter` in `go.opentelemetry.io/otel/sdk/metric` instead. (#3530)
  - The `Counter` method is replaced by `Meter.Float64ObservableCounter`
  - The `UpDownCounter` method is replaced by `Meter.Float64ObservableUpDownCounter`
  - The `Gauge` method is replaced by `Meter.Float64ObservableGauge`
- The `InstrumentProvider` from `go.opentelemetry.io/otel/sdk/metric/syncint64` is removed.
  Use the new creation methods of the `Meter` in `go.opentelemetry.io/otel/sdk/metric` instead. (#3530)
  - The `Counter` method is replaced by `Meter.Int64Counter`
  - The `UpDownCounter` method is replaced by `Meter.Int64UpDownCounter`
  - The `Histogram` method is replaced by `Meter.Int64Histogram`
- The `InstrumentProvider` from `go.opentelemetry.io/otel/sdk/metric/syncfloat64` is removed.
  Use the new creation methods of the `Meter` in `go.opentelemetry.io/otel/sdk/metric` instead. (#3530)
  - The `Counter` method is replaced by `Meter.Float64Counter`
  - The `UpDownCounter` method is replaced by `Meter.Float64UpDownCounter`
  - The `Histogram` method is replaced by `Meter.Float64Histogram`

## [1.11.2/0.34.0] 2022-12-05

### Added

- The `WithView` `Option` is added to the `go.opentelemetry.io/otel/sdk/metric` package.
   This option is used to configure the view(s) a `MeterProvider` will use for all `Reader`s that are registered with it. (#3387)
- Add Instrumentation Scope and Version as info metric and label in Prometheus exporter.
  This can be disabled using the `WithoutScopeInfo()` option added to that package.(#3273, #3357)
- OTLP exporters now recognize: (#3363)
  - `OTEL_EXPORTER_OTLP_INSECURE`
  - `OTEL_EXPORTER_OTLP_TRACES_INSECURE`
  - `OTEL_EXPORTER_OTLP_METRICS_INSECURE`
  - `OTEL_EXPORTER_OTLP_CLIENT_KEY`
  - `OTEL_EXPORTER_OTLP_TRACES_CLIENT_KEY`
  - `OTEL_EXPORTER_OTLP_METRICS_CLIENT_KEY`
  - `OTEL_EXPORTER_OTLP_CLIENT_CERTIFICATE`
  - `OTEL_EXPORTER_OTLP_TRACES_CLIENT_CERTIFICATE`
  - `OTEL_EXPORTER_OTLP_METRICS_CLIENT_CERTIFICATE`
- The `View` type and related `NewView` function to create a view according to the OpenTelemetry specification are added to `go.opentelemetry.io/otel/sdk/metric`.
  These additions are replacements for the `View` type and `New` function from `go.opentelemetry.io/otel/sdk/metric/view`. (#3459)
- The `Instrument` and `InstrumentKind` type are added to `go.opentelemetry.io/otel/sdk/metric`.
  These additions are replacements for the `Instrument` and `InstrumentKind` types from `go.opentelemetry.io/otel/sdk/metric/view`. (#3459)
- The `Stream` type is added to `go.opentelemetry.io/otel/sdk/metric` to define a metric data stream a view will produce. (#3459)
- The `AssertHasAttributes` allows instrument authors to test that datapoints returned have appropriate attributes. (#3487)

### Changed

- The `"go.opentelemetry.io/otel/sdk/metric".WithReader` option no longer accepts views to associate with the `Reader`.
   Instead, views are now registered directly with the `MeterProvider` via the new `WithView` option.
   The views registered with the `MeterProvider` apply to all `Reader`s. (#3387)
- The `Temporality(view.InstrumentKind) metricdata.Temporality` and `Aggregation(view.InstrumentKind) aggregation.Aggregation` methods are added to the `"go.opentelemetry.io/otel/sdk/metric".Exporter` interface. (#3260)
- The `Temporality(view.InstrumentKind) metricdata.Temporality` and `Aggregation(view.InstrumentKind) aggregation.Aggregation` methods are added to the `"go.opentelemetry.io/otel/exporters/otlp/otlpmetric".Client` interface. (#3260)
- The `WithTemporalitySelector` and `WithAggregationSelector` `ReaderOption`s have been changed to `ManualReaderOption`s in the `go.opentelemetry.io/otel/sdk/metric` package. (#3260)
- The periodic reader in the `go.opentelemetry.io/otel/sdk/metric` package now uses the temporality and aggregation selectors from its configured exporter instead of accepting them as options. (#3260)

### Fixed

- The `go.opentelemetry.io/otel/exporters/prometheus` exporter fixes duplicated `_total` suffixes. (#3369)
- Remove comparable requirement for `Reader`s. (#3387)
- Cumulative metrics from the OpenCensus bridge (`go.opentelemetry.io/otel/bridge/opencensus`) are defined as monotonic sums, instead of non-monotonic. (#3389)
- Asynchronous counters (`Counter` and `UpDownCounter`) from the metric SDK now produce delta sums when configured with delta temporality. (#3398)
- Exported `Status` codes in the `go.opentelemetry.io/otel/exporters/zipkin` exporter are now exported as all upper case values. (#3340)
- `Aggregation`s from `go.opentelemetry.io/otel/sdk/metric` with no data are not exported. (#3394, #3436)
- Re-enabled Attribute Filters in the Metric SDK. (#3396)
- Asynchronous callbacks are only called if they are registered with at least one instrument that does not use drop aggragation. (#3408)
- Do not report empty partial-success responses in the `go.opentelemetry.io/otel/exporters/otlp` exporters. (#3438, #3432)
- Handle partial success responses in `go.opentelemetry.io/otel/exporters/otlp/otlpmetric` exporters. (#3162, #3440)
- Prevent duplicate Prometheus description, unit, and type. (#3469)
- Prevents panic when using incorrect `attribute.Value.As[Type]Slice()`. (#3489)

### Removed

- The `go.opentelemetry.io/otel/exporters/otlp/otlpmetric.Client` interface is removed. (#3486)
- The `go.opentelemetry.io/otel/exporters/otlp/otlpmetric.New` function is removed. Use the `otlpmetric[http|grpc].New` directly. (#3486)

### Deprecated

- The `go.opentelemetry.io/otel/sdk/metric/view` package is deprecated.
  Use `Instrument`, `InstrumentKind`, `View`, and `NewView` in `go.opentelemetry.io/otel/sdk/metric` instead. (#3476)

## [1.11.1/0.33.0] 2022-10-19

### Added

- The Prometheus exporter in `go.opentelemetry.io/otel/exporters/prometheus` registers with a Prometheus registerer on creation.
   By default, it will register with the default Prometheus registerer.
   A non-default registerer can be used by passing the `WithRegisterer` option. (#3239)
- Added the `WithAggregationSelector` option to the `go.opentelemetry.io/otel/exporters/prometheus` package to change the default `AggregationSelector` used. (#3341)
- The Prometheus exporter in `go.opentelemetry.io/otel/exporters/prometheus` converts the `Resource` associated with metric exports into a `target_info` metric. (#3285)

### Changed

- The `"go.opentelemetry.io/otel/exporters/prometheus".New` function is updated to return an error.
   It will return an error if the exporter fails to register with Prometheus. (#3239)

### Fixed

- The URL-encoded values from the `OTEL_RESOURCE_ATTRIBUTES` environment variable are decoded. (#2963)
- The `baggage.NewMember` function decodes the `value` parameter instead of directly using it.
   This fixes the implementation to be compliant with the W3C specification. (#3226)
- Slice attributes of the `attribute` package are now comparable based on their value, not instance. (#3108 #3252)
- The `Shutdown` and `ForceFlush` methods of the `"go.opentelemetry.io/otel/sdk/trace".TraceProvider` no longer return an error when no processor is registered. (#3268)
- The Prometheus exporter in `go.opentelemetry.io/otel/exporters/prometheus` cumulatively sums histogram buckets. (#3281)
- The sum of each histogram data point is now uniquely exported by the `go.opentelemetry.io/otel/exporters/otlpmetric` exporters. (#3284, #3293)
- Recorded values for asynchronous counters (`Counter` and `UpDownCounter`) are interpreted as exact, not incremental, sum values by the metric SDK. (#3350, #3278)
- `UpDownCounters` are now correctly output as Prometheus gauges in the `go.opentelemetry.io/otel/exporters/prometheus` exporter. (#3358)
- The Prometheus exporter in `go.opentelemetry.io/otel/exporters/prometheus` no longer describes the metrics it will send to Prometheus on startup.
   Instead the exporter is defined as an "unchecked" collector for Prometheus.
   This fixes the `reader is not registered` warning currently emitted on startup. (#3291 #3342)
- The `go.opentelemetry.io/otel/exporters/prometheus` exporter now correctly adds `_total` suffixes to counter metrics. (#3360)
- The `go.opentelemetry.io/otel/exporters/prometheus` exporter now adds a unit suffix to metric names.
   This can be disabled using the `WithoutUnits()` option added to that package. (#3352)

## [1.11.0/0.32.3] 2022-10-12

### Added

- Add default User-Agent header to OTLP exporter requests (`go.opentelemetry.io/otel/exporters/otlptrace/otlptracegrpc` and `go.opentelemetry.io/otel/exporters/otlptrace/otlptracehttp`). (#3261)

### Changed

- `span.SetStatus` has been updated such that calls that lower the status are now no-ops. (#3214)
- Upgrade `golang.org/x/sys/unix` from `v0.0.0-20210423185535-09eb48e85fd7` to `v0.0.0-20220919091848-fb04ddd9f9c8`.
  This addresses [GO-2022-0493](https://pkg.go.dev/vuln/GO-2022-0493). (#3235)

## [0.32.2] Metric SDK (Alpha) - 2022-10-11

### Added

- Added an example of using metric views to customize instruments. (#3177)
- Add default User-Agent header to OTLP exporter requests (`go.opentelemetry.io/otel/exporters/otlpmetric/otlpmetricgrpc` and `go.opentelemetry.io/otel/exporters/otlpmetric/otlpmetrichttp`). (#3261)

### Changed

- Flush pending measurements with the `PeriodicReader` in the `go.opentelemetry.io/otel/sdk/metric` when `ForceFlush` or `Shutdown` are called. (#3220)
- Update histogram default bounds to match the requirements of the latest specification. (#3222)
- Encode the HTTP status code in the OpenTracing bridge (`go.opentelemetry.io/otel/bridge/opentracing`) as an integer.  (#3265)

### Fixed

- Use default view if instrument does not match any registered view of a reader. (#3224, #3237)
- Return the same instrument every time a user makes the exact same instrument creation call. (#3229, #3251)
- Return the existing instrument when a view transforms a creation call to match an existing instrument. (#3240, #3251)
- Log a warning when a conflicting instrument (e.g. description, unit, data-type) is created instead of returning an error. (#3251)
- The OpenCensus bridge no longer sends empty batches of metrics. (#3263)

## [0.32.1] Metric SDK (Alpha) - 2022-09-22

### Changed

- The Prometheus exporter sanitizes OpenTelemetry instrument names when exporting.
   Invalid characters are replaced with `_`. (#3212)

### Added

- The metric portion of the OpenCensus bridge (`go.opentelemetry.io/otel/bridge/opencensus`) has been reintroduced. (#3192)
- The OpenCensus bridge example (`go.opentelemetry.io/otel/example/opencensus`) has been reintroduced. (#3206)

### Fixed

- Updated go.mods to point to valid versions of the sdk. (#3216)
- Set the `MeterProvider` resource on all exported metric data. (#3218)

## [0.32.0] Revised Metric SDK (Alpha) - 2022-09-18

### Changed

- The metric SDK in `go.opentelemetry.io/otel/sdk/metric` is completely refactored to comply with the OpenTelemetry specification.
  Please see the package documentation for how the new SDK is initialized and configured. (#3175)
- Update the minimum supported go version to go1.18. Removes support for go1.17 (#3179)

### Removed

- The metric portion of the OpenCensus bridge (`go.opentelemetry.io/otel/bridge/opencensus`) has been removed.
  A new bridge compliant with the revised metric SDK will be added back in a future release. (#3175)
- The `go.opentelemetry.io/otel/sdk/metric/aggregator/aggregatortest` package is removed, see the new metric SDK. (#3175)
- The `go.opentelemetry.io/otel/sdk/metric/aggregator/histogram` package is removed, see the new metric SDK. (#3175)
- The `go.opentelemetry.io/otel/sdk/metric/aggregator/lastvalue` package is removed, see the new metric SDK. (#3175)
- The `go.opentelemetry.io/otel/sdk/metric/aggregator/sum` package is removed, see the new metric SDK. (#3175)
- The `go.opentelemetry.io/otel/sdk/metric/aggregator` package is removed, see the new metric SDK. (#3175)
- The `go.opentelemetry.io/otel/sdk/metric/controller/basic` package is removed, see the new metric SDK. (#3175)
- The `go.opentelemetry.io/otel/sdk/metric/controller/controllertest` package is removed, see the new metric SDK. (#3175)
- The `go.opentelemetry.io/otel/sdk/metric/controller/time` package is removed, see the new metric SDK. (#3175)
- The `go.opentelemetry.io/otel/sdk/metric/export/aggregation` package is removed, see the new metric SDK. (#3175)
- The `go.opentelemetry.io/otel/sdk/metric/export` package is removed, see the new metric SDK. (#3175)
- The `go.opentelemetry.io/otel/sdk/metric/metrictest` package is removed.
  A replacement package that supports the new metric SDK will be added back in a future release. (#3175)
- The `go.opentelemetry.io/otel/sdk/metric/number` package is removed, see the new metric SDK. (#3175)
- The `go.opentelemetry.io/otel/sdk/metric/processor/basic` package is removed, see the new metric SDK. (#3175)
- The `go.opentelemetry.io/otel/sdk/metric/processor/processortest` package is removed, see the new metric SDK. (#3175)
- The `go.opentelemetry.io/otel/sdk/metric/processor/reducer` package is removed, see the new metric SDK. (#3175)
- The `go.opentelemetry.io/otel/sdk/metric/registry` package is removed, see the new metric SDK. (#3175)
- The `go.opentelemetry.io/otel/sdk/metric/sdkapi` package is removed, see the new metric SDK. (#3175)
- The `go.opentelemetry.io/otel/sdk/metric/selector/simple` package is removed, see the new metric SDK. (#3175)
- The `"go.opentelemetry.io/otel/sdk/metric".ErrUninitializedInstrument` variable was removed. (#3175)
- The `"go.opentelemetry.io/otel/sdk/metric".ErrBadInstrument` variable was removed. (#3175)
- The `"go.opentelemetry.io/otel/sdk/metric".Accumulator` type was removed, see the `MeterProvider`in the new metric SDK. (#3175)
- The `"go.opentelemetry.io/otel/sdk/metric".NewAccumulator` function was removed, see `NewMeterProvider`in the new metric SDK. (#3175)
- The deprecated `"go.opentelemetry.io/otel/sdk/metric".AtomicFieldOffsets` function was removed. (#3175)

## [1.10.0] - 2022-09-09

### Added

- Support Go 1.19. (#3077)
  Include compatibility testing and document support. (#3077)
- Support the OTLP ExportTracePartialSuccess response; these are passed to the registered error handler. (#3106)
- Upgrade go.opentelemetry.io/proto/otlp from v0.18.0 to v0.19.0 (#3107)

### Changed

- Fix misidentification of OpenTelemetry `SpanKind` in OpenTracing bridge (`go.opentelemetry.io/otel/bridge/opentracing`).  (#3096)
- Attempting to start a span with a nil `context` will no longer cause a panic. (#3110)
- All exporters will be shutdown even if one reports an error (#3091)
- Ensure valid UTF-8 when truncating over-length attribute values. (#3156)

## [1.9.0/0.0.3] - 2022-08-01

### Added

- Add support for Schema Files format 1.1.x (metric "split" transform) with the new `go.opentelemetry.io/otel/schema/v1.1` package. (#2999)
- Add the `go.opentelemetry.io/otel/semconv/v1.11.0` package.
  The package contains semantic conventions from the `v1.11.0` version of the OpenTelemetry specification. (#3009)
- Add the `go.opentelemetry.io/otel/semconv/v1.12.0` package.
  The package contains semantic conventions from the `v1.12.0` version of the OpenTelemetry specification. (#3010)
- Add the `http.method` attribute to HTTP server metric from all `go.opentelemetry.io/otel/semconv/*` packages. (#3018)

### Fixed

- Invalid warning for context setup being deferred in `go.opentelemetry.io/otel/bridge/opentracing` package. (#3029)

## [1.8.0/0.31.0] - 2022-07-08

### Added

- Add support for `opentracing.TextMap` format in the `Inject` and `Extract` methods
of the `"go.opentelemetry.io/otel/bridge/opentracing".BridgeTracer` type. (#2911)

### Changed

- The `crosslink` make target has been updated to use the `go.opentelemetry.io/build-tools/crosslink` package. (#2886)
- In the `go.opentelemetry.io/otel/sdk/instrumentation` package rename `Library` to `Scope` and alias `Library` as `Scope` (#2976)
- Move metric no-op implementation form `nonrecording` to `metric` package. (#2866)

### Removed

- Support for go1.16. Support is now only for go1.17 and go1.18 (#2917)

### Deprecated

- The `Library` struct in the `go.opentelemetry.io/otel/sdk/instrumentation` package is deprecated.
  Use the equivalent `Scope` struct instead. (#2977)
- The `ReadOnlySpan.InstrumentationLibrary` method from the `go.opentelemetry.io/otel/sdk/trace` package is deprecated.
  Use the equivalent `ReadOnlySpan.InstrumentationScope` method instead. (#2977)

## [1.7.0/0.30.0] - 2022-04-28

### Added

- Add the `go.opentelemetry.io/otel/semconv/v1.8.0` package.
  The package contains semantic conventions from the `v1.8.0` version of the OpenTelemetry specification. (#2763)
- Add the `go.opentelemetry.io/otel/semconv/v1.9.0` package.
  The package contains semantic conventions from the `v1.9.0` version of the OpenTelemetry specification. (#2792)
- Add the `go.opentelemetry.io/otel/semconv/v1.10.0` package.
  The package contains semantic conventions from the `v1.10.0` version of the OpenTelemetry specification. (#2842)
- Added an in-memory exporter to metrictest to aid testing with a full SDK. (#2776)

### Fixed

- Globally delegated instruments are unwrapped before delegating asynchronous callbacks. (#2784)
- Remove import of `testing` package in non-tests builds of the `go.opentelemetry.io/otel` package. (#2786)

### Changed

- The `WithLabelEncoder` option from the `go.opentelemetry.io/otel/exporters/stdout/stdoutmetric` package is renamed to `WithAttributeEncoder`. (#2790)
- The `LabelFilterSelector` interface from `go.opentelemetry.io/otel/sdk/metric/processor/reducer` is renamed to `AttributeFilterSelector`.
  The method included in the renamed interface also changed from `LabelFilterFor` to `AttributeFilterFor`. (#2790)
- The `Metadata.Labels` method from the `go.opentelemetry.io/otel/sdk/metric/export` package is renamed to `Metadata.Attributes`.
  Consequentially, the `Record` type from the same package also has had the embedded method renamed. (#2790)

### Deprecated

- The `Iterator.Label` method in the `go.opentelemetry.io/otel/attribute` package is deprecated.
  Use the equivalent `Iterator.Attribute` method instead. (#2790)
- The `Iterator.IndexedLabel` method in the `go.opentelemetry.io/otel/attribute` package is deprecated.
  Use the equivalent `Iterator.IndexedAttribute` method instead. (#2790)
- The `MergeIterator.Label` method in the `go.opentelemetry.io/otel/attribute` package is deprecated.
  Use the equivalent `MergeIterator.Attribute` method instead. (#2790)

### Removed

- Removed the `Batch` type from the `go.opentelemetry.io/otel/sdk/metric/metrictest` package. (#2864)
- Removed the `Measurement` type from the `go.opentelemetry.io/otel/sdk/metric/metrictest` package. (#2864)

## [0.29.0] - 2022-04-11

### Added

- The metrics global package was added back into several test files. (#2764)
- The `Meter` function is added back to the `go.opentelemetry.io/otel/metric/global` package.
  This function is a convenience function equivalent to calling `global.MeterProvider().Meter(...)`. (#2750)

### Removed

- Removed module the `go.opentelemetry.io/otel/sdk/export/metric`.
  Use the `go.opentelemetry.io/otel/sdk/metric` module instead. (#2720)

### Changed

- Don't panic anymore when setting a global MeterProvider to itself. (#2749)
- Upgrade `go.opentelemetry.io/proto/otlp` in `go.opentelemetry.io/otel/exporters/otlp/otlpmetric` from `v0.12.1` to `v0.15.0`.
  This replaces the use of the now deprecated `InstrumentationLibrary` and `InstrumentationLibraryMetrics` types and fields in the proto library with the equivalent `InstrumentationScope` and `ScopeMetrics`. (#2748)

## [1.6.3] - 2022-04-07

### Fixed

- Allow non-comparable global `MeterProvider`, `TracerProvider`, and `TextMapPropagator` types to be set. (#2772, #2773)

## [1.6.2] - 2022-04-06

### Changed

- Don't panic anymore when setting a global TracerProvider or TextMapPropagator to itself. (#2749)
- Upgrade `go.opentelemetry.io/proto/otlp` in `go.opentelemetry.io/otel/exporters/otlp/otlptrace` from `v0.12.1` to `v0.15.0`.
  This replaces the use of the now deprecated `InstrumentationLibrary` and `InstrumentationLibrarySpans` types and fields in the proto library with the equivalent `InstrumentationScope` and `ScopeSpans`. (#2748)

## [1.6.1] - 2022-03-28

### Fixed

- The `go.opentelemetry.io/otel/schema/*` packages now use the correct schema URL for their `SchemaURL` constant.
  Instead of using `"https://opentelemetry.io/schemas/v<version>"` they now use the correct URL without a `v` prefix, `"https://opentelemetry.io/schemas/<version>"`. (#2743, #2744)

### Security

- Upgrade `go.opentelemetry.io/proto/otlp` from `v0.12.0` to `v0.12.1`.
  This includes an indirect upgrade of `github.com/grpc-ecosystem/grpc-gateway` which resolves [a vulnerability](https://nvd.nist.gov/vuln/detail/CVE-2019-11254) from `gopkg.in/yaml.v2` in version `v2.2.3`. (#2724, #2728)

## [1.6.0/0.28.0] - 2022-03-23

### ⚠️ Notice ⚠️

This update is a breaking change of the unstable Metrics API.
Code instrumented with the `go.opentelemetry.io/otel/metric` will need to be modified.

### Added

- Add metrics exponential histogram support.
  New mapping functions have been made available in `sdk/metric/aggregator/exponential/mapping` for other OpenTelemetry projects to take dependencies on. (#2502)
- Add Go 1.18 to our compatibility tests. (#2679)
- Allow configuring the Sampler with the `OTEL_TRACES_SAMPLER` and `OTEL_TRACES_SAMPLER_ARG` environment variables. (#2305, #2517)
- Add the `metric/global` for obtaining and setting the global `MeterProvider`. (#2660)

### Changed

- The metrics API has been significantly changed to match the revised OpenTelemetry specification.
  High-level changes include:

  - Synchronous and asynchronous instruments are now handled by independent `InstrumentProvider`s.
    These `InstrumentProvider`s are managed with a `Meter`.
  - Synchronous and asynchronous instruments are grouped into their own packages based on value types.
  - Asynchronous callbacks can now be registered with a `Meter`.

  Be sure to check out the metric module documentation for more information on how to use the revised API. (#2587, #2660)

### Fixed

- Fallback to general attribute limits when span specific ones are not set in the environment. (#2675, #2677)

## [1.5.0] - 2022-03-16

### Added

- Log the Exporters configuration in the TracerProviders message. (#2578)
- Added support to configure the span limits with environment variables.
  The following environment variables are supported. (#2606, #2637)
  - `OTEL_SPAN_ATTRIBUTE_VALUE_LENGTH_LIMIT`
  - `OTEL_SPAN_ATTRIBUTE_COUNT_LIMIT`
  - `OTEL_SPAN_EVENT_COUNT_LIMIT`
  - `OTEL_EVENT_ATTRIBUTE_COUNT_LIMIT`
  - `OTEL_SPAN_LINK_COUNT_LIMIT`
  - `OTEL_LINK_ATTRIBUTE_COUNT_LIMIT`

  If the provided environment variables are invalid (negative), the default values would be used.
- Rename the `gc` runtime name to `go` (#2560)
- Add resource container ID detection. (#2418)
- Add span attribute value length limit.
  The new `AttributeValueLengthLimit` field is added to the `"go.opentelemetry.io/otel/sdk/trace".SpanLimits` type to configure this limit for a `TracerProvider`.
  The default limit for this resource is "unlimited". (#2637)
- Add the `WithRawSpanLimits` option to `go.opentelemetry.io/otel/sdk/trace`.
  This option replaces the `WithSpanLimits` option.
  Zero or negative values will not be changed to the default value like `WithSpanLimits` does.
  Setting a limit to zero will effectively disable the related resource it limits and setting to a negative value will mean that resource is unlimited.
  Consequentially, limits should be constructed using `NewSpanLimits` and updated accordingly. (#2637)

### Changed

- Drop oldest tracestate `Member` when capacity is reached. (#2592)
- Add event and link drop counts to the exported data from the `oltptrace` exporter. (#2601)
- Unify path cleaning functionally in the `otlpmetric` and `otlptrace` configuration. (#2639)
- Change the debug message from the `sdk/trace.BatchSpanProcessor` to reflect the count is cumulative. (#2640)
- Introduce new internal `envconfig` package for OTLP exporters. (#2608)
- If `http.Request.Host` is empty, fall back to use `URL.Host` when populating `http.host` in the `semconv` packages. (#2661)

### Fixed

- Remove the OTLP trace exporter limit of SpanEvents when exporting. (#2616)
- Default to port `4318` instead of `4317` for the `otlpmetrichttp` and `otlptracehttp` client. (#2614, #2625)
- Unlimited span limits are now supported (negative values). (#2636, #2637)

### Deprecated

- Deprecated `"go.opentelemetry.io/otel/sdk/trace".WithSpanLimits`.
  Use `WithRawSpanLimits` instead.
  That option allows setting unlimited and zero limits, this option does not.
  This option will be kept until the next major version incremented release. (#2637)

## [1.4.1] - 2022-02-16

### Fixed

- Fix race condition in reading the dropped spans number for the `BatchSpanProcessor`. (#2615)

## [1.4.0] - 2022-02-11

### Added

- Use `OTEL_EXPORTER_ZIPKIN_ENDPOINT` environment variable to specify zipkin collector endpoint. (#2490)
- Log the configuration of `TracerProvider`s, and `Tracer`s for debugging.
  To enable use a logger with Verbosity (V level) `>=1`. (#2500)
- Added support to configure the batch span-processor with environment variables.
  The following environment variables are used. (#2515)
  - `OTEL_BSP_SCHEDULE_DELAY`
  - `OTEL_BSP_EXPORT_TIMEOUT`
  - `OTEL_BSP_MAX_QUEUE_SIZE`.
  - `OTEL_BSP_MAX_EXPORT_BATCH_SIZE`

### Changed

- Zipkin exporter exports `Resource` attributes in the `Tags` field. (#2589)

### Deprecated

- Deprecate module the `go.opentelemetry.io/otel/sdk/export/metric`.
  Use the `go.opentelemetry.io/otel/sdk/metric` module instead. (#2382)
- Deprecate `"go.opentelemetry.io/otel/sdk/metric".AtomicFieldOffsets`. (#2445)

### Fixed

- Fixed the instrument kind for noop async instruments to correctly report an implementation. (#2461)
- Fix UDP packets overflowing with Jaeger payloads. (#2489, #2512)
- Change the `otlpmetric.Client` interface's `UploadMetrics` method to accept a single `ResourceMetrics` instead of a slice of them. (#2491)
- Specify explicit buckets in Prometheus example, fixing issue where example only has `+inf` bucket. (#2419, #2493)
- W3C baggage will now decode urlescaped values. (#2529)
- Baggage members are now only validated once, when calling `NewMember` and not also when adding it to the baggage itself. (#2522)
- The order attributes are dropped from spans in the `go.opentelemetry.io/otel/sdk/trace` package when capacity is reached is fixed to be in compliance with the OpenTelemetry specification.
  Instead of dropping the least-recently-used attribute, the last added attribute is dropped.
  This drop order still only applies to attributes with unique keys not already contained in the span.
  If an attribute is added with a key already contained in the span, that attribute is updated to the new value being added. (#2576)

### Removed

- Updated `go.opentelemetry.io/proto/otlp` from `v0.11.0` to `v0.12.0`. This version removes a number of deprecated methods. (#2546)
  - [`Metric.GetIntGauge()`](https://pkg.go.dev/go.opentelemetry.io/proto/otlp@v0.11.0/metrics/v1#Metric.GetIntGauge)
  - [`Metric.GetIntHistogram()`](https://pkg.go.dev/go.opentelemetry.io/proto/otlp@v0.11.0/metrics/v1#Metric.GetIntHistogram)
  - [`Metric.GetIntSum()`](https://pkg.go.dev/go.opentelemetry.io/proto/otlp@v0.11.0/metrics/v1#Metric.GetIntSum)

## [1.3.0] - 2021-12-10

### ⚠️ Notice ⚠️

We have updated the project minimum supported Go version to 1.16

### Added

- Added an internal Logger.
  This can be used by the SDK and API to provide users with feedback of the internal state.
  To enable verbose logs configure the logger which will print V(1) logs. For debugging information configure to print V(5) logs. (#2343)
- Add the `WithRetry` `Option` and the `RetryConfig` type to the `go.opentelemetry.io/otel/exporter/otel/otlpmetric/otlpmetrichttp` package to specify retry behavior consistently. (#2425)
- Add `SpanStatusFromHTTPStatusCodeAndSpanKind` to all `semconv` packages to return a span status code similar to `SpanStatusFromHTTPStatusCode`, but exclude `4XX` HTTP errors as span errors if the span is of server kind. (#2296)

### Changed

- The `"go.opentelemetry.io/otel/exporter/otel/otlptrace/otlptracegrpc".Client` now uses the underlying gRPC `ClientConn` to handle name resolution, TCP connection establishment (with retries and backoff) and TLS handshakes, and handling errors on established connections by re-resolving the name and reconnecting. (#2329)
- The `"go.opentelemetry.io/otel/exporter/otel/otlpmetric/otlpmetricgrpc".Client` now uses the underlying gRPC `ClientConn` to handle name resolution, TCP connection establishment (with retries and backoff) and TLS handshakes, and handling errors on established connections by re-resolving the name and reconnecting. (#2425)
- The `"go.opentelemetry.io/otel/exporter/otel/otlpmetric/otlpmetricgrpc".RetrySettings` type is renamed to `RetryConfig`. (#2425)
- The `go.opentelemetry.io/otel/exporter/otel/*` gRPC exporters now default to using the host's root CA set if none are provided by the user and `WithInsecure` is not specified. (#2432)
- Change `resource.Default` to be evaluated the first time it is called, rather than on import. This allows the caller the option to update `OTEL_RESOURCE_ATTRIBUTES` first, such as with `os.Setenv`. (#2371)

### Fixed

- The `go.opentelemetry.io/otel/exporter/otel/*` exporters are updated to handle per-signal and universal endpoints according to the OpenTelemetry specification.
  Any per-signal endpoint set via an `OTEL_EXPORTER_OTLP_<signal>_ENDPOINT` environment variable is now used without modification of the path.
  When `OTEL_EXPORTER_OTLP_ENDPOINT` is set, if it contains a path, that path is used as a base path which per-signal paths are appended to. (#2433)
- Basic metric controller updated to use sync.Map to avoid blocking calls (#2381)
- The `go.opentelemetry.io/otel/exporter/jaeger` correctly sets the `otel.status_code` value to be a string of `ERROR` or `OK` instead of an integer code. (#2439, #2440)

### Deprecated

- Deprecated the `"go.opentelemetry.io/otel/exporter/otel/otlpmetric/otlpmetrichttp".WithMaxAttempts` `Option`, use the new `WithRetry` `Option` instead. (#2425)
- Deprecated the `"go.opentelemetry.io/otel/exporter/otel/otlpmetric/otlpmetrichttp".WithBackoff` `Option`, use the new `WithRetry` `Option` instead. (#2425)

### Removed

- Remove the metric Processor's ability to convert cumulative to delta aggregation temporality. (#2350)
- Remove the metric Bound Instruments interface and implementations. (#2399)
- Remove the metric MinMaxSumCount kind aggregation and the corresponding OTLP export path. (#2423)
- Metric SDK removes the "exact" aggregator for histogram instruments, as it performed a non-standard aggregation for OTLP export (creating repeated Gauge points) and worked its way into a number of confusing examples. (#2348)

## [1.2.0] - 2021-11-12

### Changed

- Metric SDK `export.ExportKind`, `export.ExportKindSelector` types have been renamed to `aggregation.Temporality` and `aggregation.TemporalitySelector` respectively to keep in line with current specification and protocol along with built-in selectors (e.g., `aggregation.CumulativeTemporalitySelector`, ...). (#2274)
- The Metric `Exporter` interface now requires a `TemporalitySelector` method instead of an `ExportKindSelector`. (#2274)
- Metrics API cleanup. The `metric/sdkapi` package has been created to relocate the API-to-SDK interface:
  - The following interface types simply moved from `metric` to `metric/sdkapi`: `Descriptor`, `MeterImpl`, `InstrumentImpl`, `SyncImpl`, `BoundSyncImpl`, `AsyncImpl`, `AsyncRunner`, `AsyncSingleRunner`, and `AsyncBatchRunner`
  - The following struct types moved and are replaced with type aliases, since they are exposed to the user: `Observation`, `Measurement`.
  - The No-op implementations of sync and async instruments are no longer exported, new functions `sdkapi.NewNoopAsyncInstrument()` and `sdkapi.NewNoopSyncInstrument()` are provided instead. (#2271)
- Update the SDK `BatchSpanProcessor` to export all queued spans when `ForceFlush` is called. (#2080, #2335)

### Added

- Add the `"go.opentelemetry.io/otel/exporters/otlp/otlpmetric/otlpmetricgrpc".WithGRPCConn` option so the exporter can reuse an existing gRPC connection. (#2002)
- Added a new `schema` module to help parse Schema Files in OTEP 0152 format. (#2267)
- Added a new `MapCarrier` to the `go.opentelemetry.io/otel/propagation` package to hold propagated cross-cutting concerns as a `map[string]string` held in memory. (#2334)

## [1.1.0] - 2021-10-27

### Added

- Add the `"go.opentelemetry.io/otel/exporters/otlp/otlptrace/otlptracegrpc".WithGRPCConn` option so the exporter can reuse an existing gRPC connection. (#2002)
- Add the `go.opentelemetry.io/otel/semconv/v1.7.0` package.
  The package contains semantic conventions from the `v1.7.0` version of the OpenTelemetry specification. (#2320)
- Add the `go.opentelemetry.io/otel/semconv/v1.6.1` package.
  The package contains semantic conventions from the `v1.6.1` version of the OpenTelemetry specification. (#2321)
- Add the `go.opentelemetry.io/otel/semconv/v1.5.0` package.
  The package contains semantic conventions from the `v1.5.0` version of the OpenTelemetry specification. (#2322)
  - When upgrading from the `semconv/v1.4.0` package note the following name changes:
    - `K8SReplicasetUIDKey` -> `K8SReplicaSetUIDKey`
    - `K8SReplicasetNameKey` -> `K8SReplicaSetNameKey`
    - `K8SStatefulsetUIDKey` -> `K8SStatefulSetUIDKey`
    - `k8SStatefulsetNameKey` -> `K8SStatefulSetNameKey`
    - `K8SDaemonsetUIDKey` -> `K8SDaemonSetUIDKey`
    - `K8SDaemonsetNameKey` -> `K8SDaemonSetNameKey`

### Changed

- Links added to a span will be dropped by the SDK if they contain an invalid span context (#2275).

### Fixed

- The `"go.opentelemetry.io/otel/semconv/v1.4.0".HTTPServerAttributesFromHTTPRequest` now correctly only sets the HTTP client IP attribute even if the connection was routed with proxies and there are multiple addresses in the `X-Forwarded-For` header. (#2282, #2284)
- The `"go.opentelemetry.io/otel/semconv/v1.4.0".NetAttributesFromHTTPRequest` function correctly handles IPv6 addresses as IP addresses and sets the correct net peer IP instead of the net peer hostname attribute. (#2283, #2285)
- The simple span processor shutdown method deterministically returns the exporter error status if it simultaneously finishes when the deadline is reached. (#2290, #2289)

## [1.0.1] - 2021-10-01

### Fixed

- json stdout exporter no longer crashes due to concurrency bug. (#2265)

## [Metrics 0.24.0] - 2021-10-01

### Changed

- NoopMeterProvider is now private and NewNoopMeterProvider must be used to obtain a noopMeterProvider. (#2237)
- The Metric SDK `Export()` function takes a new two-level reader interface for iterating over results one instrumentation library at a time. (#2197)
  - The former `"go.opentelemetry.io/otel/sdk/export/metric".CheckpointSet` is renamed `Reader`.
  - The new interface is named `"go.opentelemetry.io/otel/sdk/export/metric".InstrumentationLibraryReader`.

## [1.0.0] - 2021-09-20

This is the first stable release for the project.
This release includes an API and SDK for the tracing signal that will comply with the stability guarantees defined by the projects [versioning policy](./VERSIONING.md).

### Added

- OTLP trace exporter now sets the `SchemaURL` field in the exported telemetry if the Tracer has `WithSchemaURL` option. (#2242)

### Fixed

- Slice-valued attributes can correctly be used as map keys. (#2223)

### Removed

- Removed the `"go.opentelemetry.io/otel/exporters/zipkin".WithSDKOptions` function. (#2248)
- Removed the deprecated package `go.opentelemetry.io/otel/oteltest`. (#2234)
- Removed the deprecated package `go.opentelemetry.io/otel/bridge/opencensus/utils`. (#2233)
- Removed deprecated functions, types, and methods from `go.opentelemetry.io/otel/attribute` package.
  Use the typed functions and methods added to the package instead. (#2235)
  - The `Key.Array` method is removed.
  - The `Array` function is removed.
  - The `Any` function is removed.
  - The `ArrayValue` function is removed.
  - The `AsArray` function is removed.

## [1.0.0-RC3] - 2021-09-02

### Added

- Added `ErrorHandlerFunc` to use a function as an `"go.opentelemetry.io/otel".ErrorHandler`. (#2149)
- Added `"go.opentelemetry.io/otel/trace".WithStackTrace` option to add a stack trace when using `span.RecordError` or when panic is handled in `span.End`. (#2163)
- Added typed slice attribute types and functionality to the `go.opentelemetry.io/otel/attribute` package to replace the existing array type and functions. (#2162)
  - `BoolSlice`, `IntSlice`, `Int64Slice`, `Float64Slice`, and `StringSlice` replace the use of the `Array` function in the package.
- Added the `go.opentelemetry.io/otel/example/fib` example package.
  Included is an example application that computes Fibonacci numbers. (#2203)

### Changed

- Metric instruments have been renamed to match the (feature-frozen) metric API specification:
  - ValueRecorder becomes Histogram
  - ValueObserver becomes Gauge
  - SumObserver becomes CounterObserver
  - UpDownSumObserver becomes UpDownCounterObserver
  The API exported from this project is still considered experimental. (#2202)
- Metric SDK/API implementation type `InstrumentKind` moves into `sdkapi` sub-package. (#2091)
- The Metrics SDK export record no longer contains a Resource pointer, the SDK `"go.opentelemetry.io/otel/sdk/trace/export/metric".Exporter.Export()` function for push-based exporters now takes a single Resource argument, pull-based exporters use `"go.opentelemetry.io/otel/sdk/metric/controller/basic".Controller.Resource()`. (#2120)
- The JSON output of the `go.opentelemetry.io/otel/exporters/stdout/stdouttrace` is harmonized now such that the output is "plain" JSON objects after each other of the form `{ ... } { ... } { ... }`. Earlier the JSON objects describing a span were wrapped in a slice for each `Exporter.ExportSpans` call, like `[ { ... } ][ { ... } { ... } ]`. Outputting JSON object directly after each other is consistent with JSON loggers, and a bit easier to parse and read. (#2196)
- Update the `NewTracerConfig`, `NewSpanStartConfig`, `NewSpanEndConfig`, and `NewEventConfig` function in the `go.opentelemetry.io/otel/trace` package to return their respective configurations as structs instead of pointers to the struct. (#2212)

### Deprecated

- The `go.opentelemetry.io/otel/bridge/opencensus/utils` package is deprecated.
  All functionality from this package now exists in the `go.opentelemetry.io/otel/bridge/opencensus` package.
  The functions from that package should be used instead. (#2166)
- The `"go.opentelemetry.io/otel/attribute".Array` function and the related `ARRAY` value type is deprecated.
  Use the typed `*Slice` functions and types added to the package instead. (#2162)
- The `"go.opentelemetry.io/otel/attribute".Any` function is deprecated.
  Use the typed functions instead. (#2181)
- The `go.opentelemetry.io/otel/oteltest` package is deprecated.
  The `"go.opentelemetry.io/otel/sdk/trace/tracetest".SpanRecorder` can be registered with the default SDK (`go.opentelemetry.io/otel/sdk/trace`) as a `SpanProcessor` and used as a replacement for this deprecated package. (#2188)

### Removed

- Removed metrics test package `go.opentelemetry.io/otel/sdk/export/metric/metrictest`. (#2105)

### Fixed

- The `fromEnv` detector no longer throws an error when `OTEL_RESOURCE_ATTRIBUTES` environment variable is not set or empty. (#2138)
- Setting the global `ErrorHandler` with `"go.opentelemetry.io/otel".SetErrorHandler` multiple times is now supported. (#2160, #2140)
- The `"go.opentelemetry.io/otel/attribute".Any` function now supports `int32` values. (#2169)
- Multiple calls to `"go.opentelemetry.io/otel/sdk/metric/controller/basic".WithResource()` are handled correctly, and when no resources are provided `"go.opentelemetry.io/otel/sdk/resource".Default()` is used. (#2120)
- The `WithoutTimestamps` option for the `go.opentelemetry.io/otel/exporters/stdout/stdouttrace` exporter causes the exporter to correctly omit timestamps. (#2195)
- Fixed typos in resources.go. (#2201)

## [1.0.0-RC2] - 2021-07-26

### Added

- Added `WithOSDescription` resource configuration option to set OS (Operating System) description resource attribute (`os.description`). (#1840)
- Added `WithOS` resource configuration option to set all OS (Operating System) resource attributes at once. (#1840)
- Added the `WithRetry` option to the `go.opentelemetry.io/otel/exporters/otlp/otlptrace/otlptracehttp` package.
  This option is a replacement for the removed `WithMaxAttempts` and `WithBackoff` options. (#2095)
- Added API `LinkFromContext` to return Link which encapsulates SpanContext from provided context and also encapsulates attributes. (#2115)
- Added a new `Link` type under the SDK `otel/sdk/trace` package that counts the number of attributes that were dropped for surpassing the `AttributePerLinkCountLimit` configured in the Span's `SpanLimits`.
  This new type replaces the equal-named API `Link` type found in the `otel/trace` package for most usages within the SDK.
  For example, instances of this type are now returned by the `Links()` function of `ReadOnlySpan`s provided in places like the `OnEnd` function of `SpanProcessor` implementations. (#2118)
- Added the `SpanRecorder` type to the `go.opentelemetry.io/otel/skd/trace/tracetest` package.
  This type can be used with the default SDK as a `SpanProcessor` during testing. (#2132)

### Changed

- The `SpanModels` function is now exported from the `go.opentelemetry.io/otel/exporters/zipkin` package to convert OpenTelemetry spans into Zipkin model spans. (#2027)
- Rename the `"go.opentelemetry.io/otel/exporters/otlp/otlptrace/otlptracegrpc".RetrySettings` to `RetryConfig`. (#2095)

### Deprecated

- The `TextMapCarrier` and `TextMapPropagator` from the `go.opentelemetry.io/otel/oteltest` package and their associated creation functions (`TextMapCarrier`, `NewTextMapPropagator`) are deprecated. (#2114)
- The `Harness` type from the `go.opentelemetry.io/otel/oteltest` package and its associated creation function, `NewHarness` are deprecated and will be removed in the next release. (#2123)
- The `TraceStateFromKeyValues` function from the `go.opentelemetry.io/otel/oteltest` package is deprecated.
  Use the `trace.ParseTraceState` function instead. (#2122)

### Removed

- Removed the deprecated package `go.opentelemetry.io/otel/exporters/trace/jaeger`. (#2020)
- Removed the deprecated package `go.opentelemetry.io/otel/exporters/trace/zipkin`. (#2020)
- Removed the `"go.opentelemetry.io/otel/sdk/resource".WithBuiltinDetectors` function.
  The explicit `With*` options for every built-in detector should be used instead. (#2026 #2097)
- Removed the `WithMaxAttempts` and `WithBackoff` options from the `go.opentelemetry.io/otel/exporters/otlp/otlptrace/otlptracehttp` package.
  The retry logic of the package has been updated to match the `otlptracegrpc` package and accordingly a `WithRetry` option is added that should be used instead. (#2095)
- Removed `DroppedAttributeCount` field from `otel/trace.Link` struct. (#2118)

### Fixed

- When using WithNewRoot, don't use the parent context for making sampling decisions. (#2032)
- `oteltest.Tracer` now creates a valid `SpanContext` when using `WithNewRoot`. (#2073)
- OS type detector now sets the correct `dragonflybsd` value for DragonFly BSD. (#2092)
- The OTel span status is correctly transformed into the OTLP status in the `go.opentelemetry.io/otel/exporters/otlp/otlptrace` package.
  This fix will by default set the status to `Unset` if it is not explicitly set to `Ok` or `Error`. (#2099 #2102)
- The `Inject` method for the `"go.opentelemetry.io/otel/propagation".TraceContext` type no longer injects empty `tracestate` values. (#2108)
- Use `6831` as default Jaeger agent port instead of `6832`. (#2131)

## [Experimental Metrics v0.22.0] - 2021-07-19

### Added

- Adds HTTP support for OTLP metrics exporter. (#2022)

### Removed

- Removed the deprecated package `go.opentelemetry.io/otel/exporters/metric/prometheus`. (#2020)

## [1.0.0-RC1] / 0.21.0 - 2021-06-18

With this release we are introducing a split in module versions.  The tracing API and SDK are entering the `v1.0.0` Release Candidate phase with `v1.0.0-RC1`
while the experimental metrics API and SDK continue with `v0.x` releases at `v0.21.0`.  Modules at major version 1 or greater will not depend on modules
with major version 0.

### Added

- Adds `otlpgrpc.WithRetry`option for configuring the retry policy for transient errors on the otlp/gRPC exporter. (#1832)
  - The following status codes are defined as transient errors:
      | gRPC Status Code | Description |
      | ---------------- | ----------- |
      | 1  | Cancelled |
      | 4  | Deadline Exceeded |
      | 8  | Resource Exhausted |
      | 10 | Aborted |
      | 10 | Out of Range |
      | 14 | Unavailable |
      | 15 | Data Loss |
- Added `Status` type to the `go.opentelemetry.io/otel/sdk/trace` package to represent the status of a span. (#1874)
- Added `SpanStub` type and its associated functions to the `go.opentelemetry.io/otel/sdk/trace/tracetest` package.
  This type can be used as a testing replacement for the `SpanSnapshot` that was removed from the `go.opentelemetry.io/otel/sdk/trace` package. (#1873)
- Adds support for scheme in `OTEL_EXPORTER_OTLP_ENDPOINT` according to the spec. (#1886)
- Adds `trace.WithSchemaURL` option for configuring the tracer with a Schema URL. (#1889)
- Added an example of using OpenTelemetry Go as a trace context forwarder. (#1912)
- `ParseTraceState` is added to the `go.opentelemetry.io/otel/trace` package.
  It can be used to decode a `TraceState` from a `tracestate` header string value. (#1937)
- Added `Len` method to the `TraceState` type in the `go.opentelemetry.io/otel/trace` package.
  This method returns the number of list-members the `TraceState` holds. (#1937)
- Creates package `go.opentelemetry.io/otel/exporters/otlp/otlptrace` that defines a trace exporter that uses a `otlptrace.Client` to send data.
  Creates package `go.opentelemetry.io/otel/exporters/otlp/otlptrace/otlptracegrpc` implementing a gRPC `otlptrace.Client` and offers convenience functions, `NewExportPipeline` and `InstallNewPipeline`, to setup and install a `otlptrace.Exporter` in tracing .(#1922)
- Added `Baggage`, `Member`, and `Property` types to the `go.opentelemetry.io/otel/baggage` package along with their related functions. (#1967)
- Added `ContextWithBaggage`, `ContextWithoutBaggage`, and `FromContext` functions to the `go.opentelemetry.io/otel/baggage` package.
  These functions replace the `Set`, `Value`, `ContextWithValue`, `ContextWithoutValue`, and `ContextWithEmpty` functions from that package and directly work with the new `Baggage` type. (#1967)
- The `OTEL_SERVICE_NAME` environment variable is the preferred source for `service.name`, used by the environment resource detector if a service name is present both there and in `OTEL_RESOURCE_ATTRIBUTES`. (#1969)
- Creates package `go.opentelemetry.io/otel/exporters/otlp/otlptrace/otlptracehttp` implementing an HTTP `otlptrace.Client` and offers convenience functions, `NewExportPipeline` and `InstallNewPipeline`, to setup and install a `otlptrace.Exporter` in tracing. (#1963)
- Changes `go.opentelemetry.io/otel/sdk/resource.NewWithAttributes` to require a schema URL. The old function is still available as `resource.NewSchemaless`. This is a breaking change. (#1938)
- Several builtin resource detectors now correctly populate the schema URL. (#1938)
- Creates package `go.opentelemetry.io/otel/exporters/otlp/otlpmetric` that defines a metrics exporter that uses a `otlpmetric.Client` to send data.
- Creates package `go.opentelemetry.io/otel/exporters/otlp/otlpmetric/otlpmetricgrpc` implementing a gRPC `otlpmetric.Client` and offers convenience functions, `New` and `NewUnstarted`, to create an `otlpmetric.Exporter`.(#1991)
- Added `go.opentelemetry.io/otel/exporters/stdout/stdouttrace` exporter. (#2005)
- Added `go.opentelemetry.io/otel/exporters/stdout/stdoutmetric` exporter. (#2005)
- Added a `TracerProvider()` method to the `"go.opentelemetry.io/otel/trace".Span` interface. This can be used to obtain a `TracerProvider` from a given span that utilizes the same trace processing pipeline.  (#2009)

### Changed

- Make `NewSplitDriver` from `go.opentelemetry.io/otel/exporters/otlp` take variadic arguments instead of a `SplitConfig` item.
  `NewSplitDriver` now automatically implements an internal `noopDriver` for `SplitConfig` fields that are not initialized. (#1798)
- `resource.New()` now creates a Resource without builtin detectors. Previous behavior is now achieved by using `WithBuiltinDetectors` Option. (#1810)
- Move the `Event` type from the `go.opentelemetry.io/otel` package to the `go.opentelemetry.io/otel/sdk/trace` package. (#1846)
- CI builds validate against last two versions of Go, dropping 1.14 and adding 1.16. (#1865)
- BatchSpanProcessor now report export failures when calling `ForceFlush()` method. (#1860)
- `Set.Encoded(Encoder)` no longer caches the result of an encoding. (#1855)
- Renamed `CloudZoneKey` to `CloudAvailabilityZoneKey` in Resource semantic conventions according to spec. (#1871)
- The `StatusCode` and `StatusMessage` methods of the `ReadOnlySpan` interface and the `Span` produced by the `go.opentelemetry.io/otel/sdk/trace` package have been replaced with a single `Status` method.
  This method returns the status of a span using the new `Status` type. (#1874)
- Updated `ExportSpans` method of the`SpanExporter` interface type to accept `ReadOnlySpan`s instead of the removed `SpanSnapshot`.
  This brings the export interface into compliance with the specification in that it now accepts an explicitly immutable type instead of just an implied one. (#1873)
- Unembed `SpanContext` in `Link`. (#1877)
- Generate Semantic conventions from the specification YAML. (#1891)
- Spans created by the global `Tracer` obtained from `go.opentelemetry.io/otel`, prior to a functioning `TracerProvider` being set, now propagate the span context from their parent if one exists. (#1901)
- The `"go.opentelemetry.io/otel".Tracer` function now accepts tracer options. (#1902)
- Move the `go.opentelemetry.io/otel/unit` package to `go.opentelemetry.io/otel/metric/unit`. (#1903)
- Changed `go.opentelemetry.io/otel/trace.TracerConfig` to conform to the [Contributing guidelines](CONTRIBUTING.md#config.) (#1921)
- Changed `go.opentelemetry.io/otel/trace.SpanConfig` to conform to the [Contributing guidelines](CONTRIBUTING.md#config). (#1921)
- Changed `span.End()` now only accepts Options that are allowed at `End()`. (#1921)
- Changed `go.opentelemetry.io/otel/metric.InstrumentConfig` to conform to the [Contributing guidelines](CONTRIBUTING.md#config). (#1921)
- Changed `go.opentelemetry.io/otel/metric.MeterConfig` to conform to the [Contributing guidelines](CONTRIBUTING.md#config). (#1921)
- Refactored option types according to the contribution style guide. (#1882)
- Move the `go.opentelemetry.io/otel/trace.TraceStateFromKeyValues` function to the `go.opentelemetry.io/otel/oteltest` package.
  This function is preserved for testing purposes where it may be useful to create a `TraceState` from `attribute.KeyValue`s, but it is not intended for production use.
  The new `ParseTraceState` function should be used to create a `TraceState`. (#1931)
- Updated `MarshalJSON` method of the `go.opentelemetry.io/otel/trace.TraceState` type to marshal the type into the string representation of the `TraceState`. (#1931)
- The `TraceState.Delete` method from the `go.opentelemetry.io/otel/trace` package no longer returns an error in addition to a `TraceState`. (#1931)
- Updated `Get` method of the `TraceState` type from the `go.opentelemetry.io/otel/trace` package to accept a `string` instead of an `attribute.Key` type. (#1931)
- Updated `Insert` method of the `TraceState` type from the `go.opentelemetry.io/otel/trace` package to accept a pair of `string`s instead of an `attribute.KeyValue` type. (#1931)
- Updated `Delete` method of the `TraceState` type from the `go.opentelemetry.io/otel/trace` package to accept a `string` instead of an `attribute.Key` type. (#1931)
- Renamed `NewExporter` to `New` in the `go.opentelemetry.io/otel/exporters/stdout` package. (#1985)
- Renamed `NewExporter` to `New` in the `go.opentelemetry.io/otel/exporters/metric/prometheus` package. (#1985)
- Renamed `NewExporter` to `New` in the `go.opentelemetry.io/otel/exporters/trace/jaeger` package. (#1985)
- Renamed `NewExporter` to `New` in the `go.opentelemetry.io/otel/exporters/trace/zipkin` package. (#1985)
- Renamed `NewExporter` to `New` in the `go.opentelemetry.io/otel/exporters/otlp` package. (#1985)
- Renamed `NewUnstartedExporter` to `NewUnstarted` in the `go.opentelemetry.io/otel/exporters/otlp` package. (#1985)
- The `go.opentelemetry.io/otel/semconv` package has been moved to `go.opentelemetry.io/otel/semconv/v1.4.0` to allow for multiple [telemetry schema](https://github.com/open-telemetry/oteps/blob/main/text/0152-telemetry-schemas.md) versions to be used concurrently. (#1987)
- Metrics test helpers in `go.opentelemetry.io/otel/oteltest` have been moved to `go.opentelemetry.io/otel/metric/metrictest`. (#1988)

### Deprecated

- The `go.opentelemetry.io/otel/exporters/metric/prometheus` is deprecated, use `go.opentelemetry.io/otel/exporters/prometheus` instead. (#1993)
- The `go.opentelemetry.io/otel/exporters/trace/jaeger` is deprecated, use `go.opentelemetry.io/otel/exporters/jaeger` instead. (#1993)
- The `go.opentelemetry.io/otel/exporters/trace/zipkin` is deprecated, use `go.opentelemetry.io/otel/exporters/zipkin` instead. (#1993)

### Removed

- Removed `resource.WithoutBuiltin()`. Use `resource.New()`. (#1810)
- Unexported types `resource.FromEnv`, `resource.Host`, and `resource.TelemetrySDK`, Use the corresponding `With*()` to use individually. (#1810)
- Removed the `Tracer` and `IsRecording` method from the `ReadOnlySpan` in the `go.opentelemetry.io/otel/sdk/trace`.
  The `Tracer` method is not a required to be included in this interface and given the mutable nature of the tracer that is associated with a span, this method is not appropriate.
  The `IsRecording` method returns if the span is recording or not.
  A read-only span value does not need to know if updates to it will be recorded or not.
  By definition, it cannot be updated so there is no point in communicating if an update is recorded. (#1873)
- Removed the `SpanSnapshot` type from the `go.opentelemetry.io/otel/sdk/trace` package.
  The use of this type has been replaced with the use of the explicitly immutable `ReadOnlySpan` type.
  When a concrete representation of a read-only span is needed for testing, the newly added `SpanStub` in the `go.opentelemetry.io/otel/sdk/trace/tracetest` package should be used. (#1873)
- Removed the `Tracer` method from the `Span` interface in the `go.opentelemetry.io/otel/trace` package.
  Using the same tracer that created a span introduces the error where an instrumentation library's `Tracer` is used by other code instead of their own.
  The `"go.opentelemetry.io/otel".Tracer` function or a `TracerProvider` should be used to acquire a library specific `Tracer` instead. (#1900)
  - The `TracerProvider()` method on the `Span` interface may also be used to obtain a `TracerProvider` using the same trace processing pipeline. (#2009)
- The `http.url` attribute generated by `HTTPClientAttributesFromHTTPRequest` will no longer include username or password information. (#1919)
- Removed `IsEmpty` method of the `TraceState` type in the `go.opentelemetry.io/otel/trace` package in favor of using the added `TraceState.Len` method. (#1931)
- Removed `Set`, `Value`, `ContextWithValue`, `ContextWithoutValue`, and `ContextWithEmpty` functions in the `go.opentelemetry.io/otel/baggage` package.
  Handling of baggage is now done using the added `Baggage` type and related context functions (`ContextWithBaggage`, `ContextWithoutBaggage`, and `FromContext`) in that package. (#1967)
- The `InstallNewPipeline` and `NewExportPipeline` creation functions in all the exporters (prometheus, otlp, stdout, jaeger, and zipkin) have been removed.
  These functions were deemed premature attempts to provide convenience that did not achieve this aim. (#1985)
- The `go.opentelemetry.io/otel/exporters/otlp` exporter has been removed.  Use `go.opentelemetry.io/otel/exporters/otlp/otlptrace` instead. (#1990)
- The `go.opentelemetry.io/otel/exporters/stdout` exporter has been removed.  Use `go.opentelemetry.io/otel/exporters/stdout/stdouttrace` or `go.opentelemetry.io/otel/exporters/stdout/stdoutmetric` instead. (#2005)

### Fixed

- Only report errors from the `"go.opentelemetry.io/otel/sdk/resource".Environment` function when they are not `nil`. (#1850, #1851)
- The `Shutdown` method of the simple `SpanProcessor` in the `go.opentelemetry.io/otel/sdk/trace` package now honors the context deadline or cancellation. (#1616, #1856)
- BatchSpanProcessor now drops span batches that failed to be exported. (#1860)
- Use `http://localhost:14268/api/traces` as default Jaeger collector endpoint instead of `http://localhost:14250`. (#1898)
- Allow trailing and leading whitespace in the parsing of a `tracestate` header. (#1931)
- Add logic to determine if the channel is closed to fix Jaeger exporter test panic with close closed channel. (#1870, #1973)
- Avoid transport security when OTLP endpoint is a Unix socket. (#2001)

### Security

## [0.20.0] - 2021-04-23

### Added

- The OTLP exporter now has two new convenience functions, `NewExportPipeline` and `InstallNewPipeline`, setup and install the exporter in tracing and metrics pipelines. (#1373)
- Adds semantic conventions for exceptions. (#1492)
- Added Jaeger Environment variables: `OTEL_EXPORTER_JAEGER_AGENT_HOST`, `OTEL_EXPORTER_JAEGER_AGENT_PORT`
  These environment variables can be used to override Jaeger agent hostname and port (#1752)
- Option `ExportTimeout` was added to batch span processor. (#1755)
- `trace.TraceFlags` is now a defined type over `byte` and `WithSampled(bool) TraceFlags` and `IsSampled() bool` methods have been added to it. (#1770)
- The `Event` and `Link` struct types from the `go.opentelemetry.io/otel` package now include a `DroppedAttributeCount` field to record the number of attributes that were not recorded due to configured limits being reached. (#1771)
- The Jaeger exporter now reports dropped attributes for a Span event in the exported log. (#1771)
- Adds test to check BatchSpanProcessor ignores `OnEnd` and `ForceFlush` post `Shutdown`. (#1772)
- Extract resource attributes from the `OTEL_RESOURCE_ATTRIBUTES` environment variable and merge them with the `resource.Default` resource as well as resources provided to the `TracerProvider` and metric `Controller`. (#1785)
- Added `WithOSType` resource configuration option to set OS (Operating System) type resource attribute (`os.type`). (#1788)
- Added `WithProcess*` resource configuration options to set Process resource attributes. (#1788)
  - `process.pid`
  - `process.executable.name`
  - `process.executable.path`
  - `process.command_args`
  - `process.owner`
  - `process.runtime.name`
  - `process.runtime.version`
  - `process.runtime.description`
- Adds `k8s.node.name` and `k8s.node.uid` attribute keys to the `semconv` package. (#1789)
- Added support for configuring OTLP/HTTP and OTLP/gRPC Endpoints, TLS Certificates, Headers, Compression and Timeout via Environment Variables. (#1758, #1769 and #1811)
  - `OTEL_EXPORTER_OTLP_ENDPOINT`
  - `OTEL_EXPORTER_OTLP_TRACES_ENDPOINT`
  - `OTEL_EXPORTER_OTLP_METRICS_ENDPOINT`
  - `OTEL_EXPORTER_OTLP_HEADERS`
  - `OTEL_EXPORTER_OTLP_TRACES_HEADERS`
  - `OTEL_EXPORTER_OTLP_METRICS_HEADERS`
  - `OTEL_EXPORTER_OTLP_COMPRESSION`
  - `OTEL_EXPORTER_OTLP_TRACES_COMPRESSION`
  - `OTEL_EXPORTER_OTLP_METRICS_COMPRESSION`
  - `OTEL_EXPORTER_OTLP_TIMEOUT`
  - `OTEL_EXPORTER_OTLP_TRACES_TIMEOUT`
  - `OTEL_EXPORTER_OTLP_METRICS_TIMEOUT`
  - `OTEL_EXPORTER_OTLP_CERTIFICATE`
  - `OTEL_EXPORTER_OTLP_TRACES_CERTIFICATE`
  - `OTEL_EXPORTER_OTLP_METRICS_CERTIFICATE`
- Adds `otlpgrpc.WithTimeout` option for configuring timeout to the otlp/gRPC exporter. (#1821)
- Adds `jaeger.WithMaxPacketSize` option for configuring maximum UDP packet size used when connecting to the Jaeger agent. (#1853)

### Fixed

- The `Span.IsRecording` implementation from `go.opentelemetry.io/otel/sdk/trace` always returns false when not being sampled. (#1750)
- The Jaeger exporter now correctly sets tags for the Span status code and message.
  This means it uses the correct tag keys (`"otel.status_code"`, `"otel.status_description"`) and does not set the status message as a tag unless it is set on the span. (#1761)
- The Jaeger exporter now correctly records Span event's names using the `"event"` key for a tag.
  Additionally, this tag is overridden, as specified in the OTel specification, if the event contains an attribute with that key. (#1768)
- Zipkin Exporter: Ensure mapping between OTel and Zipkin span data complies with the specification. (#1688)
- Fixed typo for default service name in Jaeger Exporter. (#1797)
- Fix flaky OTLP for the reconnnection of the client connection. (#1527, #1814)
- Fix Jaeger exporter dropping of span batches that exceed the UDP packet size limit.
  Instead, the exporter now splits the batch into smaller sendable batches. (#1828)

### Changed

- Span `RecordError` now records an `exception` event to comply with the semantic convention specification. (#1492)
- Jaeger exporter was updated to use thrift v0.14.1. (#1712)
- Migrate from using internally built and maintained version of the OTLP to the one hosted at `go.opentelemetry.io/proto/otlp`. (#1713)
- Migrate from using `github.com/gogo/protobuf` to `google.golang.org/protobuf` to match `go.opentelemetry.io/proto/otlp`. (#1713)
- The storage of a local or remote Span in a `context.Context` using its SpanContext is unified to store just the current Span.
  The Span's SpanContext can now self-identify as being remote or not.
  This means that `"go.opentelemetry.io/otel/trace".ContextWithRemoteSpanContext` will now overwrite any existing current Span, not just existing remote Spans, and make it the current Span in a `context.Context`. (#1731)
- Improve OTLP/gRPC exporter connection errors. (#1737)
- Information about a parent span context in a `"go.opentelemetry.io/otel/export/trace".SpanSnapshot` is unified in a new `Parent` field.
  The existing `ParentSpanID` and `HasRemoteParent` fields are removed in favor of this. (#1748)
- The `ParentContext` field of the `"go.opentelemetry.io/otel/sdk/trace".SamplingParameters` is updated to hold a `context.Context` containing the parent span.
  This changes it to make `SamplingParameters` conform with the OpenTelemetry specification. (#1749)
- Updated Jaeger Environment Variables: `JAEGER_ENDPOINT`, `JAEGER_USER`, `JAEGER_PASSWORD`
  to `OTEL_EXPORTER_JAEGER_ENDPOINT`, `OTEL_EXPORTER_JAEGER_USER`, `OTEL_EXPORTER_JAEGER_PASSWORD` in compliance with OTel specification. (#1752)
- Modify `BatchSpanProcessor.ForceFlush` to abort after timeout/cancellation. (#1757)
- The `DroppedAttributeCount` field of the `Span` in the `go.opentelemetry.io/otel` package now only represents the number of attributes dropped for the span itself.
  It no longer is a conglomerate of itself, events, and link attributes that have been dropped. (#1771)
- Make `ExportSpans` in Jaeger Exporter honor context deadline. (#1773)
- Modify Zipkin Exporter default service name, use default resource's serviceName instead of empty. (#1777)
- The `go.opentelemetry.io/otel/sdk/export/trace` package is merged into the `go.opentelemetry.io/otel/sdk/trace` package. (#1778)
- The prometheus.InstallNewPipeline example is moved from comment to example test (#1796)
- The convenience functions for the stdout exporter have been updated to return the `TracerProvider` implementation and enable the shutdown of the exporter. (#1800)
- Replace the flush function returned from the Jaeger exporter's convenience creation functions (`InstallNewPipeline` and `NewExportPipeline`) with the `TracerProvider` implementation they create.
  This enables the caller to shutdown and flush using the related `TracerProvider` methods. (#1822)
- Updated the Jaeger exporter to have a default endpoint, `http://localhost:14250`, for the collector. (#1824)
- Changed the function `WithCollectorEndpoint` in the Jaeger exporter to no longer accept an endpoint as an argument.
  The endpoint can be passed with the `CollectorEndpointOption` using the `WithEndpoint` function or by setting the `OTEL_EXPORTER_JAEGER_ENDPOINT` environment variable value appropriately. (#1824)
- The Jaeger exporter no longer batches exported spans itself, instead it relies on the SDK's `BatchSpanProcessor` for this functionality. (#1830)
- The Jaeger exporter creation functions (`NewRawExporter`, `NewExportPipeline`, and `InstallNewPipeline`) no longer accept the removed `Option` type as a variadic argument. (#1830)

### Removed

- Removed Jaeger Environment variables: `JAEGER_SERVICE_NAME`, `JAEGER_DISABLED`, `JAEGER_TAGS`
  These environment variables will no longer be used to override values of the Jaeger exporter (#1752)
- No longer set the links for a `Span` in `go.opentelemetry.io/otel/sdk/trace` that is configured to be a new root.
  This is unspecified behavior that the OpenTelemetry community plans to standardize in the future.
  To prevent backwards incompatible changes when it is specified, these links are removed. (#1726)
- Setting error status while recording error with Span from oteltest package. (#1729)
- The concept of a remote and local Span stored in a context is unified to just the current Span.
  Because of this `"go.opentelemetry.io/otel/trace".RemoteSpanContextFromContext` is removed as it is no longer needed.
  Instead, `"go.opentelemetry.io/otel/trace".SpanContextFromContex` can be used to return the current Span.
  If needed, that Span's `SpanContext.IsRemote()` can then be used to determine if it is remote or not. (#1731)
- The `HasRemoteParent` field of the `"go.opentelemetry.io/otel/sdk/trace".SamplingParameters` is removed.
  This field is redundant to the information returned from the `Remote` method of the `SpanContext` held in the `ParentContext` field. (#1749)
- The `trace.FlagsDebug` and `trace.FlagsDeferred` constants have been removed and will be localized to the B3 propagator. (#1770)
- Remove `Process` configuration, `WithProcessFromEnv` and `ProcessFromEnv`, and type from the Jaeger exporter package.
  The information that could be configured in the `Process` struct should be configured in a `Resource` instead. (#1776, #1804)
- Remove the `WithDisabled` option from the Jaeger exporter.
  To disable the exporter unregister it from the `TracerProvider` or use a no-operation `TracerProvider`. (#1806)
- Removed the functions `CollectorEndpointFromEnv` and `WithCollectorEndpointOptionFromEnv` from the Jaeger exporter.
  These functions for retrieving specific environment variable values are redundant of other internal functions and
  are not intended for end user use. (#1824)
- Removed the Jaeger exporter `WithSDKOptions` `Option`.
  This option was used to set SDK options for the exporter creation convenience functions.
  These functions are provided as a way to easily setup or install the exporter with what are deemed reasonable SDK settings for common use cases.
  If the SDK needs to be configured differently, the `NewRawExporter` function and direct setup of the SDK with the desired settings should be used. (#1825)
- The `WithBufferMaxCount` and `WithBatchMaxCount` `Option`s from the Jaeger exporter are removed.
  The exporter no longer batches exports, instead relying on the SDK's `BatchSpanProcessor` for this functionality. (#1830)
- The Jaeger exporter `Option` type is removed.
  The type is no longer used by the exporter to configure anything.
  All the previous configurations these options provided were duplicates of SDK configuration.
  They have been removed in favor of using the SDK configuration and focuses the exporter configuration to be only about the endpoints it will send telemetry to. (#1830)

## [0.19.0] - 2021-03-18

### Added

- Added `Marshaler` config option to `otlphttp` to enable otlp over json or protobufs. (#1586)
- A `ForceFlush` method to the `"go.opentelemetry.io/otel/sdk/trace".TracerProvider` to flush all registered `SpanProcessor`s. (#1608)
- Added `WithSampler` and `WithSpanLimits` to tracer provider. (#1633, #1702)
- `"go.opentelemetry.io/otel/trace".SpanContext` now has a `remote` property, and `IsRemote()` predicate, that is true when the `SpanContext` has been extracted from remote context data. (#1701)
- A `Valid` method to the `"go.opentelemetry.io/otel/attribute".KeyValue` type. (#1703)

### Changed

- `trace.SpanContext` is now immutable and has no exported fields. (#1573)
  - `trace.NewSpanContext()` can be used in conjunction with the `trace.SpanContextConfig` struct to initialize a new `SpanContext` where all values are known.
- Update the `ForceFlush` method signature to the `"go.opentelemetry.io/otel/sdk/trace".SpanProcessor` to accept a `context.Context` and return an error. (#1608)
- Update the `Shutdown` method to the `"go.opentelemetry.io/otel/sdk/trace".TracerProvider` return an error on shutdown failure. (#1608)
- The SimpleSpanProcessor will now shut down the enclosed `SpanExporter` and gracefully ignore subsequent calls to `OnEnd` after `Shutdown` is called. (#1612)
- `"go.opentelemetry.io/sdk/metric/controller.basic".WithPusher` is replaced with `WithExporter` to provide consistent naming across project. (#1656)
- Added non-empty string check for trace `Attribute` keys. (#1659)
- Add `description` to SpanStatus only when `StatusCode` is set to error. (#1662)
- Jaeger exporter falls back to `resource.Default`'s `service.name` if the exported Span does not have one. (#1673)
- Jaeger exporter populates Jaeger's Span Process from Resource. (#1673)
- Renamed the `LabelSet` method of `"go.opentelemetry.io/otel/sdk/resource".Resource` to `Set`. (#1692)
- Changed `WithSDK` to `WithSDKOptions` to accept variadic arguments of `TracerProviderOption` type in `go.opentelemetry.io/otel/exporters/trace/jaeger` package. (#1693)
- Changed `WithSDK` to `WithSDKOptions` to accept variadic arguments of `TracerProviderOption` type in `go.opentelemetry.io/otel/exporters/trace/zipkin` package. (#1693)

### Removed

- Removed `serviceName` parameter from Zipkin exporter and uses resource instead. (#1549)
- Removed `WithConfig` from tracer provider to avoid overriding configuration. (#1633)
- Removed the exported `SimpleSpanProcessor` and `BatchSpanProcessor` structs.
   These are now returned as a SpanProcessor interface from their respective constructors. (#1638)
- Removed `WithRecord()` from `trace.SpanOption` when creating a span. (#1660)
- Removed setting status to `Error` while recording an error as a span event in `RecordError`. (#1663)
- Removed `jaeger.WithProcess` configuration option. (#1673)
- Removed `ApplyConfig` method from `"go.opentelemetry.io/otel/sdk/trace".TracerProvider` and the now unneeded `Config` struct. (#1693)

### Fixed

- Jaeger Exporter: Ensure mapping between OTEL and Jaeger span data complies with the specification. (#1626)
- `SamplingResult.TraceState` is correctly propagated to a newly created span's `SpanContext`. (#1655)
- The `otel-collector` example now correctly flushes metric events prior to shutting down the exporter. (#1678)
- Do not set span status message in `SpanStatusFromHTTPStatusCode` if it can be inferred from `http.status_code`. (#1681)
- Synchronization issues in global trace delegate implementation. (#1686)
- Reduced excess memory usage by global `TracerProvider`. (#1687)

## [0.18.0] - 2021-03-03

### Added

- Added `resource.Default()` for use with meter and tracer providers. (#1507)
- `AttributePerEventCountLimit` and `AttributePerLinkCountLimit` for `SpanLimits`. (#1535)
- Added `Keys()` method to `propagation.TextMapCarrier` and `propagation.HeaderCarrier` to adapt `http.Header` to this interface. (#1544)
- Added `code` attributes to `go.opentelemetry.io/otel/semconv` package. (#1558)
- Compatibility testing suite in the CI system for the following systems. (#1567)
   | OS      | Go Version | Architecture |
   | ------- | ---------- | ------------ |
   | Ubuntu  | 1.15       | amd64        |
   | Ubuntu  | 1.14       | amd64        |
   | Ubuntu  | 1.15       | 386          |
   | Ubuntu  | 1.14       | 386          |
   | MacOS   | 1.15       | amd64        |
   | MacOS   | 1.14       | amd64        |
   | Windows | 1.15       | amd64        |
   | Windows | 1.14       | amd64        |
   | Windows | 1.15       | 386          |
   | Windows | 1.14       | 386          |

### Changed

- Replaced interface `oteltest.SpanRecorder` with its existing implementation
  `StandardSpanRecorder`. (#1542)
- Default span limit values to 128. (#1535)
- Rename `MaxEventsPerSpan`, `MaxAttributesPerSpan` and `MaxLinksPerSpan` to `EventCountLimit`, `AttributeCountLimit` and `LinkCountLimit`, and move these fields into `SpanLimits`. (#1535)
- Renamed the `otel/label` package to `otel/attribute`. (#1541)
- Vendor the Jaeger exporter's dependency on Apache Thrift. (#1551)
- Parallelize the CI linting and testing. (#1567)
- Stagger timestamps in exact aggregator tests. (#1569)
- Changed all examples to use `WithBatchTimeout(5 * time.Second)` rather than `WithBatchTimeout(5)`. (#1621)
- Prevent end-users from implementing some interfaces (#1575)

  ```
      "otel/exporters/otlp/otlphttp".Option
      "otel/exporters/stdout".Option
      "otel/oteltest".Option
      "otel/trace".TracerOption
      "otel/trace".SpanOption
      "otel/trace".EventOption
      "otel/trace".LifeCycleOption
      "otel/trace".InstrumentationOption
      "otel/sdk/resource".Option
      "otel/sdk/trace".ParentBasedSamplerOption
      "otel/sdk/trace".ReadOnlySpan
      "otel/sdk/trace".ReadWriteSpan
  ```

### Removed

- Removed attempt to resample spans upon changing the span name with `span.SetName()`. (#1545)
- The `test-benchmark` is no longer a dependency of the `precommit` make target. (#1567)
- Removed the `test-386` make target.
   This was replaced with a full compatibility testing suite (i.e. multi OS/arch) in the CI system. (#1567)

### Fixed

- The sequential timing check of timestamps in the stdout exporter are now setup explicitly to be sequential (#1571). (#1572)
- Windows build of Jaeger tests now compiles with OS specific functions (#1576). (#1577)
- The sequential timing check of timestamps of go.opentelemetry.io/otel/sdk/metric/aggregator/lastvalue are now setup explicitly to be sequential (#1578). (#1579)
- Validate tracestate header keys with vendors according to the W3C TraceContext specification (#1475). (#1581)
- The OTLP exporter includes related labels for translations of a GaugeArray (#1563). (#1570)

## [0.17.0] - 2021-02-12

### Changed

- Rename project default branch from `master` to `main`. (#1505)
- Reverse order in which `Resource` attributes are merged, per change in spec. (#1501)
- Add tooling to maintain "replace" directives in go.mod files automatically. (#1528)
- Create new modules: otel/metric, otel/trace, otel/oteltest, otel/sdk/export/metric, otel/sdk/metric (#1528)
- Move metric-related public global APIs from otel to otel/metric/global. (#1528)

## Fixed

- Fixed otlpgrpc reconnection issue.
- The example code in the README.md of `go.opentelemetry.io/otel/exporters/otlp` is moved to a compiled example test and used the new `WithAddress` instead of `WithEndpoint`. (#1513)
- The otel-collector example now uses the default OTLP receiver port of the collector.

## [0.16.0] - 2021-01-13

### Added

- Add the `ReadOnlySpan` and `ReadWriteSpan` interfaces to provide better control for accessing span data. (#1360)
- `NewGRPCDriver` function returns a `ProtocolDriver` that maintains a single gRPC connection to the collector. (#1369)
- Added documentation about the project's versioning policy. (#1388)
- Added `NewSplitDriver` for OTLP exporter that allows sending traces and metrics to different endpoints. (#1418)
- Added codeql workflow to GitHub Actions (#1428)
- Added Gosec workflow to GitHub Actions (#1429)
- Add new HTTP driver for OTLP exporter in `exporters/otlp/otlphttp`. Currently it only supports the binary protobuf payloads. (#1420)
- Add an OpenCensus exporter bridge. (#1444)

### Changed

- Rename `internal/testing` to `internal/internaltest`. (#1449)
- Rename `export.SpanData` to `export.SpanSnapshot` and use it only for exporting spans. (#1360)
- Store the parent's full `SpanContext` rather than just its span ID in the `span` struct. (#1360)
- Improve span duration accuracy. (#1360)
- Migrated CI/CD from CircleCI to GitHub Actions (#1382)
- Remove duplicate checkout from GitHub Actions workflow (#1407)
- Metric `array` aggregator renamed `exact` to match its `aggregation.Kind` (#1412)
- Metric `exact` aggregator includes per-point timestamps (#1412)
- Metric stdout exporter uses MinMaxSumCount aggregator for ValueRecorder instruments (#1412)
- `NewExporter` from `exporters/otlp` now takes a `ProtocolDriver` as a parameter. (#1369)
- Many OTLP Exporter options became gRPC ProtocolDriver options. (#1369)
- Unify endpoint API that related to OTel exporter. (#1401)
- Optimize metric histogram aggregator to re-use its slice of buckets. (#1435)
- Metric aggregator Count() and histogram Bucket.Counts are consistently `uint64`. (1430)
- Histogram aggregator accepts functional options, uses default boundaries if none given. (#1434)
- `SamplingResult` now passed a `Tracestate` from the parent `SpanContext` (#1432)
- Moved gRPC driver for OTLP exporter to `exporters/otlp/otlpgrpc`. (#1420)
- The `TraceContext` propagator now correctly propagates `TraceState` through the `SpanContext`. (#1447)
- Metric Push and Pull Controller components are combined into a single "basic" Controller:
  - `WithExporter()` and `Start()` to configure Push behavior
  - `Start()` is optional; use `Collect()` and `ForEach()` for Pull behavior
  - `Start()` and `Stop()` accept Context. (#1378)
- The `Event` type is moved from the `otel/sdk/export/trace` package to the `otel/trace` API package. (#1452)

### Removed

- Remove `errUninitializedSpan` as its only usage is now obsolete. (#1360)
- Remove Metric export functionality related to quantiles and summary data points: this is not specified (#1412)
- Remove DDSketch metric aggregator; our intention is to re-introduce this as an option of the histogram aggregator after [new OTLP histogram data types](https://github.com/open-telemetry/opentelemetry-proto/pull/226) are released (#1412)

### Fixed

- `BatchSpanProcessor.Shutdown()` will now shutdown underlying `export.SpanExporter`. (#1443)

## [0.15.0] - 2020-12-10

### Added

- The `WithIDGenerator` `TracerProviderOption` is added to the `go.opentelemetry.io/otel/trace` package to configure an `IDGenerator` for the `TracerProvider`. (#1363)

### Changed

- The Zipkin exporter now uses the Span status code to determine. (#1328)
- `NewExporter` and `Start` functions in `go.opentelemetry.io/otel/exporters/otlp` now receive `context.Context` as a first parameter. (#1357)
- Move the OpenCensus example into `example` directory. (#1359)
- Moved the SDK's `internal.IDGenerator` interface in to the `sdk/trace` package to enable support for externally-defined ID generators. (#1363)
- Bump `github.com/google/go-cmp` from 0.5.3 to 0.5.4 (#1374)
- Bump `github.com/golangci/golangci-lint` in `/internal/tools` (#1375)

### Fixed

- Metric SDK `SumObserver` and `UpDownSumObserver` instruments correctness fixes. (#1381)

## [0.14.0] - 2020-11-19

### Added

- An `EventOption` and the related `NewEventConfig` function are added to the `go.opentelemetry.io/otel` package to configure Span events. (#1254)
- A `TextMapPropagator` and associated `TextMapCarrier` are added to the `go.opentelemetry.io/otel/oteltest` package to test `TextMap` type propagators and their use. (#1259)
- `SpanContextFromContext` returns `SpanContext` from context. (#1255)
- `TraceState` has been added to `SpanContext`. (#1340)
- `DeploymentEnvironmentKey` added to `go.opentelemetry.io/otel/semconv` package. (#1323)
- Add an OpenCensus to OpenTelemetry tracing bridge. (#1305)
- Add a parent context argument to `SpanProcessor.OnStart` to follow the specification. (#1333)
- Add missing tests for `sdk/trace/attributes_map.go`. (#1337)

### Changed

- Move the `go.opentelemetry.io/otel/api/trace` package into `go.opentelemetry.io/otel/trace` with the following changes. (#1229) (#1307)
  - `ID` has been renamed to `TraceID`.
  - `IDFromHex` has been renamed to `TraceIDFromHex`.
  - `EmptySpanContext` is removed.
- Move the `go.opentelemetry.io/otel/api/trace/tracetest` package into `go.opentelemetry.io/otel/oteltest`. (#1229)
- OTLP Exporter updates:
  - supports OTLP v0.6.0 (#1230, #1354)
  - supports configurable aggregation temporality (default: Cumulative, optional: Stateless). (#1296)
- The Sampler is now called on local child spans. (#1233)
- The `Kind` type from the `go.opentelemetry.io/otel/api/metric` package was renamed to `InstrumentKind` to more specifically describe what it is and avoid semantic ambiguity. (#1240)
- The `MetricKind` method of the `Descriptor` type in the `go.opentelemetry.io/otel/api/metric` package was renamed to `Descriptor.InstrumentKind`.
   This matches the returned type and fixes misuse of the term metric. (#1240)
- Move test harness from the `go.opentelemetry.io/otel/api/apitest` package into `go.opentelemetry.io/otel/oteltest`. (#1241)
- Move the `go.opentelemetry.io/otel/api/metric/metrictest` package into `go.opentelemetry.io/oteltest` as part of #964. (#1252)
- Move the `go.opentelemetry.io/otel/api/metric` package into `go.opentelemetry.io/otel/metric` as part of #1303. (#1321)
- Move the `go.opentelemetry.io/otel/api/metric/registry` package into `go.opentelemetry.io/otel/metric/registry` as a part of #1303. (#1316)
- Move the `Number` type (together with related functions) from `go.opentelemetry.io/otel/api/metric` package into `go.opentelemetry.io/otel/metric/number` as a part of #1303. (#1316)
- The function signature of the Span `AddEvent` method in `go.opentelemetry.io/otel` is updated to no longer take an unused context and instead take a required name and a variable number of `EventOption`s. (#1254)
- The function signature of the Span `RecordError` method in `go.opentelemetry.io/otel` is updated to no longer take an unused context and instead take a required error value and a variable number of `EventOption`s. (#1254)
- Move the `go.opentelemetry.io/otel/api/global` package to `go.opentelemetry.io/otel`. (#1262) (#1330)
- Move the `Version` function from `go.opentelemetry.io/otel/sdk` to `go.opentelemetry.io/otel`. (#1330)
- Rename correlation context header from `"otcorrelations"` to `"baggage"` to match the OpenTelemetry specification. (#1267)
- Fix `Code.UnmarshalJSON` to work with valid JSON only. (#1276)
- The `resource.New()` method changes signature to support builtin attributes and functional options, including `telemetry.sdk.*` and
  `host.name` semantic conventions; the former method is renamed `resource.NewWithAttributes`. (#1235)
- The Prometheus exporter now exports non-monotonic counters (i.e. `UpDownCounter`s) as gauges. (#1210)
- Correct the `Span.End` method documentation in the `otel` API to state updates are not allowed on a span after it has ended. (#1310)
- Updated span collection limits for attribute, event and link counts to 1000 (#1318)
- Renamed `semconv.HTTPUrlKey` to `semconv.HTTPURLKey`. (#1338)

### Removed

- The `ErrInvalidHexID`, `ErrInvalidTraceIDLength`, `ErrInvalidSpanIDLength`, `ErrInvalidSpanIDLength`, or `ErrNilSpanID` from the `go.opentelemetry.io/otel` package are unexported now. (#1243)
- The `AddEventWithTimestamp` method on the `Span` interface in `go.opentelemetry.io/otel` is removed due to its redundancy.
   It is replaced by using the `AddEvent` method with a `WithTimestamp` option. (#1254)
- The `MockSpan` and `MockTracer` types are removed from `go.opentelemetry.io/otel/oteltest`.
   `Tracer` and `Span` from the same module should be used in their place instead. (#1306)
- `WorkerCount` option is removed from `go.opentelemetry.io/otel/exporters/otlp`. (#1350)
- Remove the following labels types: INT32, UINT32, UINT64 and FLOAT32. (#1314)

### Fixed

- Rename `MergeItererator` to `MergeIterator` in the `go.opentelemetry.io/otel/label` package. (#1244)
- The `go.opentelemetry.io/otel/api/global` packages global TextMapPropagator now delegates functionality to a globally set delegate for all previously returned propagators. (#1258)
- Fix condition in `label.Any`. (#1299)
- Fix global `TracerProvider` to pass options to its configured provider. (#1329)
- Fix missing handler for `ExactKind` aggregator in OTLP metrics transformer (#1309)

## [0.13.0] - 2020-10-08

### Added

- OTLP Metric exporter supports Histogram aggregation. (#1209)
- The `Code` struct from the `go.opentelemetry.io/otel/codes` package now supports JSON marshaling and unmarshaling as well as implements the `Stringer` interface. (#1214)
- A Baggage API to implement the OpenTelemetry specification. (#1217)
- Add Shutdown method to sdk/trace/provider, shutdown processors in the order they were registered. (#1227)

### Changed

- Set default propagator to no-op propagator. (#1184)
- The `HTTPSupplier`, `HTTPExtractor`, `HTTPInjector`, and `HTTPPropagator` from the `go.opentelemetry.io/otel/api/propagation` package were replaced with unified `TextMapCarrier` and `TextMapPropagator` in the `go.opentelemetry.io/otel/propagation` package. (#1212) (#1325)
- The `New` function from the `go.opentelemetry.io/otel/api/propagation` package was replaced with `NewCompositeTextMapPropagator` in the `go.opentelemetry.io/otel` package. (#1212)
- The status codes of the `go.opentelemetry.io/otel/codes` package have been updated to match the latest OpenTelemetry specification.
   They now are `Unset`, `Error`, and `Ok`.
   They no longer track the gRPC codes. (#1214)
- The `StatusCode` field of the `SpanData` struct in the `go.opentelemetry.io/otel/sdk/export/trace` package now uses the codes package from this package instead of the gRPC project. (#1214)
- Move the `go.opentelemetry.io/otel/api/baggage` package into `go.opentelemetry.io/otel/baggage`. (#1217) (#1325)
- A `Shutdown` method of `SpanProcessor` and all its implementations receives a context and returns an error. (#1264)

### Fixed

- Copies of data from arrays and slices passed to `go.opentelemetry.io/otel/label.ArrayValue()` are now used in the returned `Value` instead of using the mutable data itself. (#1226)

### Removed

- The `ExtractHTTP` and `InjectHTTP` functions from the `go.opentelemetry.io/otel/api/propagation` package were removed. (#1212)
- The `Propagators` interface from the `go.opentelemetry.io/otel/api/propagation` package was removed to conform to the OpenTelemetry specification.
   The explicit `TextMapPropagator` type can be used in its place as this is the `Propagator` type the specification defines. (#1212)
- The `SetAttribute` method of the `Span` from the `go.opentelemetry.io/otel/api/trace` package was removed given its redundancy with the `SetAttributes` method. (#1216)
- The internal implementation of Baggage storage is removed in favor of using the new Baggage API functionality. (#1217)
- Remove duplicate hostname key `HostHostNameKey` in Resource semantic conventions. (#1219)
- Nested array/slice support has been removed. (#1226)

## [0.12.0] - 2020-09-24

### Added

- A `SpanConfigure` function in `go.opentelemetry.io/otel/api/trace` to create a new `SpanConfig` from `SpanOption`s. (#1108)
- In the `go.opentelemetry.io/otel/api/trace` package, `NewTracerConfig` was added to construct new `TracerConfig`s.
   This addition was made to conform with our project option conventions. (#1155)
- Instrumentation library information was added to the Zipkin exporter. (#1119)
- The `SpanProcessor` interface now has a `ForceFlush()` method. (#1166)
- More semantic conventions for k8s as resource attributes. (#1167)

### Changed

- Add reconnecting udp connection type to Jaeger exporter.
   This change adds a new optional implementation of the udp conn interface used to detect changes to an agent's host dns record.
   It then adopts the new destination address to ensure the exporter doesn't get stuck. This change was ported from jaegertracing/jaeger-client-go#520. (#1063)
- Replace `StartOption` and `EndOption` in `go.opentelemetry.io/otel/api/trace` with `SpanOption`.
   This change is matched by replacing the `StartConfig` and `EndConfig` with a unified `SpanConfig`. (#1108)
- Replace the `LinkedTo` span option in `go.opentelemetry.io/otel/api/trace` with `WithLinks`.
   This is be more consistent with our other option patterns, i.e. passing the item to be configured directly instead of its component parts, and provides a cleaner function signature. (#1108)
- The `go.opentelemetry.io/otel/api/trace` `TracerOption` was changed to an interface to conform to project option conventions. (#1109)
- Move the `B3` and `TraceContext` from within the `go.opentelemetry.io/otel/api/trace` package to their own `go.opentelemetry.io/otel/propagators` package.
    This removal of the propagators is reflective of the OpenTelemetry specification for these propagators as well as cleans up the `go.opentelemetry.io/otel/api/trace` API. (#1118)
- Rename Jaeger tags used for instrumentation library information to reflect changes in OpenTelemetry specification. (#1119)
- Rename `ProbabilitySampler` to `TraceIDRatioBased` and change semantics to ignore parent span sampling status. (#1115)
- Move `tools` package under `internal`. (#1141)
- Move `go.opentelemetry.io/otel/api/correlation` package to `go.opentelemetry.io/otel/api/baggage`. (#1142)
   The `correlation.CorrelationContext` propagator has been renamed `baggage.Baggage`.  Other exported functions and types are unchanged.
- Rename `ParentOrElse` sampler to `ParentBased` and allow setting samplers depending on parent span. (#1153)
- In the `go.opentelemetry.io/otel/api/trace` package, `SpanConfigure` was renamed to `NewSpanConfig`. (#1155)
- Change `dependabot.yml` to add a `Skip Changelog` label to dependabot-sourced PRs. (#1161)
- The [configuration style guide](https://github.com/open-telemetry/opentelemetry-go/blob/master/CONTRIBUTING.md#config) has been updated to
   recommend the use of `newConfig()` instead of `configure()`. (#1163)
- The `otlp.Config` type has been unexported and changed to `otlp.config`, along with its initializer. (#1163)
- Ensure exported interface types include parameter names and update the
   Style Guide to reflect this styling rule. (#1172)
- Don't consider unset environment variable for resource detection to be an error. (#1170)
- Rename `go.opentelemetry.io/otel/api/metric.ConfigureInstrument` to `NewInstrumentConfig` and
  `go.opentelemetry.io/otel/api/metric.ConfigureMeter` to `NewMeterConfig`.
- ValueObserver instruments use LastValue aggregator by default. (#1165)
- OTLP Metric exporter supports LastValue aggregation. (#1165)
- Move the `go.opentelemetry.io/otel/api/unit` package to `go.opentelemetry.io/otel/unit`. (#1185)
- Rename `Provider` to `MeterProvider` in the `go.opentelemetry.io/otel/api/metric` package. (#1190)
- Rename `NoopProvider` to `NoopMeterProvider` in the `go.opentelemetry.io/otel/api/metric` package. (#1190)
- Rename `NewProvider` to `NewMeterProvider` in the `go.opentelemetry.io/otel/api/metric/metrictest` package. (#1190)
- Rename `Provider` to `MeterProvider` in the `go.opentelemetry.io/otel/api/metric/registry` package. (#1190)
- Rename `NewProvider` to `NewMeterProvider` in the `go.opentelemetry.io/otel/api/metri/registryc` package. (#1190)
- Rename `Provider` to `TracerProvider` in the `go.opentelemetry.io/otel/api/trace` package. (#1190)
- Rename `NoopProvider` to `NoopTracerProvider` in the `go.opentelemetry.io/otel/api/trace` package. (#1190)
- Rename `Provider` to `TracerProvider` in the `go.opentelemetry.io/otel/api/trace/tracetest` package. (#1190)
- Rename `NewProvider` to `NewTracerProvider` in the `go.opentelemetry.io/otel/api/trace/tracetest` package. (#1190)
- Rename `WrapperProvider` to `WrapperTracerProvider` in the `go.opentelemetry.io/otel/bridge/opentracing` package. (#1190)
- Rename `NewWrapperProvider` to `NewWrapperTracerProvider` in the `go.opentelemetry.io/otel/bridge/opentracing` package. (#1190)
- Rename `Provider` method of the pull controller to `MeterProvider` in the `go.opentelemetry.io/otel/sdk/metric/controller/pull` package. (#1190)
- Rename `Provider` method of the push controller to `MeterProvider` in the `go.opentelemetry.io/otel/sdk/metric/controller/push` package. (#1190)
- Rename `ProviderOptions` to `TracerProviderConfig` in the `go.opentelemetry.io/otel/sdk/trace` package. (#1190)
- Rename `ProviderOption` to `TracerProviderOption` in the `go.opentelemetry.io/otel/sdk/trace` package. (#1190)
- Rename `Provider` to `TracerProvider` in the `go.opentelemetry.io/otel/sdk/trace` package. (#1190)
- Rename `NewProvider` to `NewTracerProvider` in the `go.opentelemetry.io/otel/sdk/trace` package. (#1190)
- Renamed `SamplingDecision` values to comply with OpenTelemetry specification change. (#1192)
- Renamed Zipkin attribute names from `ot.status_code & ot.status_description` to `otel.status_code & otel.status_description`. (#1201)
- The default SDK now invokes registered `SpanProcessor`s in the order they were registered with the `TracerProvider`. (#1195)
- Add test of spans being processed by the `SpanProcessor`s in the order they were registered. (#1203)

### Removed

- Remove the B3 propagator from `go.opentelemetry.io/otel/propagators`. It is now located in the
   `go.opentelemetry.io/contrib/propagators/` module. (#1191)
- Remove the semantic convention for HTTP status text, `HTTPStatusTextKey` from package `go.opentelemetry.io/otel/semconv`. (#1194)

### Fixed

- Zipkin example no longer mentions `ParentSampler`, corrected to `ParentBased`. (#1171)
- Fix missing shutdown processor in otel-collector example. (#1186)
- Fix missing shutdown processor in basic and namedtracer examples. (#1197)

## [0.11.0] - 2020-08-24

### Added

- Support for exporting array-valued attributes via OTLP. (#992)
- `Noop` and `InMemory` `SpanBatcher` implementations to help with testing integrations. (#994)
- Support for filtering metric label sets. (#1047)
- A dimensionality-reducing metric Processor. (#1057)
- Integration tests for more OTel Collector Attribute types. (#1062)
- A new `WithSpanProcessor` `ProviderOption` is added to the `go.opentelemetry.io/otel/sdk/trace` package to create a `Provider` and automatically register the `SpanProcessor`. (#1078)

### Changed

- Rename `sdk/metric/processor/test` to `sdk/metric/processor/processortest`. (#1049)
- Rename `sdk/metric/controller/test` to `sdk/metric/controller/controllertest`. (#1049)
- Rename `api/testharness` to `api/apitest`. (#1049)
- Rename `api/trace/testtrace` to `api/trace/tracetest`. (#1049)
- Change Metric Processor to merge multiple observations. (#1024)
- The `go.opentelemetry.io/otel/bridge/opentracing` bridge package has been made into its own module.
   This removes the package dependencies of this bridge from the rest of the OpenTelemetry based project. (#1038)
- Renamed `go.opentelemetry.io/otel/api/standard` package to `go.opentelemetry.io/otel/semconv` to avoid the ambiguous and generic name `standard` and better describe the package as containing OpenTelemetry semantic conventions. (#1016)
- The environment variable used for resource detection has been changed from `OTEL_RESOURCE_LABELS` to `OTEL_RESOURCE_ATTRIBUTES` (#1042)
- Replace `WithSyncer` with `WithBatcher` in examples. (#1044)
- Replace the `google.golang.org/grpc/codes` dependency in the API with an equivalent `go.opentelemetry.io/otel/codes` package. (#1046)
- Merge the `go.opentelemetry.io/otel/api/label` and `go.opentelemetry.io/otel/api/kv` into the new `go.opentelemetry.io/otel/label` package. (#1060)
- Unify Callback Function Naming.
   Rename `*Callback` with `*Func`. (#1061)
- CI builds validate against last two versions of Go, dropping 1.13 and adding 1.15. (#1064)
- The `go.opentelemetry.io/otel/sdk/export/trace` interfaces `SpanSyncer` and `SpanBatcher` have been replaced with a specification compliant `Exporter` interface.
   This interface still supports the export of `SpanData`, but only as a slice.
   Implementation are also required now to return any error from `ExportSpans` if one occurs as well as implement a `Shutdown` method for exporter clean-up. (#1078)
- The `go.opentelemetry.io/otel/sdk/trace` `NewBatchSpanProcessor` function no longer returns an error.
   If a `nil` exporter is passed as an argument to this function, instead of it returning an error, it now returns a `BatchSpanProcessor` that handles the export of `SpanData` by not taking any action. (#1078)
- The `go.opentelemetry.io/otel/sdk/trace` `NewProvider` function to create a `Provider` no longer returns an error, instead only a `*Provider`.
   This change is related to `NewBatchSpanProcessor` not returning an error which was the only error this function would return. (#1078)

### Removed

- Duplicate, unused API sampler interface. (#999)
   Use the [`Sampler` interface](https://github.com/open-telemetry/opentelemetry-go/blob/v0.11.0/sdk/trace/sampling.go) provided by the SDK instead.
- The `grpctrace` instrumentation was moved to the `go.opentelemetry.io/contrib` repository and out of this repository.
   This move includes moving the `grpc` example to the `go.opentelemetry.io/contrib` as well. (#1027)
- The `WithSpan` method of the `Tracer` interface.
   The functionality this method provided was limited compared to what a user can provide themselves.
   It was removed with the understanding that if there is sufficient user need it can be added back based on actual user usage. (#1043)
- The `RegisterSpanProcessor` and `UnregisterSpanProcessor` functions.
   These were holdovers from an approach prior to the TracerProvider design. They were not used anymore. (#1077)
- The `oterror` package. (#1026)
- The `othttp` and `httptrace` instrumentations were moved to `go.opentelemetry.io/contrib`. (#1032)

### Fixed

- The `semconv.HTTPServerMetricAttributesFromHTTPRequest()` function no longer generates the high-cardinality `http.request.content.length` label. (#1031)
- Correct instrumentation version tag in Jaeger exporter. (#1037)
- The SDK span will now set an error event if the `End` method is called during a panic (i.e. it was deferred). (#1043)
- Move internally generated protobuf code from the `go.opentelemetry.io/otel` to the OTLP exporter to reduce dependency overhead. (#1050)
- The `otel-collector` example referenced outdated collector processors. (#1006)

## [0.10.0] - 2020-07-29

This release migrates the default OpenTelemetry SDK into its own Go module, decoupling the SDK from the API and reducing dependencies for instrumentation packages.

### Added

- The Zipkin exporter now has `NewExportPipeline` and `InstallNewPipeline` constructor functions to match the common pattern.
    These function build a new exporter with default SDK options and register the exporter with the `global` package respectively. (#944)
- Add propagator option for gRPC instrumentation. (#986)
- The `testtrace` package now tracks the `trace.SpanKind` for each span. (#987)

### Changed

- Replace the `RegisterGlobal` `Option` in the Jaeger exporter with an `InstallNewPipeline` constructor function.
   This matches the other exporter constructor patterns and will register a new exporter after building it with default configuration. (#944)
- The trace (`go.opentelemetry.io/otel/exporters/trace/stdout`) and metric (`go.opentelemetry.io/otel/exporters/metric/stdout`) `stdout` exporters are now merged into a single exporter at `go.opentelemetry.io/otel/exporters/stdout`.
   This new exporter was made into its own Go module to follow the pattern of all exporters and decouple it from the `go.opentelemetry.io/otel` module. (#956, #963)
- Move the `go.opentelemetry.io/otel/exporters/test` test package to `go.opentelemetry.io/otel/sdk/export/metric/metrictest`. (#962)
- The `go.opentelemetry.io/otel/api/kv/value` package was merged into the parent `go.opentelemetry.io/otel/api/kv` package. (#968)
  - `value.Bool` was replaced with `kv.BoolValue`.
  - `value.Int64` was replaced with `kv.Int64Value`.
  - `value.Uint64` was replaced with `kv.Uint64Value`.
  - `value.Float64` was replaced with `kv.Float64Value`.
  - `value.Int32` was replaced with `kv.Int32Value`.
  - `value.Uint32` was replaced with `kv.Uint32Value`.
  - `value.Float32` was replaced with `kv.Float32Value`.
  - `value.String` was replaced with `kv.StringValue`.
  - `value.Int` was replaced with `kv.IntValue`.
  - `value.Uint` was replaced with `kv.UintValue`.
  - `value.Array` was replaced with `kv.ArrayValue`.
- Rename `Infer` to `Any` in the `go.opentelemetry.io/otel/api/kv` package. (#972)
- Change `othttp` to use the `httpsnoop` package to wrap the `ResponseWriter` so that optional interfaces (`http.Hijacker`, `http.Flusher`, etc.) that are implemented by the original `ResponseWriter`are also implemented by the wrapped `ResponseWriter`. (#979)
- Rename `go.opentelemetry.io/otel/sdk/metric/aggregator/test` package to `go.opentelemetry.io/otel/sdk/metric/aggregator/aggregatortest`. (#980)
- Make the SDK into its own Go module called `go.opentelemetry.io/otel/sdk`. (#985)
- Changed the default trace `Sampler` from `AlwaysOn` to `ParentOrElse(AlwaysOn)`. (#989)

### Removed

- The `IndexedAttribute` function from the `go.opentelemetry.io/otel/api/label` package was removed in favor of `IndexedLabel` which it was synonymous with. (#970)

### Fixed

- Bump github.com/golangci/golangci-lint from 1.28.3 to 1.29.0 in /tools. (#953)
- Bump github.com/google/go-cmp from 0.5.0 to 0.5.1. (#957)
- Use `global.Handle` for span export errors in the OTLP exporter. (#946)
- Correct Go language formatting in the README documentation. (#961)
- Remove default SDK dependencies from the `go.opentelemetry.io/otel/api` package. (#977)
- Remove default SDK dependencies from the `go.opentelemetry.io/otel/instrumentation` package. (#983)
- Move documented examples for `go.opentelemetry.io/otel/instrumentation/grpctrace` interceptors into Go example tests. (#984)

## [0.9.0] - 2020-07-20

### Added

- A new Resource Detector interface is included to allow resources to be automatically detected and included. (#939)
- A Detector to automatically detect resources from an environment variable. (#939)
- Github action to generate protobuf Go bindings locally in `internal/opentelemetry-proto-gen`. (#938)
- OTLP .proto files from `open-telemetry/opentelemetry-proto` imported as a git submodule under `internal/opentelemetry-proto`.
   References to `github.com/open-telemetry/opentelemetry-proto` changed to `go.opentelemetry.io/otel/internal/opentelemetry-proto-gen`. (#942)

### Changed

- Non-nil value `struct`s for key-value pairs will be marshalled using JSON rather than `Sprintf`. (#948)

### Removed

- Removed dependency on `github.com/open-telemetry/opentelemetry-collector`. (#943)

## [0.8.0] - 2020-07-09

### Added

- The `B3Encoding` type to represent the B3 encoding(s) the B3 propagator can inject.
   A value for HTTP supported encodings (Multiple Header: `MultipleHeader`, Single Header: `SingleHeader`) are included. (#882)
- The `FlagsDeferred` trace flag to indicate if the trace sampling decision has been deferred. (#882)
- The `FlagsDebug` trace flag to indicate if the trace is a debug trace. (#882)
- Add `peer.service` semantic attribute. (#898)
- Add database-specific semantic attributes. (#899)
- Add semantic convention for `faas.coldstart` and `container.id`. (#909)
- Add http content size semantic conventions. (#905)
- Include `http.request_content_length` in HTTP request basic attributes. (#905)
- Add semantic conventions for operating system process resource attribute keys. (#919)
- The Jaeger exporter now has a `WithBatchMaxCount` option to specify the maximum number of spans sent in a batch. (#931)

### Changed

- Update `CONTRIBUTING.md` to ask for updates to `CHANGELOG.md` with each pull request. (#879)
- Use lowercase header names for B3 Multiple Headers. (#881)
- The B3 propagator `SingleHeader` field has been replaced with `InjectEncoding`.
   This new field can be set to combinations of the `B3Encoding` bitmasks and will inject trace information in these encodings.
   If no encoding is set, the propagator will default to `MultipleHeader` encoding. (#882)
- The B3 propagator now extracts from either HTTP encoding of B3 (Single Header or Multiple Header) based on what is contained in the header.
   Preference is given to Single Header encoding with Multiple Header being the fallback if Single Header is not found or is invalid.
   This behavior change is made to dynamically support all correctly encoded traces received instead of having to guess the expected encoding prior to receiving. (#882)
- Extend semantic conventions for RPC. (#900)
- To match constant naming conventions in the `api/standard` package, the `FaaS*` key names are appended with a suffix of `Key`. (#920)
  - `"api/standard".FaaSName` -> `FaaSNameKey`
  - `"api/standard".FaaSID` -> `FaaSIDKey`
  - `"api/standard".FaaSVersion` -> `FaaSVersionKey`
  - `"api/standard".FaaSInstance` -> `FaaSInstanceKey`

### Removed

- The `FlagsUnused` trace flag is removed.
   The purpose of this flag was to act as the inverse of `FlagsSampled`, the inverse of `FlagsSampled` is used instead. (#882)
- The B3 header constants (`B3SingleHeader`, `B3DebugFlagHeader`, `B3TraceIDHeader`, `B3SpanIDHeader`, `B3SampledHeader`, `B3ParentSpanIDHeader`) are removed.
   If B3 header keys are needed [the authoritative OpenZipkin package constants](https://pkg.go.dev/github.com/openzipkin/zipkin-go@v0.2.2/propagation/b3?tab=doc#pkg-constants) should be used instead. (#882)

### Fixed

- The B3 Single Header name is now correctly `b3` instead of the previous `X-B3`. (#881)
- The B3 propagator now correctly supports sampling only values (`b3: 0`, `b3: 1`, or `b3: d`) for a Single B3 Header. (#882)
- The B3 propagator now propagates the debug flag.
   This removes the behavior of changing the debug flag into a set sampling bit.
   Instead, this now follow the B3 specification and omits the `X-B3-Sampling` header. (#882)
- The B3 propagator now tracks "unset" sampling state (meaning "defer the decision") and does not set the `X-B3-Sampling` header when injecting. (#882)
- Bump github.com/itchyny/gojq from 0.10.3 to 0.10.4 in /tools. (#883)
- Bump github.com/opentracing/opentracing-go from v1.1.1-0.20190913142402-a7454ce5950e to v1.2.0. (#885)
- The tracing time conversion for OTLP spans is now correctly set to `UnixNano`. (#896)
- Ensure span status is not set to `Unknown` when no HTTP status code is provided as it is assumed to be `200 OK`. (#908)
- Ensure `httptrace.clientTracer` closes `http.headers` span. (#912)
- Prometheus exporter will not apply stale updates or forget inactive metrics. (#903)
- Add test for api.standard `HTTPClientAttributesFromHTTPRequest`. (#905)
- Bump github.com/golangci/golangci-lint from 1.27.0 to 1.28.1 in /tools. (#901, #913)
- Update otel-colector example to use the v0.5.0 collector. (#915)
- The `grpctrace` instrumentation uses a span name conforming to the OpenTelemetry semantic conventions (does not contain a leading slash (`/`)). (#922)
- The `grpctrace` instrumentation includes an `rpc.method` attribute now set to the gRPC method name. (#900, #922)
- The `grpctrace` instrumentation `rpc.service` attribute now contains the package name if one exists.
   This is in accordance with OpenTelemetry semantic conventions. (#922)
- Correlation Context extractor will no longer insert an empty map into the returned context when no valid values are extracted. (#923)
- Bump google.golang.org/api from 0.28.0 to 0.29.0 in /exporters/trace/jaeger. (#925)
- Bump github.com/itchyny/gojq from 0.10.4 to 0.11.0 in /tools. (#926)
- Bump github.com/golangci/golangci-lint from 1.28.1 to 1.28.2 in /tools. (#930)

## [0.7.0] - 2020-06-26

This release implements the v0.5.0 version of the OpenTelemetry specification.

### Added

- The othttp instrumentation now includes default metrics. (#861)
- This CHANGELOG file to track all changes in the project going forward.
- Support for array type attributes. (#798)
- Apply transitive dependabot go.mod dependency updates as part of a new automatic Github workflow. (#844)
- Timestamps are now passed to exporters for each export. (#835)
- Add new `Accumulation` type to metric SDK to transport telemetry from `Accumulator`s to `Processor`s.
   This replaces the prior `Record` `struct` use for this purpose. (#835)
- New dependabot integration to automate package upgrades. (#814)
- `Meter` and `Tracer` implementations accept instrumentation version version as an optional argument.
   This instrumentation version is passed on to exporters. (#811) (#805) (#802)
- The OTLP exporter includes the instrumentation version in telemetry it exports. (#811)
- Environment variables for Jaeger exporter are supported. (#796)
- New `aggregation.Kind` in the export metric API. (#808)
- New example that uses OTLP and the collector. (#790)
- Handle errors in the span `SetName` during span initialization. (#791)
- Default service config to enable retries for retry-able failed requests in the OTLP exporter and an option to override this default. (#777)
- New `go.opentelemetry.io/otel/api/oterror` package to uniformly support error handling and definitions for the project. (#778)
- New `global` default implementation of the `go.opentelemetry.io/otel/api/oterror.Handler` interface to be used to handle errors prior to an user defined `Handler`.
   There is also functionality for the user to register their `Handler` as well as a convenience function `Handle` to handle an error with this global `Handler`(#778)
- Options to specify propagators for httptrace and grpctrace instrumentation. (#784)
- The required `application/json` header for the Zipkin exporter is included in all exports. (#774)
- Integrate HTTP semantics helpers from the contrib repository into the `api/standard` package. #769

### Changed

- Rename `Integrator` to `Processor` in the metric SDK. (#863)
- Rename `AggregationSelector` to `AggregatorSelector`. (#859)
- Rename `SynchronizedCopy` to `SynchronizedMove`. (#858)
- Rename `simple` integrator to `basic` integrator. (#857)
- Merge otlp collector examples. (#841)
- Change the metric SDK to support cumulative, delta, and pass-through exporters directly.
   With these changes, cumulative and delta specific exporters are able to request the correct kind of aggregation from the SDK. (#840)
- The `Aggregator.Checkpoint` API is renamed to `SynchronizedCopy` and adds an argument, a different `Aggregator` into which the copy is stored. (#812)
- The `export.Aggregator` contract is that `Update()` and `SynchronizedCopy()` are synchronized with each other.
   All the aggregation interfaces (`Sum`, `LastValue`, ...) are not meant to be synchronized, as the caller is expected to synchronize aggregators at a higher level after the `Accumulator`.
   Some of the `Aggregators` used unnecessary locking and that has been cleaned up. (#812)
- Use of `metric.Number` was replaced by `int64` now that we use `sync.Mutex` in the `MinMaxSumCount` and `Histogram` `Aggregators`. (#812)
- Replace `AlwaysParentSample` with `ParentSample(fallback)` to match the OpenTelemetry v0.5.0 specification. (#810)
- Rename `sdk/export/metric/aggregator` to `sdk/export/metric/aggregation`. #808
- Send configured headers with every request in the OTLP exporter, instead of just on connection creation. (#806)
- Update error handling for any one off error handlers, replacing, instead, with the `global.Handle` function. (#791)
- Rename `plugin` directory to `instrumentation` to match the OpenTelemetry specification. (#779)
- Makes the argument order to Histogram and DDSketch `New()` consistent. (#781)

### Removed

- `Uint64NumberKind` and related functions from the API. (#864)
- Context arguments from `Aggregator.Checkpoint` and `Integrator.Process` as they were unused. (#803)
- `SpanID` is no longer included in parameters for sampling decision to match the OpenTelemetry specification. (#775)

### Fixed

- Upgrade OTLP exporter to opentelemetry-proto matching the opentelemetry-collector v0.4.0 release. (#866)
- Allow changes to `go.sum` and `go.mod` when running dependabot tidy-up. (#871)
- Bump github.com/stretchr/testify from 1.4.0 to 1.6.1. (#824)
- Bump github.com/prometheus/client_golang from 1.7.0 to 1.7.1 in /exporters/metric/prometheus. (#867)
- Bump google.golang.org/grpc from 1.29.1 to 1.30.0 in /exporters/trace/jaeger. (#853)
- Bump google.golang.org/grpc from 1.29.1 to 1.30.0 in /exporters/trace/zipkin. (#854)
- Bumps github.com/golang/protobuf from 1.3.2 to 1.4.2 (#848)
- Bump github.com/stretchr/testify from 1.4.0 to 1.6.1 in /exporters/otlp (#817)
- Bump github.com/golangci/golangci-lint from 1.25.1 to 1.27.0 in /tools (#828)
- Bump github.com/prometheus/client_golang from 1.5.0 to 1.7.0 in /exporters/metric/prometheus (#838)
- Bump github.com/stretchr/testify from 1.4.0 to 1.6.1 in /exporters/trace/jaeger (#829)
- Bump github.com/benbjohnson/clock from 1.0.0 to 1.0.3 (#815)
- Bump github.com/stretchr/testify from 1.4.0 to 1.6.1 in /exporters/trace/zipkin (#823)
- Bump github.com/itchyny/gojq from 0.10.1 to 0.10.3 in /tools (#830)
- Bump github.com/stretchr/testify from 1.4.0 to 1.6.1 in /exporters/metric/prometheus (#822)
- Bump google.golang.org/grpc from 1.27.1 to 1.29.1 in /exporters/trace/zipkin (#820)
- Bump google.golang.org/grpc from 1.27.1 to 1.29.1 in /exporters/trace/jaeger (#831)
- Bump github.com/google/go-cmp from 0.4.0 to 0.5.0 (#836)
- Bump github.com/google/go-cmp from 0.4.0 to 0.5.0 in /exporters/trace/jaeger (#837)
- Bump github.com/google/go-cmp from 0.4.0 to 0.5.0 in /exporters/otlp (#839)
- Bump google.golang.org/api from 0.20.0 to 0.28.0 in /exporters/trace/jaeger (#843)
- Set span status from HTTP status code in the othttp instrumentation. (#832)
- Fixed typo in push controller comment. (#834)
- The `Aggregator` testing has been updated and cleaned. (#812)
- `metric.Number(0)` expressions are replaced by `0` where possible. (#812)
- Fixed `global` `handler_test.go` test failure. #804
- Fixed `BatchSpanProcessor.Shutdown` to wait until all spans are processed. (#766)
- Fixed OTLP example's accidental early close of exporter. (#807)
- Ensure zipkin exporter reads and closes response body. (#788)
- Update instrumentation to use `api/standard` keys instead of custom keys. (#782)
- Clean up tools and RELEASING documentation. (#762)

## [0.6.0] - 2020-05-21

### Added

- Support for `Resource`s in the prometheus exporter. (#757)
- New pull controller. (#751)
- New `UpDownSumObserver` instrument. (#750)
- OpenTelemetry collector demo. (#711)
- New `SumObserver` instrument. (#747)
- New `UpDownCounter` instrument. (#745)
- New timeout `Option` and configuration function `WithTimeout` to the push controller. (#742)
- New `api/standards` package to implement semantic conventions and standard key-value generation. (#731)

### Changed

- Rename `Register*` functions in the metric API to `New*` for all `Observer` instruments. (#761)
- Use `[]float64` for histogram boundaries, not `[]metric.Number`. (#758)
- Change OTLP example to use exporter as a trace `Syncer` instead of as an unneeded `Batcher`. (#756)
- Replace `WithResourceAttributes()` with `WithResource()` in the trace SDK. (#754)
- The prometheus exporter now uses the new pull controller. (#751)
- Rename `ScheduleDelayMillis` to `BatchTimeout` in the trace `BatchSpanProcessor`.(#752)
- Support use of synchronous instruments in asynchronous callbacks (#725)
- Move `Resource` from the `Export` method parameter into the metric export `Record`. (#739)
- Rename `Observer` instrument to `ValueObserver`. (#734)
- The push controller now has a method (`Provider()`) to return a `metric.Provider` instead of the old `Meter` method that acted as a `metric.Provider`. (#738)
- Replace `Measure` instrument by `ValueRecorder` instrument. (#732)
- Rename correlation context header from `"Correlation-Context"` to `"otcorrelations"` to match the OpenTelemetry specification. (#727)

### Fixed

- Ensure gRPC `ClientStream` override methods do not panic in grpctrace package. (#755)
- Disable parts of `BatchSpanProcessor` test until a fix is found. (#743)
- Fix `string` case in `kv` `Infer` function. (#746)
- Fix panic in grpctrace client interceptors. (#740)
- Refactor the `api/metrics` push controller and add `CheckpointSet` synchronization. (#737)
- Rewrite span batch process queue batching logic. (#719)
- Remove the push controller named Meter map. (#738)
- Fix Histogram aggregator initial state (fix #735). (#736)
- Ensure golang alpine image is running `golang-1.14` for examples. (#733)
- Added test for grpctrace `UnaryInterceptorClient`. (#695)
- Rearrange `api/metric` code layout. (#724)

## [0.5.0] - 2020-05-13

### Added

- Batch `Observer` callback support. (#717)
- Alias `api` types to root package of project. (#696)
- Create basic `othttp.Transport` for simple client instrumentation. (#678)
- `SetAttribute(string, interface{})` to the trace API. (#674)
- Jaeger exporter option that allows user to specify custom http client. (#671)
- `Stringer` and `Infer` methods to `key`s. (#662)

### Changed

- Rename `NewKey` in the `kv` package to just `Key`. (#721)
- Move `core` and `key` to `kv` package. (#720)
- Make the metric API `Meter` a `struct` so the abstract `MeterImpl` can be passed and simplify implementation. (#709)
- Rename SDK `Batcher` to `Integrator` to match draft OpenTelemetry SDK specification. (#710)
- Rename SDK `Ungrouped` integrator to `simple.Integrator` to match draft OpenTelemetry SDK specification. (#710)
- Rename SDK `SDK` `struct` to `Accumulator` to match draft OpenTelemetry SDK specification. (#710)
- Move `Number` from `core` to `api/metric` package. (#706)
- Move `SpanContext` from `core` to `trace` package. (#692)
- Change traceparent header from `Traceparent` to `traceparent` to implement the W3C specification. (#681)

### Fixed

- Update tooling to run generators in all submodules. (#705)
- gRPC interceptor regexp to match methods without a service name. (#683)
- Use a `const` for padding 64-bit B3 trace IDs. (#701)
- Update `mockZipkin` listen address from `:0` to `127.0.0.1:0`. (#700)
- Left-pad 64-bit B3 trace IDs with zero. (#698)
- Propagate at least the first W3C tracestate header. (#694)
- Remove internal `StateLocker` implementation. (#688)
- Increase instance size CI system uses. (#690)
- Add a `key` benchmark and use reflection in `key.Infer()`. (#679)
- Fix internal `global` test by using `global.Meter` with `RecordBatch()`. (#680)
- Reimplement histogram using mutex instead of `StateLocker`. (#669)
- Switch `MinMaxSumCount` to a mutex lock implementation instead of `StateLocker`. (#667)
- Update documentation to not include any references to `WithKeys`. (#672)
- Correct misspelling. (#668)
- Fix clobbering of the span context if extraction fails. (#656)
- Bump `golangci-lint` and work around the corrupting bug. (#666) (#670)

## [0.4.3] - 2020-04-24

### Added

- `Dockerfile` and `docker-compose.yml` to run example code. (#635)
- New `grpctrace` package that provides gRPC client and server interceptors for both unary and stream connections. (#621)
- New `api/label` package, providing common label set implementation. (#651)
- Support for JSON marshaling of `Resources`. (#654)
- `TraceID` and `SpanID` implementations for `Stringer` interface. (#642)
- `RemoteAddrKey` in the othttp plugin to include the HTTP client address in top-level spans. (#627)
- `WithSpanFormatter` option to the othttp plugin. (#617)
- Updated README to include section for compatible libraries and include reference to the contrib repository. (#612)
- The prometheus exporter now supports exporting histograms. (#601)
- A `String` method to the `Resource` to return a hashable identifier for a now unique resource. (#613)
- An `Iter` method to the `Resource` to return an array `AttributeIterator`. (#613)
- An `Equal` method to the `Resource` test the equivalence of resources. (#613)
- An iterable structure (`AttributeIterator`) for `Resource` attributes.

### Changed

- zipkin export's `NewExporter` now requires a `serviceName` argument to ensure this needed values is provided. (#644)
- Pass `Resources` through the metrics export pipeline. (#659)

### Removed

- `WithKeys` option from the metric API. (#639)

### Fixed

- Use the `label.Set.Equivalent` value instead of an encoding in the batcher. (#658)
- Correct typo `trace.Exporter` to `trace.SpanSyncer` in comments. (#653)
- Use type names for return values in jaeger exporter. (#648)
- Increase the visibility of the `api/key` package by updating comments and fixing usages locally. (#650)
- `Checkpoint` only after `Update`; Keep records in the `sync.Map` longer. (#647)
- Do not cache `reflect.ValueOf()` in metric Labels. (#649)
- Batch metrics exported from the OTLP exporter based on `Resource` and labels. (#626)
- Add error wrapping to the prometheus exporter. (#631)
- Update the OTLP exporter batching of traces to use a unique `string` representation of an associated `Resource` as the batching key. (#623)
- Update OTLP `SpanData` transform to only include the `ParentSpanID` if one exists. (#614)
- Update `Resource` internal representation to uniquely and reliably identify resources. (#613)
- Check return value from `CheckpointSet.ForEach` in prometheus exporter. (#622)
- Ensure spans created by httptrace client tracer reflect operation structure. (#618)
- Create a new recorder rather than reuse when multiple observations in same epoch for asynchronous instruments. #610
- The default port the OTLP exporter uses to connect to the OpenTelemetry collector is updated to match the one the collector listens on by default. (#611)

## [0.4.2] - 2020-03-31

### Fixed

- Fix `pre_release.sh` to update version in `sdk/opentelemetry.go`. (#607)
- Fix time conversion from internal to OTLP in OTLP exporter. (#606)

## [0.4.1] - 2020-03-31

### Fixed

- Update `tag.sh` to create signed tags. (#604)

## [0.4.0] - 2020-03-30

### Added

- New API package `api/metric/registry` that exposes a `MeterImpl` wrapper for use by SDKs to generate unique instruments. (#580)
- Script to verify examples after a new release. (#579)

### Removed

- The dogstatsd exporter due to lack of support.
   This additionally removes support for statsd. (#591)
- `LabelSet` from the metric API.
   This is replaced by a `[]core.KeyValue` slice. (#595)
- `Labels` from the metric API's `Meter` interface. (#595)

### Changed

- The metric `export.Labels` became an interface which the SDK implements and the `export` package provides a simple, immutable implementation of this interface intended for testing purposes. (#574)
- Renamed `internal/metric.Meter` to `MeterImpl`. (#580)
- Renamed `api/global/internal.obsImpl` to `asyncImpl`. (#580)

### Fixed

- Corrected missing return in mock span. (#582)
- Update License header for all source files to match CNCF guidelines and include a test to ensure it is present. (#586) (#596)
- Update to v0.3.0 of the OTLP in the OTLP exporter. (#588)
- Update pre-release script to be compatible between GNU and BSD based systems. (#592)
- Add a `RecordBatch` benchmark. (#594)
- Moved span transforms of the OTLP exporter to the internal package. (#593)
- Build both go-1.13 and go-1.14 in circleci to test for all supported versions of Go. (#569)
- Removed unneeded allocation on empty labels in OLTP exporter. (#597)
- Update `BatchedSpanProcessor` to process the queue until no data but respect max batch size. (#599)
- Update project documentation godoc.org links to pkg.go.dev. (#602)

## [0.3.0] - 2020-03-21

This is a first official beta release, which provides almost fully complete metrics, tracing, and context propagation functionality.
There is still a possibility of breaking changes.

### Added

- Add `Observer` metric instrument. (#474)
- Add global `Propagators` functionality to enable deferred initialization for propagators registered before the first Meter SDK is installed. (#494)
- Simplified export setup pipeline for the jaeger exporter to match other exporters. (#459)
- The zipkin trace exporter. (#495)
- The OTLP exporter to export metric and trace telemetry to the OpenTelemetry collector. (#497) (#544) (#545)
- Add `StatusMessage` field to the trace `Span`. (#524)
- Context propagation in OpenTracing bridge in terms of OpenTelemetry context propagation. (#525)
- The `Resource` type was added to the SDK. (#528)
- The global API now supports a `Tracer` and `Meter` function as shortcuts to getting a global `*Provider` and calling these methods directly. (#538)
- The metric API now defines a generic `MeterImpl` interface to support general purpose `Meter` construction.
   Additionally, `SyncImpl` and `AsyncImpl` are added to support general purpose instrument construction. (#560)
- A metric `Kind` is added to represent the `MeasureKind`, `ObserverKind`, and `CounterKind`. (#560)
- Scripts to better automate the release process. (#576)

### Changed

- Default to to use `AlwaysSampler` instead of `ProbabilitySampler` to match OpenTelemetry specification. (#506)
- Renamed `AlwaysSampleSampler` to `AlwaysOnSampler` in the trace API. (#511)
- Renamed `NeverSampleSampler` to `AlwaysOffSampler` in the trace API. (#511)
- The `Status` field of the `Span` was changed to `StatusCode` to disambiguate with the added `StatusMessage`. (#524)
- Updated the trace `Sampler` interface conform to the OpenTelemetry specification. (#531)
- Rename metric API `Options` to `Config`. (#541)
- Rename metric `Counter` aggregator to be `Sum`. (#541)
- Unify metric options into `Option` from instrument specific options. (#541)
- The trace API's `TraceProvider` now support `Resource`s. (#545)
- Correct error in zipkin module name. (#548)
- The jaeger trace exporter now supports `Resource`s. (#551)
- Metric SDK now supports `Resource`s.
   The `WithResource` option was added to configure a `Resource` on creation and the `Resource` method was added to the metric `Descriptor` to return the associated `Resource`. (#552)
- Replace `ErrNoLastValue` and `ErrEmptyDataSet` by `ErrNoData` in the metric SDK. (#557)
- The stdout trace exporter now supports `Resource`s. (#558)
- The metric `Descriptor` is now included at the API instead of the SDK. (#560)
- Replace `Ordered` with an iterator in `export.Labels`. (#567)

### Removed

- The vendor specific Stackdriver. It is now hosted on 3rd party vendor infrastructure. (#452)
- The `Unregister` method for metric observers as it is not in the OpenTelemetry specification. (#560)
- `GetDescriptor` from the metric SDK. (#575)
- The `Gauge` instrument from the metric API. (#537)

### Fixed

- Make histogram aggregator checkpoint consistent. (#438)
- Update README with import instructions and how to build and test. (#505)
- The default label encoding was updated to be unique. (#508)
- Use `NewRoot` in the othttp plugin for public endpoints. (#513)
- Fix data race in `BatchedSpanProcessor`. (#518)
- Skip test-386 for Mac OS 10.15.x (Catalina and upwards). #521
- Use a variable-size array to represent ordered labels in maps. (#523)
- Update the OTLP protobuf and update changed import path. (#532)
- Use `StateLocker` implementation in `MinMaxSumCount`. (#546)
- Eliminate goroutine leak in histogram stress test. (#547)
- Update OTLP exporter with latest protobuf. (#550)
- Add filters to the othttp plugin. (#556)
- Provide an implementation of the `Header*` filters that do not depend on Go 1.14. (#565)
- Encode labels once during checkpoint.
   The checkpoint function is executed in a single thread so we can do the encoding lazily before passing the encoded version of labels to the exporter.
   This is a cheap and quick way to avoid encoding the labels on every collection interval. (#572)
- Run coverage over all packages in `COVERAGE_MOD_DIR`. (#573)

## [0.2.3] - 2020-03-04

### Added

- `RecordError` method on `Span`s in the trace API to Simplify adding error events to spans. (#473)
- Configurable push frequency for exporters setup pipeline. (#504)

### Changed

- Rename the `exporter` directory to `exporters`.
   The `go.opentelemetry.io/otel/exporter/trace/jaeger` package was mistakenly released with a `v1.0.0` tag instead of `v0.1.0`.
   This resulted in all subsequent releases not becoming the default latest.
   A consequence of this was that all `go get`s pulled in the incompatible `v0.1.0` release of that package when pulling in more recent packages from other otel packages.
   Renaming the `exporter` directory to `exporters` fixes this issue by renaming the package and therefore clearing any existing dependency tags.
   Consequentially, this action also renames *all* exporter packages. (#502)

### Removed

- The `CorrelationContextHeader` constant in the `correlation` package is no longer exported. (#503)

## [0.2.2] - 2020-02-27

### Added

- `HTTPSupplier` interface in the propagation API to specify methods to retrieve and store a single value for a key to be associated with a carrier. (#467)
- `HTTPExtractor` interface in the propagation API to extract information from an `HTTPSupplier` into a context. (#467)
- `HTTPInjector` interface in the propagation API to inject information into an `HTTPSupplier.` (#467)
- `Config` and configuring `Option` to the propagator API. (#467)
- `Propagators` interface in the propagation API to contain the set of injectors and extractors for all supported carrier formats. (#467)
- `HTTPPropagator` interface in the propagation API to inject and extract from an `HTTPSupplier.` (#467)
- `WithInjectors` and `WithExtractors` functions to the propagator API to configure injectors and extractors to use. (#467)
- `ExtractHTTP` and `InjectHTTP` functions to apply configured HTTP extractors and injectors to a passed context. (#467)
- Histogram aggregator. (#433)
- `DefaultPropagator` function and have it return `trace.TraceContext` as the default context propagator. (#456)
- `AlwaysParentSample` sampler to the trace API. (#455)
- `WithNewRoot` option function to the trace API to specify the created span should be considered a root span. (#451)

### Changed

- Renamed `WithMap` to `ContextWithMap` in the correlation package. (#481)
- Renamed `FromContext` to `MapFromContext` in the correlation package. (#481)
- Move correlation context propagation to correlation package. (#479)
- Do not default to putting remote span context into links. (#480)
- `Tracer.WithSpan` updated to accept `StartOptions`. (#472)
- Renamed `MetricKind` to `Kind` to not stutter in the type usage. (#432)
- Renamed the `export` package to `metric` to match directory structure. (#432)
- Rename the `api/distributedcontext` package to `api/correlation`. (#444)
- Rename the `api/propagators` package to `api/propagation`. (#444)
- Move the propagators from the `propagators` package into the `trace` API package. (#444)
- Update `Float64Gauge`, `Int64Gauge`, `Float64Counter`, `Int64Counter`, `Float64Measure`, and `Int64Measure` metric methods to use value receivers instead of pointers. (#462)
- Moved all dependencies of tools package to a tools directory. (#466)

### Removed

- Binary propagators. (#467)
- NOOP propagator. (#467)

### Fixed

- Upgraded `github.com/golangci/golangci-lint` from `v1.21.0` to `v1.23.6` in `tools/`. (#492)
- Fix a possible nil-dereference crash (#478)
- Correct comments for `InstallNewPipeline` in the stdout exporter. (#483)
- Correct comments for `InstallNewPipeline` in the dogstatsd exporter. (#484)
- Correct comments for `InstallNewPipeline` in the prometheus exporter. (#482)
- Initialize `onError` based on `Config` in prometheus exporter. (#486)
- Correct module name in prometheus exporter README. (#475)
- Removed tracer name prefix from span names. (#430)
- Fix `aggregator_test.go` import package comment. (#431)
- Improved detail in stdout exporter. (#436)
- Fix a dependency issue (generate target should depend on stringer, not lint target) in Makefile. (#442)
- Reorders the Makefile targets within `precommit` target so we generate files and build the code before doing linting, so we can get much nicer errors about syntax errors from the compiler. (#442)
- Reword function documentation in gRPC plugin. (#446)
- Send the `span.kind` tag to Jaeger from the jaeger exporter. (#441)
- Fix `metadataSupplier` in the jaeger exporter to overwrite the header if existing instead of appending to it. (#441)
- Upgraded to Go 1.13 in CI. (#465)
- Correct opentelemetry.io URL in trace SDK documentation. (#464)
- Refactored reference counting logic in SDK determination of stale records. (#468)
- Add call to `runtime.Gosched` in instrument `acquireHandle` logic to not block the collector. (#469)

## [0.2.1.1] - 2020-01-13

### Fixed

- Use stateful batcher on Prometheus exporter fixing regression introduced in #395. (#428)

## [0.2.1] - 2020-01-08

### Added

- Global meter forwarding implementation.
   This enables deferred initialization for metric instruments registered before the first Meter SDK is installed. (#392)
- Global trace forwarding implementation.
   This enables deferred initialization for tracers registered before the first Trace SDK is installed. (#406)
- Standardize export pipeline creation in all exporters. (#395)
- A testing, organization, and comments for 64-bit field alignment. (#418)
- Script to tag all modules in the project. (#414)

### Changed

- Renamed `propagation` package to `propagators`. (#362)
- Renamed `B3Propagator` propagator to `B3`. (#362)
- Renamed `TextFormatPropagator` propagator to `TextFormat`. (#362)
- Renamed `BinaryPropagator` propagator to `Binary`. (#362)
- Renamed `BinaryFormatPropagator` propagator to `BinaryFormat`. (#362)
- Renamed `NoopTextFormatPropagator` propagator to `NoopTextFormat`. (#362)
- Renamed `TraceContextPropagator` propagator to `TraceContext`. (#362)
- Renamed `SpanOption` to `StartOption` in the trace API. (#369)
- Renamed `StartOptions` to `StartConfig` in the trace API. (#369)
- Renamed `EndOptions` to `EndConfig` in the trace API. (#369)
- `Number` now has a pointer receiver for its methods. (#375)
- Renamed `CurrentSpan` to `SpanFromContext` in the trace API. (#379)
- Renamed `SetCurrentSpan` to `ContextWithSpan` in the trace API. (#379)
- Renamed `Message` in Event to `Name` in the trace API. (#389)
- Prometheus exporter no longer aggregates metrics, instead it only exports them. (#385)
- Renamed `HandleImpl` to `BoundInstrumentImpl` in the metric API. (#400)
- Renamed `Float64CounterHandle` to `Float64CounterBoundInstrument` in the metric API. (#400)
- Renamed `Int64CounterHandle` to `Int64CounterBoundInstrument` in the metric API. (#400)
- Renamed `Float64GaugeHandle` to `Float64GaugeBoundInstrument` in the metric API. (#400)
- Renamed `Int64GaugeHandle` to `Int64GaugeBoundInstrument` in the metric API. (#400)
- Renamed `Float64MeasureHandle` to `Float64MeasureBoundInstrument` in the metric API. (#400)
- Renamed `Int64MeasureHandle` to `Int64MeasureBoundInstrument` in the metric API. (#400)
- Renamed `Release` method for bound instruments in the metric API to `Unbind`. (#400)
- Renamed `AcquireHandle` method for bound instruments in the metric API to `Bind`. (#400)
- Renamed the `File` option in the stdout exporter to `Writer`. (#404)
- Renamed all `Options` to `Config` for all metric exports where this wasn't already the case.

### Fixed

- Aggregator import path corrected. (#421)
- Correct links in README. (#368)
- The README was updated to match latest code changes in its examples. (#374)
- Don't capitalize error statements. (#375)
- Fix ignored errors. (#375)
- Fix ambiguous variable naming. (#375)
- Removed unnecessary type casting. (#375)
- Use named parameters. (#375)
- Updated release schedule. (#378)
- Correct http-stackdriver example module name. (#394)
- Removed the `http.request` span in `httptrace` package. (#397)
- Add comments in the metrics SDK (#399)
- Initialize checkpoint when creating ddsketch aggregator to prevent panic when merging into a empty one. (#402) (#403)
- Add documentation of compatible exporters in the README. (#405)
- Typo fix. (#408)
- Simplify span check logic in SDK tracer implementation. (#419)

## [0.2.0] - 2019-12-03

### Added

- Unary gRPC tracing example. (#351)
- Prometheus exporter. (#334)
- Dogstatsd metrics exporter. (#326)

### Changed

- Rename `MaxSumCount` aggregation to `MinMaxSumCount` and add the `Min` interface for this aggregation. (#352)
- Rename `GetMeter` to `Meter`. (#357)
- Rename `HTTPTraceContextPropagator` to `TraceContextPropagator`. (#355)
- Rename `HTTPB3Propagator` to `B3Propagator`. (#355)
- Rename `HTTPTraceContextPropagator` to `TraceContextPropagator`. (#355)
- Move `/global` package to `/api/global`. (#356)
- Rename `GetTracer` to `Tracer`. (#347)

### Removed

- `SetAttribute` from the `Span` interface in the trace API. (#361)
- `AddLink` from the `Span` interface in the trace API. (#349)
- `Link` from the `Span` interface in the trace API. (#349)

### Fixed

- Exclude example directories from coverage report. (#365)
- Lint make target now implements automatic fixes with `golangci-lint` before a second run to report the remaining issues. (#360)
- Drop `GO111MODULE` environment variable in Makefile as Go 1.13 is the project specified minimum version and this is environment variable is not needed for that version of Go. (#359)
- Run the race checker for all test. (#354)
- Redundant commands in the Makefile are removed. (#354)
- Split the `generate` and `lint` targets of the Makefile. (#354)
- Renames `circle-ci` target to more generic `ci` in Makefile. (#354)
- Add example Prometheus binary to gitignore. (#358)
- Support negative numbers with the `MaxSumCount`. (#335)
- Resolve race conditions in `push_test.go` identified in #339. (#340)
- Use `/usr/bin/env bash` as a shebang in scripts rather than `/bin/bash`. (#336)
- Trace benchmark now tests both `AlwaysSample` and `NeverSample`.
   Previously it was testing `AlwaysSample` twice. (#325)
- Trace benchmark now uses a `[]byte` for `TraceID` to fix failing test. (#325)
- Added a trace benchmark to test variadic functions in `setAttribute` vs `setAttributes` (#325)
- The `defaultkeys` batcher was only using the encoded label set as its map key while building a checkpoint.
   This allowed distinct label sets through, but any metrics sharing a label set could be overwritten or merged incorrectly.
   This was corrected. (#333)

## [0.1.2] - 2019-11-18

### Fixed

- Optimized the `simplelru` map for attributes to reduce the number of allocations. (#328)
- Removed unnecessary unslicing of parameters that are already a slice. (#324)

## [0.1.1] - 2019-11-18

This release contains a Metrics SDK with stdout exporter and supports basic aggregations such as counter, gauges, array, maxsumcount, and ddsketch.

### Added

- Metrics stdout export pipeline. (#265)
- Array aggregation for raw measure metrics. (#282)
- The core.Value now have a `MarshalJSON` method. (#281)

### Removed

- `WithService`, `WithResources`, and `WithComponent` methods of tracers. (#314)
- Prefix slash in `Tracer.Start()` for the Jaeger example. (#292)

### Changed

- Allocation in LabelSet construction to reduce GC overhead. (#318)
- `trace.WithAttributes` to append values instead of replacing (#315)
- Use a formula for tolerance in sampling tests. (#298)
- Move export types into trace and metric-specific sub-directories. (#289)
- `SpanKind` back to being based on an `int` type. (#288)

### Fixed

- URL to OpenTelemetry website in README. (#323)
- Name of othttp default tracer. (#321)
- `ExportSpans` for the stackdriver exporter now handles `nil` context. (#294)
- CI modules cache to correctly restore/save from/to the cache. (#316)
- Fix metric SDK race condition between `LoadOrStore` and the assignment `rec.recorder = i.meter.exporter.AggregatorFor(rec)`. (#293)
- README now reflects the new code structure introduced with these changes. (#291)
- Make the basic example work. (#279)

## [0.1.0] - 2019-11-04

This is the first release of open-telemetry go library.
It contains api and sdk for trace and meter.

### Added

- Initial OpenTelemetry trace and metric API prototypes.
- Initial OpenTelemetry trace, metric, and export SDK packages.
- A wireframe bridge to support compatibility with OpenTracing.
- Example code for a basic, http-stackdriver, http, jaeger, and named tracer setup.
- Exporters for Jaeger, Stackdriver, and stdout.
- Propagators for binary, B3, and trace-context protocols.
- Project information and guidelines in the form of a README and CONTRIBUTING.
- Tools to build the project and a Makefile to automate the process.
- Apache-2.0 license.
- CircleCI build CI manifest files.
- CODEOWNERS file to track owners of this project.

[Unreleased]: https://github.com/open-telemetry/opentelemetry-go/compare/v1.25.0...HEAD
[1.25.0/0.47.0/0.0.8/0.1.0-alpha]: https://github.com/open-telemetry/opentelemetry-go/releases/tag/v1.25.0
[1.24.0/0.46.0/0.0.1-alpha]: https://github.com/open-telemetry/opentelemetry-go/releases/tag/v1.24.0
[1.23.1]: https://github.com/open-telemetry/opentelemetry-go/releases/tag/v1.23.1
[1.23.0]: https://github.com/open-telemetry/opentelemetry-go/releases/tag/v1.23.0
[1.23.0-rc.1]: https://github.com/open-telemetry/opentelemetry-go/releases/tag/v1.23.0-rc.1
[1.22.0/0.45.0]: https://github.com/open-telemetry/opentelemetry-go/releases/tag/v1.22.0
[1.21.0/0.44.0]: https://github.com/open-telemetry/opentelemetry-go/releases/tag/v1.21.0
[1.20.0/0.43.0]: https://github.com/open-telemetry/opentelemetry-go/releases/tag/v1.20.0
[1.19.0/0.42.0/0.0.7]: https://github.com/open-telemetry/opentelemetry-go/releases/tag/v1.19.0
[1.19.0-rc.1/0.42.0-rc.1]: https://github.com/open-telemetry/opentelemetry-go/releases/tag/v1.19.0-rc.1
[1.18.0/0.41.0/0.0.6]: https://github.com/open-telemetry/opentelemetry-go/releases/tag/v1.18.0
[1.17.0/0.40.0/0.0.5]: https://github.com/open-telemetry/opentelemetry-go/releases/tag/v1.17.0
[1.16.0/0.39.0]: https://github.com/open-telemetry/opentelemetry-go/releases/tag/v1.16.0
[1.16.0-rc.1/0.39.0-rc.1]: https://github.com/open-telemetry/opentelemetry-go/releases/tag/v1.16.0-rc.1
[1.15.1/0.38.1]: https://github.com/open-telemetry/opentelemetry-go/releases/tag/v1.15.1
[1.15.0/0.38.0]: https://github.com/open-telemetry/opentelemetry-go/releases/tag/v1.15.0
[1.15.0-rc.2/0.38.0-rc.2]: https://github.com/open-telemetry/opentelemetry-go/releases/tag/v1.15.0-rc.2
[1.15.0-rc.1/0.38.0-rc.1]: https://github.com/open-telemetry/opentelemetry-go/releases/tag/v1.15.0-rc.1
[1.14.0/0.37.0/0.0.4]: https://github.com/open-telemetry/opentelemetry-go/releases/tag/v1.14.0
[1.13.0/0.36.0]: https://github.com/open-telemetry/opentelemetry-go/releases/tag/v1.13.0
[1.12.0/0.35.0]: https://github.com/open-telemetry/opentelemetry-go/releases/tag/v1.12.0
[1.11.2/0.34.0]: https://github.com/open-telemetry/opentelemetry-go/releases/tag/v1.11.2
[1.11.1/0.33.0]: https://github.com/open-telemetry/opentelemetry-go/releases/tag/v1.11.1
[1.11.0/0.32.3]: https://github.com/open-telemetry/opentelemetry-go/releases/tag/v1.11.0
[0.32.2]: https://github.com/open-telemetry/opentelemetry-go/releases/tag/sdk/metric/v0.32.2
[0.32.1]: https://github.com/open-telemetry/opentelemetry-go/releases/tag/sdk/metric/v0.32.1
[0.32.0]: https://github.com/open-telemetry/opentelemetry-go/releases/tag/sdk/metric/v0.32.0
[1.10.0]: https://github.com/open-telemetry/opentelemetry-go/releases/tag/v1.10.0
[1.9.0/0.0.3]: https://github.com/open-telemetry/opentelemetry-go/releases/tag/v1.9.0
[1.8.0/0.31.0]: https://github.com/open-telemetry/opentelemetry-go/releases/tag/v1.8.0
[1.7.0/0.30.0]: https://github.com/open-telemetry/opentelemetry-go/releases/tag/v1.7.0
[0.29.0]: https://github.com/open-telemetry/opentelemetry-go/releases/tag/metric/v0.29.0
[1.6.3]: https://github.com/open-telemetry/opentelemetry-go/releases/tag/v1.6.3
[1.6.2]: https://github.com/open-telemetry/opentelemetry-go/releases/tag/v1.6.2
[1.6.1]: https://github.com/open-telemetry/opentelemetry-go/releases/tag/v1.6.1
[1.6.0/0.28.0]: https://github.com/open-telemetry/opentelemetry-go/releases/tag/v1.6.0
[1.5.0]: https://github.com/open-telemetry/opentelemetry-go/releases/tag/v1.5.0
[1.4.1]: https://github.com/open-telemetry/opentelemetry-go/releases/tag/v1.4.1
[1.4.0]: https://github.com/open-telemetry/opentelemetry-go/releases/tag/v1.4.0
[1.3.0]: https://github.com/open-telemetry/opentelemetry-go/releases/tag/v1.3.0
[1.2.0]: https://github.com/open-telemetry/opentelemetry-go/releases/tag/v1.2.0
[1.1.0]: https://github.com/open-telemetry/opentelemetry-go/releases/tag/v1.1.0
[1.0.1]: https://github.com/open-telemetry/opentelemetry-go/releases/tag/v1.0.1
[Metrics 0.24.0]: https://github.com/open-telemetry/opentelemetry-go/releases/tag/metric/v0.24.0
[1.0.0]: https://github.com/open-telemetry/opentelemetry-go/releases/tag/v1.0.0
[1.0.0-RC3]: https://github.com/open-telemetry/opentelemetry-go/releases/tag/v1.0.0-RC3
[1.0.0-RC2]: https://github.com/open-telemetry/opentelemetry-go/releases/tag/v1.0.0-RC2
[Experimental Metrics v0.22.0]: https://github.com/open-telemetry/opentelemetry-go/releases/tag/metric/v0.22.0
[1.0.0-RC1]: https://github.com/open-telemetry/opentelemetry-go/releases/tag/v1.0.0-RC1
[0.20.0]: https://github.com/open-telemetry/opentelemetry-go/releases/tag/v0.20.0
[0.19.0]: https://github.com/open-telemetry/opentelemetry-go/releases/tag/v0.19.0
[0.18.0]: https://github.com/open-telemetry/opentelemetry-go/releases/tag/v0.18.0
[0.17.0]: https://github.com/open-telemetry/opentelemetry-go/releases/tag/v0.17.0
[0.16.0]: https://github.com/open-telemetry/opentelemetry-go/releases/tag/v0.16.0
[0.15.0]: https://github.com/open-telemetry/opentelemetry-go/releases/tag/v0.15.0
[0.14.0]: https://github.com/open-telemetry/opentelemetry-go/releases/tag/v0.14.0
[0.13.0]: https://github.com/open-telemetry/opentelemetry-go/releases/tag/v0.13.0
[0.12.0]: https://github.com/open-telemetry/opentelemetry-go/releases/tag/v0.12.0
[0.11.0]: https://github.com/open-telemetry/opentelemetry-go/releases/tag/v0.11.0
[0.10.0]: https://github.com/open-telemetry/opentelemetry-go/releases/tag/v0.10.0
[0.9.0]: https://github.com/open-telemetry/opentelemetry-go/releases/tag/v0.9.0
[0.8.0]: https://github.com/open-telemetry/opentelemetry-go/releases/tag/v0.8.0
[0.7.0]: https://github.com/open-telemetry/opentelemetry-go/releases/tag/v0.7.0
[0.6.0]: https://github.com/open-telemetry/opentelemetry-go/releases/tag/v0.6.0
[0.5.0]: https://github.com/open-telemetry/opentelemetry-go/releases/tag/v0.5.0
[0.4.3]: https://github.com/open-telemetry/opentelemetry-go/releases/tag/v0.4.3
[0.4.2]: https://github.com/open-telemetry/opentelemetry-go/releases/tag/v0.4.2
[0.4.1]: https://github.com/open-telemetry/opentelemetry-go/releases/tag/v0.4.1
[0.4.0]: https://github.com/open-telemetry/opentelemetry-go/releases/tag/v0.4.0
[0.3.0]: https://github.com/open-telemetry/opentelemetry-go/releases/tag/v0.3.0
[0.2.3]: https://github.com/open-telemetry/opentelemetry-go/releases/tag/v0.2.3
[0.2.2]: https://github.com/open-telemetry/opentelemetry-go/releases/tag/v0.2.2
[0.2.1.1]: https://github.com/open-telemetry/opentelemetry-go/releases/tag/v0.2.1.1
[0.2.1]: https://github.com/open-telemetry/opentelemetry-go/releases/tag/v0.2.1
[0.2.0]: https://github.com/open-telemetry/opentelemetry-go/releases/tag/v0.2.0
[0.1.2]: https://github.com/open-telemetry/opentelemetry-go/releases/tag/v0.1.2
[0.1.1]: https://github.com/open-telemetry/opentelemetry-go/releases/tag/v0.1.1
[0.1.0]: https://github.com/open-telemetry/opentelemetry-go/releases/tag/v0.1.0

[Go 1.22]: https://go.dev/doc/go1.22
[Go 1.21]: https://go.dev/doc/go1.21
[Go 1.20]: https://go.dev/doc/go1.20
[Go 1.19]: https://go.dev/doc/go1.19
[Go 1.18]: https://go.dev/doc/go1.18

[metric API]:https://pkg.go.dev/go.opentelemetry.io/otel/metric
[metric SDK]:https://pkg.go.dev/go.opentelemetry.io/otel/sdk/metric
[trace API]:https://pkg.go.dev/go.opentelemetry.io/otel/trace

[GO-2024-2687]: https://pkg.go.dev/vuln/GO-2024-2687<|MERGE_RESOLUTION|>--- conflicted
+++ resolved
@@ -10,12 +10,9 @@
 
 ### Added
 
-<<<<<<< HEAD
+- Add `Recorder` in `go.opentelemetry.io/otel/log/logtest` to facilitate testing the log bridge implementations. (#5134)
 - The `DroppedAttributes` is added to the `"go.opentelemetry.io/otel/sdk/log".Record` type.
-  This method can be used to determine how many log attributes were dropped from the `Record` due to limits being exceeded. (#TBD)
-=======
-- Add `Recorder` in `go.opentelemetry.io/otel/log/logtest` to facilitate testing the log bridge implementations. (#5134)
->>>>>>> 1297d5f0
+  This method can be used to determine how many log attributes were dropped from the `Record` due to limits being exceeded. (#5190)
 
 ### Changed
 
@@ -23,8 +20,8 @@
 
 ### Removed
 
-- The `AttributeCountLimit` on the `"go.opentelemetry.io/otel/sdk/log".Record` type is removed. (#TBD)
-- The `AttributeValueLengthLimit` on the `"go.opentelemetry.io/otel/sdk/log".Record` type is removed. (#TBD)
+- The `AttributeCountLimit` on the `"go.opentelemetry.io/otel/sdk/log".Record` type is removed. (#5190)
+- The `AttributeValueLengthLimit` on the `"go.opentelemetry.io/otel/sdk/log".Record` type is removed. (#5190)
 
 ## [1.25.0/0.47.0/0.0.8/0.1.0-alpha] 2024-04-05
 
