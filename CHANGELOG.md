# Changelog

All notable changes to this project will be documented in this file.

The format is based on [Keep a Changelog](https://keepachangelog.com/en/1.0.0/).

This project adheres to [Semantic Versioning](https://semver.org/spec/v2.0.0.html).

## [Unreleased]

### Added

<<<<<<< HEAD
- Add exponential histogram support in `go.opentelemetry.io/otel/exporters/prometheus`. (#6421)
=======
- The `go.opentelemetry.io/otel/semconv/v1.31.0` package.
  The package contains semantic conventions from the `v1.31.0` version of the OpenTelemetry Semantic Conventions.
  See the [migration documentation](./semconv/v1.31.0/MIGRATION.md) for information on how to upgrade from `go.opentelemetry.io/otel/semconv/v1.30.0`(#6479)
>>>>>>> afb93220

### Removed

- Drop support for [Go 1.22]. (#6381, #6418)
- Remove `Resource` field from `EnabledParameters` in `go.opentelemetry.io/otel/sdk/log`. (#6494)
- Remove `RecordFactory` type from  `go.opentelemetry.io/otel/log/logtest`. (#6492)

### Changed

- ⚠️ Update `github.com/prometheus/client_golang` to `v1.21.1`, which changes the `NameValidationScheme` to `UTF8Validation`.
  This allows metrics names to keep original delimiters (e.g. `.`), rather than replacing with underscores.
  This can be reverted by setting `github.com/prometheus/common/model.NameValidationScheme` to `LegacyValidation` in `github.com/prometheus/common/model`. (#6433)
- Initialize map with `len(keys)` in `NewAllowKeysFilter` and `NewDenyKeysFilter` to avoid unnecessary allocations in `go.opentelemetry.io/otel/attribute`. (#6455)
- `go.opentelemetry.io/otel/log/logtest` is now a separate Go module. (#6465)
- `go.opentelemetry.io/otel/sdk/log/logtest` is now a separate Go module. (#6466)

### Fixes

- Stop percent encoding header environment variables in `go.opentelemetry.io/otel/exporters/otlp/otlplog/otlploggrpc` and `go.opentelemetry.io/otel/exporters/otlp/otlplog/otlploghttp`. (#6392)
- Ensure the `noopSpan.tracerProvider` method is not inlined in `go.opentelemetry.io/otel/trace` so the `go.opentelemetry.io/auto` instrumentation can instrument non-recording spans. (#6456)
- Use a `sync.Pool` instead of allocating `metricdata.ResourceMetrics` in `go.opentelemetry.io/otel/exporters/prometheus`. (#6472)

<!-- Released section -->
<!-- Don't change this section unless doing release -->

## [1.35.0/0.57.0/0.11.0] 2025-03-05

This release is the last to support [Go 1.22].
The next release will require at least [Go 1.23].

### Added

- Add `ValueFromAttribute` and `KeyValueFromAttribute` in `go.opentelemetry.io/otel/log`. (#6180)
- Add `EventName` and `SetEventName` to `Record` in `go.opentelemetry.io/otel/log`. (#6187)
- Add `EventName` to `RecordFactory` in `go.opentelemetry.io/otel/log/logtest`. (#6187)
- `AssertRecordEqual` in `go.opentelemetry.io/otel/log/logtest` checks `Record.EventName`. (#6187)
- Add `EventName` and `SetEventName` to `Record` in `go.opentelemetry.io/otel/sdk/log`. (#6193)
- Add `EventName` to `RecordFactory` in `go.opentelemetry.io/otel/sdk/log/logtest`. (#6193)
- Emit `Record.EventName` field in `go.opentelemetry.io/otel/exporters/otlp/otlplog/otlploggrpc`. (#6211)
- Emit `Record.EventName` field in `go.opentelemetry.io/otel/exporters/otlp/otlplog/otlploghttp`. (#6211)
- Emit `Record.EventName` field in `go.opentelemetry.io/otel/exporters/stdout/stdoutlog` (#6210)
- The `go.opentelemetry.io/otel/semconv/v1.28.0` package.
  The package contains semantic conventions from the `v1.28.0` version of the OpenTelemetry Semantic Conventions.
  See the [migration documentation](./semconv/v1.28.0/MIGRATION.md) for information on how to upgrade from `go.opentelemetry.io/otel/semconv/v1.27.0`(#6236)
- The `go.opentelemetry.io/otel/semconv/v1.30.0` package.
  The package contains semantic conventions from the `v1.30.0` version of the OpenTelemetry Semantic Conventions.
  See the [migration documentation](./semconv/v1.30.0/MIGRATION.md) for information on how to upgrade from `go.opentelemetry.io/otel/semconv/v1.28.0`(#6240)
- Document the pitfalls of using `Resource` as a comparable type.
  `Resource.Equal` and `Resource.Equivalent` should be used instead. (#6272)
- Support [Go 1.24]. (#6304)
- Add `FilterProcessor` and `EnabledParameters` in `go.opentelemetry.io/otel/sdk/log`.
  It replaces `go.opentelemetry.io/otel/sdk/log/internal/x.FilterProcessor`.
  Compared to previous version it additionally gives the possibility to filter by resource and instrumentation scope. (#6317)

### Changed

- Update `github.com/prometheus/common` to `v0.62.0`, which changes the `NameValidationScheme` to `NoEscaping`.
  This allows metrics names to keep original delimiters (e.g. `.`), rather than replacing with underscores.
  This is controlled by the `Content-Type` header, or can be reverted by setting `NameValidationScheme` to `LegacyValidation` in `github.com/prometheus/common/model`. (#6198)

### Fixes

- Eliminate goroutine leak for the processor returned by `NewSimpleSpanProcessor` in `go.opentelemetry.io/otel/sdk/trace` when `Shutdown` is called and the passed `ctx` is canceled and `SpanExporter.Shutdown` has not returned. (#6368)
- Eliminate goroutine leak for the processor returned by `NewBatchSpanProcessor` in `go.opentelemetry.io/otel/sdk/trace` when `ForceFlush` is called and the passed `ctx` is canceled and `SpanExporter.Export` has not returned. (#6369)

## [1.34.0/0.56.0/0.10.0] 2025-01-17

### Changed

- Remove the notices from `Logger` to make the whole Logs API user-facing in `go.opentelemetry.io/otel/log`. (#6167)

### Fixed

- Relax minimum Go version to 1.22.0 in various modules. (#6073)
- The `Type` name logged for the `go.opentelemetry.io/otel/exporters/otlp/otlptrace/otlptracegrpc` client is corrected from `otlphttpgrpc` to `otlptracegrpc`. (#6143)
- The `Type` name logged for the `go.opentelemetry.io/otel/exporters/otlp/otlptrace/otlphttpgrpc` client is corrected from `otlphttphttp` to `otlptracehttp`. (#6143)

## [1.33.0/0.55.0/0.9.0/0.0.12] 2024-12-12

### Added

- Add `Reset` method to `SpanRecorder` in `go.opentelemetry.io/otel/sdk/trace/tracetest`. (#5994)
- Add `EnabledInstrument` interface in `go.opentelemetry.io/otel/sdk/metric/internal/x`.
  This is an experimental interface that is implemented by synchronous instruments provided by `go.opentelemetry.io/otel/sdk/metric`.
  Users can use it to avoid performing computationally expensive operations when recording measurements.
  It does not fall within the scope of the OpenTelemetry Go versioning and stability [policy](./VERSIONING.md) and it may be changed in backwards incompatible ways or removed in feature releases. (#6016)

### Changed

- The default global API now supports full auto-instrumentation from the `go.opentelemetry.io/auto` package.
  See that package for more information. (#5920)
- Propagate non-retryable error messages to client in `go.opentelemetry.io/otel/exporters/otlp/otlplog/otlploghttp`. (#5929)
- Propagate non-retryable error messages to client in `go.opentelemetry.io/otel/exporters/otlp/otlptrace/otlptracehttp`. (#5929)
- Propagate non-retryable error messages to client in `go.opentelemetry.io/otel/exporters/otlp/otlpmetric/otlpmetrichttp`. (#5929)
- Performance improvements for attribute value `AsStringSlice`, `AsFloat64Slice`, `AsInt64Slice`, `AsBoolSlice`. (#6011)
- Change `EnabledParameters` to have a `Severity` field instead of a getter and setter in `go.opentelemetry.io/otel/log`. (#6009)

### Fixed

- Fix inconsistent request body closing in `go.opentelemetry.io/otel/exporters/otlp/otlplog/otlploghttp`. (#5954)
- Fix inconsistent request body closing in `go.opentelemetry.io/otel/exporters/otlp/otlptrace/otlptracehttp`. (#5954)
- Fix inconsistent request body closing in `go.opentelemetry.io/otel/exporters/otlp/otlpmetric/otlpmetrichttp`. (#5954)
- Fix invalid exemplar keys in `go.opentelemetry.io/otel/exporters/prometheus`. (#5995)
- Fix attribute value truncation in `go.opentelemetry.io/otel/sdk/trace`. (#5997)
- Fix attribute value truncation in `go.opentelemetry.io/otel/sdk/log`. (#6032)

## [1.32.0/0.54.0/0.8.0/0.0.11] 2024-11-08

### Added

- Add `go.opentelemetry.io/otel/sdk/metric/exemplar.AlwaysOffFilter`, which can be used to disable exemplar recording. (#5850)
- Add `go.opentelemetry.io/otel/sdk/metric.WithExemplarFilter`, which can be used to configure the exemplar filter used by the metrics SDK. (#5850)
- Add `ExemplarReservoirProviderSelector` and `DefaultExemplarReservoirProviderSelector` to `go.opentelemetry.io/otel/sdk/metric`, which defines the exemplar reservoir to use based on the aggregation of the metric. (#5861)
- Add `ExemplarReservoirProviderSelector` to `go.opentelemetry.io/otel/sdk/metric.Stream` to allow using views to configure the exemplar reservoir to use for a metric. (#5861)
- Add `ReservoirProvider`, `HistogramReservoirProvider` and `FixedSizeReservoirProvider` to `go.opentelemetry.io/otel/sdk/metric/exemplar` to make it convenient to use providers of Reservoirs. (#5861)
- The `go.opentelemetry.io/otel/semconv/v1.27.0` package.
  The package contains semantic conventions from the `v1.27.0` version of the OpenTelemetry Semantic Conventions. (#5894)
- Add `Attributes attribute.Set` field to `Scope` in `go.opentelemetry.io/otel/sdk/instrumentation`. (#5903)
- Add `Attributes attribute.Set` field to `ScopeRecords` in `go.opentelemetry.io/otel/log/logtest`. (#5927)
- `go.opentelemetry.io/otel/exporters/otlp/otlptrace/otlptracegrpc` adds instrumentation scope attributes. (#5934)
- `go.opentelemetry.io/otel/exporters/otlp/otlptrace/otlptracehttp` adds instrumentation scope attributes. (#5934)
- `go.opentelemetry.io/otel/exporters/otlp/otlpmetric/otlpmetricgrpc` adds instrumentation scope attributes. (#5935)
- `go.opentelemetry.io/otel/exporters/otlp/otlpmetric/otlpmetrichttp` adds instrumentation scope attributes. (#5935)
- `go.opentelemetry.io/otel/exporters/otlp/otlplog/otlploggrpc` adds instrumentation scope attributes. (#5933)
- `go.opentelemetry.io/otel/exporters/otlp/otlplog/otlploghttp` adds instrumentation scope attributes. (#5933)
- `go.opentelemetry.io/otel/exporters/prometheus` adds instrumentation scope attributes in `otel_scope_info` metric as labels. (#5932)

### Changed

- Support scope attributes and make them as identifying for `Tracer` in `go.opentelemetry.io/otel` and `go.opentelemetry.io/otel/sdk/trace`. (#5924)
- Support scope attributes and make them as identifying for `Meter` in `go.opentelemetry.io/otel` and `go.opentelemetry.io/otel/sdk/metric`. (#5926)
- Support scope attributes and make them as identifying for `Logger` in `go.opentelemetry.io/otel` and `go.opentelemetry.io/otel/sdk/log`. (#5925)
- Make schema URL and scope attributes as identifying for `Tracer` in `go.opentelemetry.io/otel/bridge/opentracing`. (#5931)
- Clear unneeded slice elements to allow GC to collect the objects in `go.opentelemetry.io/otel/sdk/metric` and `go.opentelemetry.io/otel/sdk/trace`. (#5804)

### Fixed

- Global MeterProvider registration unwraps global instrument Observers, the undocumented Unwrap() methods are now private. (#5881)
- `go.opentelemetry.io/otel/exporters/otlp/otlpmetric/otlpmetricgrpc` now keeps the metadata already present in the context when `WithHeaders` is used. (#5892)
- `go.opentelemetry.io/otel/exporters/otlp/otlplog/otlploggrpc` now keeps the metadata already present in the context when `WithHeaders` is used. (#5911)
- `go.opentelemetry.io/otel/exporters/otlp/otlptrace/otlptracegrpc` now keeps the metadata already present in the context when `WithHeaders` is used. (#5915)
- Fix `go.opentelemetry.io/otel/exporters/prometheus` trying to add exemplars to Gauge metrics, which is unsupported. (#5912)
- Fix `WithEndpointURL` to always use a secure connection when an https URL is passed in `go.opentelemetry.io/otel/exporters/otlp/otlpmetric/otlpmetricgrpc`. (#5944)
- Fix `WithEndpointURL` to always use a secure connection when an https URL is passed in `go.opentelemetry.io/otel/exporters/otlp/otlpmetric/otlpmetrichttp`. (#5944)
- Fix `WithEndpointURL` to always use a secure connection when an https URL is passed in `go.opentelemetry.io/otel/exporters/otlp/otlptrace/otlptracegrpc`. (#5944)
- Fix `WithEndpointURL` to always use a secure connection when an https URL is passed in `go.opentelemetry.io/otel/exporters/otlp/otlptrace/otlptracehttp`. (#5944)
- Fix incorrect metrics generated from callbacks when multiple readers are used in `go.opentelemetry.io/otel/sdk/metric`. (#5900)

### Removed

- Remove all examples under `go.opentelemetry.io/otel/example` as they are moved to [Contrib repository](https://github.com/open-telemetry/opentelemetry-go-contrib/tree/main/examples). (#5930)

## [1.31.0/0.53.0/0.7.0/0.0.10] 2024-10-11

### Added

- Add `go.opentelemetry.io/otel/sdk/metric/exemplar` package which includes `Exemplar`, `Filter`, `TraceBasedFilter`, `AlwaysOnFilter`, `HistogramReservoir`, `FixedSizeReservoir`, `Reservoir`, `Value` and `ValueType` types. These will be used for configuring the exemplar reservoir for the metrics sdk. (#5747, #5862)
- Add `WithExportBufferSize` option to log batch processor.(#5877)

### Changed

- Enable exemplars by default in `go.opentelemetry.io/otel/sdk/metric`. Exemplars can be disabled by setting `OTEL_METRICS_EXEMPLAR_FILTER=always_off` (#5778)
- `Logger.Enabled` in `go.opentelemetry.io/otel/log` now accepts a newly introduced `EnabledParameters` type instead of `Record`. (#5791)
- `FilterProcessor.Enabled` in `go.opentelemetry.io/otel/sdk/log/internal/x` now accepts `EnabledParameters` instead of `Record`. (#5791)
- The `Record` type in `go.opentelemetry.io/otel/log` is no longer comparable. (#5847)
- Performance improvements for the trace SDK `SetAttributes` method in `Span`. (#5864)
- Reduce memory allocations for the `Event` and `Link` lists in `Span`. (#5858)
- Performance improvements for the trace SDK `AddEvent`, `AddLink`, `RecordError` and `End` methods in `Span`. (#5874)

### Deprecated

- Deprecate all examples under `go.opentelemetry.io/otel/example` as they are moved to [Contrib repository](https://github.com/open-telemetry/opentelemetry-go-contrib/tree/main/examples). (#5854)

### Fixed

- The race condition for multiple `FixedSize` exemplar reservoirs identified in #5814 is resolved. (#5819)
- Fix log records duplication in case of heterogeneous resource attributes by correctly mapping each log record to it's resource and scope. (#5803)
- Fix timer channel drain to avoid hanging on Go 1.23. (#5868)
- Fix delegation for global meter providers, and panic when calling otel.SetMeterProvider. (#5827)
- Change the `reflect.TypeOf` to use a nil pointer to not allocate on the heap unless necessary. (#5827)

## [1.30.0/0.52.0/0.6.0/0.0.9] 2024-09-09

### Added

- Support `OTEL_EXPORTER_OTLP_LOGS_INSECURE` and `OTEL_EXPORTER_OTLP_INSECURE` environments in `go.opentelemetry.io/otel/exporters/otlp/otlplog/otlploggrpc`. (#5739)
- The `WithResource` option for `NewMeterProvider` now merges the provided resources with the ones from environment variables. (#5773)
- The `WithResource` option for `NewLoggerProvider` now merges the provided resources with the ones from environment variables. (#5773)
- Add UTF-8 support to `go.opentelemetry.io/otel/exporters/prometheus`. (#5755)

### Fixed

- Fix memory leak in the global `MeterProvider` when identical instruments are repeatedly created. (#5754)
- Fix panic on instruments creation when setting meter provider. (#5758)
- Fix an issue where `SetMeterProvider` in `go.opentelemetry.io/otel` might miss the delegation for instruments and registries. (#5780)

### Removed

- Drop support for [Go 1.21]. (#5736, #5740, #5800)

## [1.29.0/0.51.0/0.5.0] 2024-08-23

This release is the last to support [Go 1.21].
The next release will require at least [Go 1.22].

### Added

- Add MacOS ARM64 platform to the compatibility testing suite. (#5577)
- Add `InstrumentationScope` field to `SpanStub` in `go.opentelemetry.io/otel/sdk/trace/tracetest`, as a replacement for the deprecated `InstrumentationLibrary`. (#5627)
- Make the initial release of `go.opentelemetry.io/otel/exporters/otlp/otlplog/otlploggrpc`.
  This new module contains an OTLP exporter that transmits log telemetry using gRPC.
  This module is unstable and breaking changes may be introduced.
  See our [versioning policy](VERSIONING.md) for more information about these stability guarantees. (#5629)
- Add `Walk` function to `TraceState` in `go.opentelemetry.io/otel/trace` to iterate all the key-value pairs. (#5651)
- Bridge the trace state in `go.opentelemetry.io/otel/bridge/opencensus`. (#5651)
- Zero value of `SimpleProcessor` in `go.opentelemetry.io/otel/sdk/log` no longer panics. (#5665)
- The `FilterProcessor` interface type is added in `go.opentelemetry.io/otel/sdk/log/internal/x`.
  This is an optional and experimental interface that log `Processor`s can implement to instruct the `Logger` if a `Record` will be processed or not.
  It replaces the existing `Enabled` method that is removed from the `Processor` interface itself.
  It does not fall within the scope of the OpenTelemetry Go versioning and stability [policy](./VERSIONING.md) and it may be changed in backwards incompatible ways or removed in feature releases. (#5692)
- Support [Go 1.23]. (#5720)

### Changed

- `NewMemberRaw`, `NewKeyProperty` and `NewKeyValuePropertyRaw` in `go.opentelemetry.io/otel/baggage` allow UTF-8 string in key. (#5132)
- `Processor.OnEmit` in `go.opentelemetry.io/otel/sdk/log` now accepts a pointer to `Record` instead of a value so that the record modifications done in a processor are propagated to subsequent registered processors. (#5636)
- `SimpleProcessor.Enabled` in `go.opentelemetry.io/otel/sdk/log` now returns `false` if the exporter is `nil`. (#5665)
- Update the concurrency requirements of `Exporter` in `go.opentelemetry.io/otel/sdk/log`. (#5666)
- `SimpleProcessor` in `go.opentelemetry.io/otel/sdk/log` synchronizes `OnEmit` calls. (#5666)
- The `Processor` interface in `go.opentelemetry.io/otel/sdk/log` no longer includes the `Enabled` method.
  See the `FilterProcessor` interface type added in `go.opentelemetry.io/otel/sdk/log/internal/x` to continue providing this functionality. (#5692)
- The `SimpleProcessor` type in `go.opentelemetry.io/otel/sdk/log` is no longer comparable. (#5693)
- The `BatchProcessor` type in `go.opentelemetry.io/otel/sdk/log` is no longer comparable. (#5693)

### Fixed

- Correct comments for the priority of the `WithEndpoint` and `WithEndpointURL` options and their corresponding environment variables in `go.opentelemetry.io/otel/exporters/otlp/otlptrace/otlptracehttp`. (#5584)
- Pass the underlying error rather than a generic retry-able failure in `go.opentelemetry.io/otel/exporters/otlp/otlpmetric/otlpmetrichttp`, `go.opentelemetry.io/otel/exporters/otlp/otlplog/otlploghttp` and `go.opentelemetry.io/otel/exporters/otlp/otlptrace/otlptracehttp`. (#5541)
- Correct the `Tracer`, `Meter`, and `Logger` names used in `go.opentelemetry.io/otel/example/dice`. (#5612)
- Correct the `Tracer` names used in `go.opentelemetry.io/otel/example/namedtracer`. (#5612)
- Correct the `Tracer` name used in `go.opentelemetry.io/otel/example/opencensus`. (#5612)
- Correct the `Tracer` and `Meter` names used in `go.opentelemetry.io/otel/example/otel-collector`. (#5612)
- Correct the `Tracer` names used in `go.opentelemetry.io/otel/example/passthrough`. (#5612)
- Correct the `Meter` name used in `go.opentelemetry.io/otel/example/prometheus`. (#5612)
- Correct the `Tracer` names used in `go.opentelemetry.io/otel/example/zipkin`. (#5612)
- Correct comments for the priority of the `WithEndpoint` and `WithEndpointURL` options and their corresponding environment variables in `go.opentelemetry.io/otel/exporters/otlp/otlpmetric/otlpmetricgrpc` and `go.opentelemetry.io/otel/exporters/otlp/otlpmetric/otlpmetrichttp`. (#5641)
- Correct comments for the priority of the `WithEndpoint` and `WithEndpointURL` options and their corresponding environment variables in `go.opentelemetry.io/otel/exporters/otlp/otlplog/otlploghttp`. (#5650)
- Stop percent encoding header environment variables in `go.opentelemetry.io/otel/exporters/otlp/otlptrace/otlptracegrpc`, `go.opentelemetry.io/otel/exporters/otlp/otlptrace/otlptracehttp`, `go.opentelemetry.io/otel/exporters/otlp/otlpmetric/otlpmetricgrpc` and `go.opentelemetry.io/otel/exporters/otlp/otlpmetric/otlpmetrichttp` (#5705)
- Remove invalid environment variable header keys in `go.opentelemetry.io/otel/exporters/otlp/otlptrace/otlptracegrpc`, `go.opentelemetry.io/otel/exporters/otlp/otlptrace/otlptracehttp`, `go.opentelemetry.io/otel/exporters/otlp/otlpmetric/otlpmetricgrpc` and `go.opentelemetry.io/otel/exporters/otlp/otlpmetric/otlpmetrichttp` (#5705)

### Removed

- The `Enabled` method of the `SimpleProcessor` in `go.opentelemetry.io/otel/sdk/log` is removed. (#5692)
- The `Enabled` method of the `BatchProcessor` in `go.opentelemetry.io/otel/sdk/log` is removed. (#5692)

## [1.28.0/0.50.0/0.4.0] 2024-07-02

### Added

- The `IsEmpty` method is added to the `Instrument` type in `go.opentelemetry.io/otel/sdk/metric`.
  This method is used to check if an `Instrument` instance is a zero-value. (#5431)
- Store and provide the emitted `context.Context` in `ScopeRecords` of `go.opentelemetry.io/otel/sdk/log/logtest`. (#5468)
- The `go.opentelemetry.io/otel/semconv/v1.26.0` package.
  The package contains semantic conventions from the `v1.26.0` version of the OpenTelemetry Semantic Conventions. (#5476)
- The `AssertRecordEqual` method to `go.opentelemetry.io/otel/log/logtest` to allow comparison of two log records in tests. (#5499)
- The `WithHeaders` option to `go.opentelemetry.io/otel/exporters/zipkin` to allow configuring custom http headers while exporting spans. (#5530)

### Changed

- `Tracer.Start` in `go.opentelemetry.io/otel/trace/noop` no longer allocates a span for empty span context. (#5457)
- Upgrade `go.opentelemetry.io/otel/semconv/v1.25.0` to `go.opentelemetry.io/otel/semconv/v1.26.0` in `go.opentelemetry.io/otel/example/otel-collector`. (#5490)
- Upgrade `go.opentelemetry.io/otel/semconv/v1.25.0` to `go.opentelemetry.io/otel/semconv/v1.26.0` in `go.opentelemetry.io/otel/example/zipkin`. (#5490)
- Upgrade `go.opentelemetry.io/otel/semconv/v1.25.0` to `go.opentelemetry.io/otel/semconv/v1.26.0` in `go.opentelemetry.io/otel/exporters/zipkin`. (#5490)
  - The exporter no longer exports the deprecated "otel.library.name" or "otel.library.version" attributes.
- Upgrade `go.opentelemetry.io/otel/semconv/v1.25.0` to `go.opentelemetry.io/otel/semconv/v1.26.0` in `go.opentelemetry.io/otel/sdk/resource`. (#5490)
- Upgrade `go.opentelemetry.io/otel/semconv/v1.25.0` to `go.opentelemetry.io/otel/semconv/v1.26.0` in `go.opentelemetry.io/otel/sdk/trace`. (#5490)
- `SimpleProcessor.OnEmit` in `go.opentelemetry.io/otel/sdk/log` no longer allocates a slice which makes it possible to have a zero-allocation log processing using `SimpleProcessor`. (#5493)
- Use non-generic functions in the `Start` method of `"go.opentelemetry.io/otel/sdk/trace".Trace` to reduce memory allocation. (#5497)
- `service.instance.id` is populated for a `Resource` created with `"go.opentelemetry.io/otel/sdk/resource".Default` with a default value when `OTEL_GO_X_RESOURCE` is set. (#5520)
- Improve performance of metric instruments in `go.opentelemetry.io/otel/sdk/metric` by removing unnecessary calls to `time.Now`. (#5545)

### Fixed

- Log a warning to the OpenTelemetry internal logger when a `Record` in `go.opentelemetry.io/otel/sdk/log` drops an attribute due to a limit being reached. (#5376)
- Identify the `Tracer` returned from the global `TracerProvider` in `go.opentelemetry.io/otel/global` with its schema URL. (#5426)
- Identify the `Meter` returned from the global `MeterProvider` in `go.opentelemetry.io/otel/global` with its schema URL. (#5426)
- Log a warning to the OpenTelemetry internal logger when a `Span` in `go.opentelemetry.io/otel/sdk/trace` drops an attribute, event, or link due to a limit being reached. (#5434)
- Document instrument name requirements in `go.opentelemetry.io/otel/metric`. (#5435)
- Prevent random number generation data-race for experimental rand exemplars in `go.opentelemetry.io/otel/sdk/metric`. (#5456)
- Fix counting number of dropped attributes of `Record` in `go.opentelemetry.io/otel/sdk/log`. (#5464)
- Fix panic in baggage creation when a member contains `0x80` char in key or value. (#5494)
- Correct comments for the priority of the `WithEndpoint` and `WithEndpointURL` options and their corresponding environment variables in `go.opentelemetry.io/otel/exporters/otlp/otlptrace/otlptracegrpc`. (#5508)
- Retry trace and span ID generation if it generated an invalid one in `go.opentelemetry.io/otel/sdk/trace`. (#5514)
- Fix stale timestamps reported by the last-value aggregation. (#5517)
- Indicate the `Exporter` in `go.opentelemetry.io/otel/exporters/otlp/otlplog/otlploghttp` must be created by the `New` method. (#5521)
- Improved performance in all `{Bool,Int64,Float64,String}SliceValue` functions of `go.opentelemetry.io/attributes` by reducing the number of allocations. (#5549)
- Replace invalid percent-encoded octet sequences with replacement char in `go.opentelemetry.io/otel/baggage`. (#5528)

## [1.27.0/0.49.0/0.3.0] 2024-05-21

### Added

- Add example for `go.opentelemetry.io/otel/exporters/stdout/stdoutlog`. (#5242)
- Add `RecordFactory` in `go.opentelemetry.io/otel/sdk/log/logtest` to facilitate testing exporter and processor implementations. (#5258)
- Add `RecordFactory` in `go.opentelemetry.io/otel/log/logtest` to facilitate testing bridge implementations. (#5263)
- The count of dropped records from the `BatchProcessor` in `go.opentelemetry.io/otel/sdk/log` is logged. (#5276)
- Add metrics in the `otel-collector` example. (#5283)
- Add the synchronous gauge instrument to `go.opentelemetry.io/otel/metric`. (#5304)
  - An `int64` or `float64` synchronous gauge instrument can now be created from a `Meter`.
  - All implementations of the API (`go.opentelemetry.io/otel/metric/noop`, `go.opentelemetry.io/otel/sdk/metric`) are updated to support this instrument.
- Add logs to `go.opentelemetry.io/otel/example/dice`. (#5349)

### Changed

- The `Shutdown` method of `Exporter` in `go.opentelemetry.io/otel/exporters/stdout/stdouttrace` ignores the context cancellation and always returns `nil`. (#5189)
- The `ForceFlush` and `Shutdown` methods of the exporter returned by `New` in `go.opentelemetry.io/otel/exporters/stdout/stdoutmetric` ignore the context cancellation and always return `nil`. (#5189)
- Apply the value length limits to `Record` attributes in `go.opentelemetry.io/otel/sdk/log`. (#5230)
- De-duplicate map attributes added to a `Record` in `go.opentelemetry.io/otel/sdk/log`. (#5230)
- `go.opentelemetry.io/otel/exporters/stdout/stdoutlog` won't print timestamps when `WithoutTimestamps` option is set. (#5241)
- The `go.opentelemetry.io/otel/exporters/stdout/stdoutlog` exporter won't print `AttributeValueLengthLimit` and `AttributeCountLimit` fields now, instead it prints the `DroppedAttributes` field. (#5272)
- Improved performance in the `Stringer` implementation of `go.opentelemetry.io/otel/baggage.Member` by reducing the number of allocations. (#5286)
- Set the start time for last-value aggregates in `go.opentelemetry.io/otel/sdk/metric`. (#5305)
- The `Span` in `go.opentelemetry.io/otel/sdk/trace` will record links without span context if either non-empty `TraceState` or attributes are provided. (#5315)
- Upgrade all dependencies of `go.opentelemetry.io/otel/semconv/v1.24.0` to `go.opentelemetry.io/otel/semconv/v1.25.0`. (#5374)

### Fixed

- Comparison of unordered maps for `go.opentelemetry.io/otel/log.KeyValue` and `go.opentelemetry.io/otel/log.Value`. (#5306)
- Fix the empty output of `go.opentelemetry.io/otel/log.Value` in `go.opentelemetry.io/otel/exporters/stdout/stdoutlog`. (#5311)
- Split the behavior of `Recorder` in `go.opentelemetry.io/otel/log/logtest` so it behaves as a `LoggerProvider` only. (#5365)
- Fix wrong package name of the error message when parsing endpoint URL in `go.opentelemetry.io/otel/exporters/otlp/otlplog/otlploghttp`. (#5371)
- Identify the `Logger` returned from the global `LoggerProvider` in `go.opentelemetry.io/otel/log/global` with its schema URL. (#5375)

## [1.26.0/0.48.0/0.2.0-alpha] 2024-04-24

### Added

- Add `Recorder` in `go.opentelemetry.io/otel/log/logtest` to facilitate testing the log bridge implementations. (#5134)
- Add span flags to OTLP spans and links exported by `go.opentelemetry.io/otel/exporters/otlp/otlptrace`. (#5194)
- Make the initial alpha release of `go.opentelemetry.io/otel/sdk/log`.
  This new module contains the Go implementation of the OpenTelemetry Logs SDK.
  This module is unstable and breaking changes may be introduced.
  See our [versioning policy](VERSIONING.md) for more information about these stability guarantees. (#5240)
- Make the initial alpha release of `go.opentelemetry.io/otel/exporters/otlp/otlplog/otlploghttp`.
  This new module contains an OTLP exporter that transmits log telemetry using HTTP.
  This module is unstable and breaking changes may be introduced.
  See our [versioning policy](VERSIONING.md) for more information about these stability guarantees. (#5240)
- Make the initial alpha release of `go.opentelemetry.io/otel/exporters/stdout/stdoutlog`.
  This new module contains an exporter prints log records to STDOUT.
  This module is unstable and breaking changes may be introduced.
  See our [versioning policy](VERSIONING.md) for more information about these stability guarantees. (#5240)
- The `go.opentelemetry.io/otel/semconv/v1.25.0` package.
  The package contains semantic conventions from the `v1.25.0` version of the OpenTelemetry Semantic Conventions. (#5254)

### Changed

- Update `go.opentelemetry.io/proto/otlp` from v1.1.0 to v1.2.0. (#5177)
- Improve performance of baggage member character validation in `go.opentelemetry.io/otel/baggage`. (#5214)
- The `otel-collector` example now uses docker compose to bring up services instead of kubernetes. (#5244)

### Fixed

- Slice attribute values in `go.opentelemetry.io/otel/attribute` are now emitted as their JSON representation. (#5159)

## [1.25.0/0.47.0/0.0.8/0.1.0-alpha] 2024-04-05

### Added

- Add `WithProxy` option in `go.opentelemetry.io/otel/exporters/otlp/otlpmetric/otlpmetrichttp`. (#4906)
- Add `WithProxy` option in `go.opentelemetry.io/otel/exporters/otlp/otlpmetric/otlptracehttp`. (#4906)
- Add `AddLink` method to the `Span` interface in `go.opentelemetry.io/otel/trace`. (#5032)
- The `Enabled` method is added to the `Logger` interface in `go.opentelemetry.io/otel/log`.
  This method is used to notify users if a log record will be emitted or not. (#5071)
- Add `SeverityUndefined` `const` to `go.opentelemetry.io/otel/log`.
  This value represents an unset severity level. (#5072)
- Add `Empty` function in `go.opentelemetry.io/otel/log` to return a `KeyValue` for an empty value. (#5076)
- Add `go.opentelemetry.io/otel/log/global` to manage the global `LoggerProvider`.
  This package is provided with the anticipation that all functionality will be migrate to `go.opentelemetry.io/otel` when `go.opentelemetry.io/otel/log` stabilizes.
  At which point, users will be required to migrage their code, and this package will be deprecated then removed. (#5085)
- Add support for `Summary` metrics in the `go.opentelemetry.io/otel/exporters/otlp/otlpmetric/otlpmetrichttp` and `go.opentelemetry.io/otel/exporters/otlp/otlpmetric/otlpmetricgrpc` exporters. (#5100)
- Add `otel.scope.name` and `otel.scope.version` tags to spans exported by `go.opentelemetry.io/otel/exporters/zipkin`. (#5108)
- Add support for `AddLink` to `go.opentelemetry.io/otel/bridge/opencensus`. (#5116)
- Add `String` method to `Value` and `KeyValue` in `go.opentelemetry.io/otel/log`. (#5117)
- Add Exemplar support to `go.opentelemetry.io/otel/exporters/prometheus`. (#5111)
- Add metric semantic conventions to `go.opentelemetry.io/otel/semconv/v1.24.0`. Future `semconv` packages will include metric semantic conventions as well. (#4528)

### Changed

- `SpanFromContext` and `SpanContextFromContext` in `go.opentelemetry.io/otel/trace` no longer make a heap allocation when the passed context has no span. (#5049)
- `go.opentelemetry.io/otel/exporters/otlp/otlptrace/otlptracegrpc` and `go.opentelemetry.io/otel/exporters/otlp/otlpmetric/otlpmetricgrpc` now create a gRPC client in idle mode and with "dns" as the default resolver using [`grpc.NewClient`](https://pkg.go.dev/google.golang.org/grpc#NewClient). (#5151)
  Because of that `WithDialOption` ignores [`grpc.WithBlock`](https://pkg.go.dev/google.golang.org/grpc#WithBlock), [`grpc.WithTimeout`](https://pkg.go.dev/google.golang.org/grpc#WithTimeout), and [`grpc.WithReturnConnectionError`](https://pkg.go.dev/google.golang.org/grpc#WithReturnConnectionError).
  Notice that [`grpc.DialContext`](https://pkg.go.dev/google.golang.org/grpc#DialContext) which was used before is now deprecated.

### Fixed

- Clarify the documentation about equivalence guarantees for the `Set` and `Distinct` types in `go.opentelemetry.io/otel/attribute`. (#5027)
- Prevent default `ErrorHandler` self-delegation. (#5137)
- Update all dependencies to address [GO-2024-2687]. (#5139)

### Removed

- Drop support for [Go 1.20]. (#4967)

### Deprecated

- Deprecate `go.opentelemetry.io/otel/attribute.Sortable` type. (#4734)
- Deprecate `go.opentelemetry.io/otel/attribute.NewSetWithSortable` function. (#4734)
- Deprecate `go.opentelemetry.io/otel/attribute.NewSetWithSortableFiltered` function. (#4734)

## [1.24.0/0.46.0/0.0.1-alpha] 2024-02-23

This release is the last to support [Go 1.20].
The next release will require at least [Go 1.21].

### Added

- Support [Go 1.22]. (#4890)
- Add exemplar support to `go.opentelemetry.io/otel/exporters/otlp/otlpmetric/otlpmetricgrpc`. (#4900)
- Add exemplar support to `go.opentelemetry.io/otel/exporters/otlp/otlpmetric/otlpmetrichttp`. (#4900)
- The `go.opentelemetry.io/otel/log` module is added.
  This module includes OpenTelemetry Go's implementation of the Logs Bridge API.
  This module is in an alpha state, it is subject to breaking changes.
  See our [versioning policy](./VERSIONING.md) for more info. (#4961)
- Add ARM64 platform to the compatibility testing suite. (#4994)

### Fixed

- Fix registration of multiple callbacks when using the global meter provider from `go.opentelemetry.io/otel`. (#4945)
- Fix negative buckets in output of exponential histograms. (#4956)

## [1.23.1] 2024-02-07

### Fixed

- Register all callbacks passed during observable instrument creation instead of just the last one multiple times in `go.opentelemetry.io/otel/sdk/metric`. (#4888)

## [1.23.0] 2024-02-06

This release contains the first stable, `v1`, release of the following modules:

- `go.opentelemetry.io/otel/bridge/opencensus`
- `go.opentelemetry.io/otel/bridge/opencensus/test`
- `go.opentelemetry.io/otel/example/opencensus`
- `go.opentelemetry.io/otel/exporters/otlp/otlpmetric/otlpmetricgrpc`
- `go.opentelemetry.io/otel/exporters/otlp/otlpmetric/otlpmetrichttp`
- `go.opentelemetry.io/otel/exporters/stdout/stdoutmetric`

See our [versioning policy](VERSIONING.md) for more information about these stability guarantees.

### Added

- Add `WithEndpointURL` option to the `exporters/otlp/otlpmetric/otlpmetricgrpc`, `exporters/otlp/otlpmetric/otlpmetrichttp`, `exporters/otlp/otlptrace/otlptracegrpc` and `exporters/otlp/otlptrace/otlptracehttp` packages. (#4808)
- Experimental exemplar exporting is added to the metric SDK.
  See [metric documentation](./sdk/metric/internal/x/README.md#exemplars) for more information about this feature and how to enable it. (#4871)
- `ErrSchemaURLConflict` is added to `go.opentelemetry.io/otel/sdk/resource`.
  This error is returned when a merge of two `Resource`s with different (non-empty) schema URL is attempted. (#4876)

### Changed

- The `Merge` and `New` functions in `go.opentelemetry.io/otel/sdk/resource` now returns a partial result if there is a schema URL merge conflict.
  Instead of returning `nil` when two `Resource`s with different (non-empty) schema URLs are merged the merged `Resource`, along with the new `ErrSchemaURLConflict` error, is returned.
  It is up to the user to decide if they want to use the returned `Resource` or not.
  It may have desired attributes overwritten or include stale semantic conventions. (#4876)

### Fixed

- Fix `ContainerID` resource detection on systemd when cgroup path has a colon. (#4449)
- Fix `go.opentelemetry.io/otel/sdk/metric` to cache instruments to avoid leaking memory when the same instrument is created multiple times. (#4820)
- Fix missing `Mix` and `Max` values for `go.opentelemetry.io/otel/exporters/stdout/stdoutmetric` by introducing `MarshalText` and `MarshalJSON` for the `Extrema` type in `go.opentelemetry.io/sdk/metric/metricdata`. (#4827)

## [1.23.0-rc.1] 2024-01-18

This is a release candidate for the v1.23.0 release.
That release is expected to include the `v1` release of the following modules:

- `go.opentelemetry.io/otel/bridge/opencensus`
- `go.opentelemetry.io/otel/bridge/opencensus/test`
- `go.opentelemetry.io/otel/example/opencensus`
- `go.opentelemetry.io/otel/exporters/otlp/otlpmetric/otlpmetricgrpc`
- `go.opentelemetry.io/otel/exporters/otlp/otlpmetric/otlpmetrichttp`
- `go.opentelemetry.io/otel/exporters/stdout/stdoutmetric`

See our [versioning policy](VERSIONING.md) for more information about these stability guarantees.

## [1.22.0/0.45.0] 2024-01-17

### Added

- The `go.opentelemetry.io/otel/semconv/v1.22.0` package.
  The package contains semantic conventions from the `v1.22.0` version of the OpenTelemetry Semantic Conventions. (#4735)
- The `go.opentelemetry.io/otel/semconv/v1.23.0` package.
  The package contains semantic conventions from the `v1.23.0` version of the OpenTelemetry Semantic Conventions. (#4746)
- The `go.opentelemetry.io/otel/semconv/v1.23.1` package.
  The package contains semantic conventions from the `v1.23.1` version of the OpenTelemetry Semantic Conventions. (#4749)
- The `go.opentelemetry.io/otel/semconv/v1.24.0` package.
  The package contains semantic conventions from the `v1.24.0` version of the OpenTelemetry Semantic Conventions. (#4770)
- Add `WithResourceAsConstantLabels` option to apply resource attributes for every metric emitted by the Prometheus exporter. (#4733)
- Experimental cardinality limiting is added to the metric SDK.
  See [metric documentation](./sdk/metric/internal/x/README.md#cardinality-limit) for more information about this feature and how to enable it. (#4457)
- Add `NewMemberRaw` and `NewKeyValuePropertyRaw` in `go.opentelemetry.io/otel/baggage`. (#4804)

### Changed

- Upgrade all use of `go.opentelemetry.io/otel/semconv` to use `v1.24.0`. (#4754)
- Update transformations in `go.opentelemetry.io/otel/exporters/zipkin` to follow `v1.24.0` version of the OpenTelemetry specification. (#4754)
- Record synchronous measurements when the passed context is canceled instead of dropping in `go.opentelemetry.io/otel/sdk/metric`.
  If you do not want to make a measurement when the context is cancelled, you need to handle it yourself (e.g  `if ctx.Err() != nil`). (#4671)
- Improve `go.opentelemetry.io/otel/trace.TraceState`'s performance. (#4722)
- Improve `go.opentelemetry.io/otel/propagation.TraceContext`'s performance. (#4721)
- Improve `go.opentelemetry.io/otel/baggage` performance. (#4743)
- Improve performance of the `(*Set).Filter` method in `go.opentelemetry.io/otel/attribute` when the passed filter does not filter out any attributes from the set. (#4774)
- `Member.String` in `go.opentelemetry.io/otel/baggage` percent-encodes only when necessary. (#4775)
- Improve `go.opentelemetry.io/otel/trace.Span`'s performance when adding multiple attributes. (#4818)
- `Property.Value` in `go.opentelemetry.io/otel/baggage` now returns a raw string instead of a percent-encoded value. (#4804)

### Fixed

- Fix `Parse` in `go.opentelemetry.io/otel/baggage` to validate member value before percent-decoding. (#4755)
- Fix whitespace encoding of `Member.String` in `go.opentelemetry.io/otel/baggage`. (#4756)
- Fix observable not registered error when the asynchronous instrument has a drop aggregation in `go.opentelemetry.io/otel/sdk/metric`. (#4772)
- Fix baggage item key so that it is not canonicalized in `go.opentelemetry.io/otel/bridge/opentracing`. (#4776)
- Fix `go.opentelemetry.io/otel/bridge/opentracing` to properly handle baggage values that requires escaping during propagation. (#4804)
- Fix a bug where using multiple readers resulted in incorrect asynchronous counter values in `go.opentelemetry.io/otel/sdk/metric`. (#4742)

## [1.21.0/0.44.0] 2023-11-16

### Removed

- Remove the deprecated `go.opentelemetry.io/otel/bridge/opencensus.NewTracer`. (#4706)
- Remove the deprecated `go.opentelemetry.io/otel/exporters/otlp/otlpmetric` module. (#4707)
- Remove the deprecated `go.opentelemetry.io/otel/example/view` module. (#4708)
- Remove the deprecated `go.opentelemetry.io/otel/example/fib` module. (#4723)

### Fixed

- Do not parse non-protobuf responses in `go.opentelemetry.io/otel/exporters/otlp/otlpmetric/otlpmetrichttp`. (#4719)
- Do not parse non-protobuf responses in `go.opentelemetry.io/otel/exporters/otlp/otlptrace/otlptracehttp`. (#4719)

## [1.20.0/0.43.0] 2023-11-10

This release brings a breaking change for custom trace API implementations. Some interfaces (`TracerProvider`, `Tracer`, `Span`) now embed the `go.opentelemetry.io/otel/trace/embedded` types. Implementers need to update their implementations based on what they want the default behavior to be. See the "API Implementations" section of the [trace API] package documentation for more information about how to accomplish this.

### Added

- Add `go.opentelemetry.io/otel/bridge/opencensus.InstallTraceBridge`, which installs the OpenCensus trace bridge, and replaces `opencensus.NewTracer`. (#4567)
- Add scope version to trace and metric bridges in `go.opentelemetry.io/otel/bridge/opencensus`. (#4584)
- Add the `go.opentelemetry.io/otel/trace/embedded` package to be embedded in the exported trace API interfaces. (#4620)
- Add the `go.opentelemetry.io/otel/trace/noop` package as a default no-op implementation of the trace API. (#4620)
- Add context propagation in `go.opentelemetry.io/otel/example/dice`. (#4644)
- Add view configuration to `go.opentelemetry.io/otel/example/prometheus`. (#4649)
- Add `go.opentelemetry.io/otel/metric.WithExplicitBucketBoundaries`, which allows defining default explicit bucket boundaries when creating histogram instruments. (#4603)
- Add `Version` function in `go.opentelemetry.io/otel/exporters/otlp/otlpmetric/otlpmetricgrpc`. (#4660)
- Add `Version` function in `go.opentelemetry.io/otel/exporters/otlp/otlpmetric/otlpmetrichttp`. (#4660)
- Add Summary, SummaryDataPoint, and QuantileValue to `go.opentelemetry.io/sdk/metric/metricdata`. (#4622)
- `go.opentelemetry.io/otel/bridge/opencensus.NewMetricProducer` now supports exemplars from OpenCensus. (#4585)
- Add support for `WithExplicitBucketBoundaries` in `go.opentelemetry.io/otel/sdk/metric`. (#4605)
- Add support for Summary metrics in `go.opentelemetry.io/otel/bridge/opencensus`. (#4668)

### Deprecated

- Deprecate `go.opentelemetry.io/otel/bridge/opencensus.NewTracer` in favor of `opencensus.InstallTraceBridge`. (#4567)
- Deprecate `go.opentelemetry.io/otel/example/fib` package is in favor of `go.opentelemetry.io/otel/example/dice`. (#4618)
- Deprecate `go.opentelemetry.io/otel/trace.NewNoopTracerProvider`.
  Use the added `NewTracerProvider` function in `go.opentelemetry.io/otel/trace/noop` instead. (#4620)
- Deprecate `go.opentelemetry.io/otel/example/view` package in favor of `go.opentelemetry.io/otel/example/prometheus`. (#4649)
- Deprecate `go.opentelemetry.io/otel/exporters/otlp/otlpmetric`. (#4693)

### Changed

- `go.opentelemetry.io/otel/bridge/opencensus.NewMetricProducer` returns a `*MetricProducer` struct instead of the metric.Producer interface. (#4583)
- The `TracerProvider` in `go.opentelemetry.io/otel/trace` now embeds the `go.opentelemetry.io/otel/trace/embedded.TracerProvider` type.
  This extends the `TracerProvider` interface and is is a breaking change for any existing implementation.
  Implementers need to update their implementations based on what they want the default behavior of the interface to be.
  See the "API Implementations" section of the `go.opentelemetry.io/otel/trace` package documentation for more information about how to accomplish this. (#4620)
- The `Tracer` in `go.opentelemetry.io/otel/trace` now embeds the `go.opentelemetry.io/otel/trace/embedded.Tracer` type.
  This extends the `Tracer` interface and is is a breaking change for any existing implementation.
  Implementers need to update their implementations based on what they want the default behavior of the interface to be.
  See the "API Implementations" section of the `go.opentelemetry.io/otel/trace` package documentation for more information about how to accomplish this. (#4620)
- The `Span` in `go.opentelemetry.io/otel/trace` now embeds the `go.opentelemetry.io/otel/trace/embedded.Span` type.
  This extends the `Span` interface and is is a breaking change for any existing implementation.
  Implementers need to update their implementations based on what they want the default behavior of the interface to be.
  See the "API Implementations" section of the `go.opentelemetry.io/otel/trace` package documentation for more information about how to accomplish this. (#4620)
- `go.opentelemetry.io/otel/exporters/otlp/otlpmetric/otlpmetricgrpc` does no longer depend on `go.opentelemetry.io/otel/exporters/otlp/otlpmetric`. (#4660)
- `go.opentelemetry.io/otel/exporters/otlp/otlpmetric/otlpmetrichttp` does no longer depend on `go.opentelemetry.io/otel/exporters/otlp/otlpmetric`. (#4660)
- Retry for `502 Bad Gateway` and `504 Gateway Timeout` HTTP statuses in `go.opentelemetry.io/otel/exporters/otlp/otlpmetric/otlpmetrichttp`. (#4670)
- Retry for `502 Bad Gateway` and `504 Gateway Timeout` HTTP statuses in `go.opentelemetry.io/otel/exporters/otlp/otlptrace/otlptracehttp`. (#4670)
- Retry for `RESOURCE_EXHAUSTED` only if RetryInfo is returned in `go.opentelemetry.io/otel/exporters/otlp/otlpmetric/otlpmetricgrpc`. (#4669)
- Retry for `RESOURCE_EXHAUSTED` only if RetryInfo is returned in `go.opentelemetry.io/otel/exporters/otlp/otlptrace/otlptracegrpc`. (#4669)
- Retry temporary HTTP request failures in `go.opentelemetry.io/otel/exporters/otlp/otlpmetric/otlpmetrichttp`. (#4679)
- Retry temporary HTTP request failures in `go.opentelemetry.io/otel/exporters/otlp/otlptrace/otlptracehttp`. (#4679)

### Fixed

- Fix improper parsing of characters such us `+`, `/` by `Parse` in `go.opentelemetry.io/otel/baggage` as they were rendered as a whitespace. (#4667)
- Fix improper parsing of characters such us `+`, `/` passed via `OTEL_RESOURCE_ATTRIBUTES` in `go.opentelemetry.io/otel/sdk/resource` as they were rendered as a whitespace. (#4699)
- Fix improper parsing of characters such us `+`, `/` passed via `OTEL_EXPORTER_OTLP_HEADERS` and `OTEL_EXPORTER_OTLP_METRICS_HEADERS` in `go.opentelemetry.io/otel/exporters/otlp/otlpmetric/otlpmetricgrpc` as they were rendered as a whitespace. (#4699)
- Fix improper parsing of characters such us `+`, `/` passed via `OTEL_EXPORTER_OTLP_HEADERS` and `OTEL_EXPORTER_OTLP_METRICS_HEADERS` in `go.opentelemetry.io/otel/exporters/otlp/otlpmetric/otlpmetrichttp` as they were rendered as a whitespace. (#4699)
- Fix improper parsing of characters such us `+`, `/` passed via `OTEL_EXPORTER_OTLP_HEADERS` and `OTEL_EXPORTER_OTLP_TRACES_HEADERS` in `go.opentelemetry.io/otel/exporters/otlp/otlpmetric/otlptracegrpc` as they were rendered as a whitespace. (#4699)
- Fix improper parsing of characters such us `+`, `/` passed via `OTEL_EXPORTER_OTLP_HEADERS` and `OTEL_EXPORTER_OTLP_TRACES_HEADERS` in `go.opentelemetry.io/otel/exporters/otlp/otlpmetric/otlptracehttp` as they were rendered as a whitespace. (#4699)
- In `go.opentelemetry.op/otel/exporters/prometheus`, the exporter no longer `Collect`s metrics after `Shutdown` is invoked. (#4648)
- Fix documentation for `WithCompressor` in `go.opentelemetry.io/otel/exporters/otlp/otlptrace/otlptracegrpc`. (#4695)
- Fix documentation for `WithCompressor` in `go.opentelemetry.io/otel/exporters/otlp/otlpmetric/otlpmetricgrpc`. (#4695)

## [1.19.0/0.42.0/0.0.7] 2023-09-28

This release contains the first stable release of the OpenTelemetry Go [metric SDK].
Our project stability guarantees now apply to the `go.opentelemetry.io/otel/sdk/metric` package.
See our [versioning policy](VERSIONING.md) for more information about these stability guarantees.

### Added

- Add the "Roll the dice" getting started application example in `go.opentelemetry.io/otel/example/dice`. (#4539)
- The `WithWriter` and `WithPrettyPrint` options to `go.opentelemetry.io/otel/exporters/stdout/stdoutmetric` to set a custom `io.Writer`, and allow displaying the output in human-readable JSON. (#4507)

### Changed

- Allow '/' characters in metric instrument names. (#4501)
- The exporter in `go.opentelemetry.io/otel/exporters/stdout/stdoutmetric` does not prettify its output by default anymore. (#4507)
- Upgrade `gopkg.io/yaml` from `v2` to `v3` in `go.opentelemetry.io/otel/schema`. (#4535)

### Fixed

- In `go.opentelemetry.op/otel/exporters/prometheus`, don't try to create the Prometheus metric on every `Collect` if we know the scope is invalid. (#4499)

### Removed

- Remove `"go.opentelemetry.io/otel/bridge/opencensus".NewMetricExporter`, which is replaced by `NewMetricProducer`. (#4566)

## [1.19.0-rc.1/0.42.0-rc.1] 2023-09-14

This is a release candidate for the v1.19.0/v0.42.0 release.
That release is expected to include the `v1` release of the OpenTelemetry Go metric SDK and will provide stability guarantees of that SDK.
See our [versioning policy](VERSIONING.md) for more information about these stability guarantees.

### Changed

- Allow '/' characters in metric instrument names. (#4501)

### Fixed

- In `go.opentelemetry.op/otel/exporters/prometheus`, don't try to create the prometheus metric on every `Collect` if we know the scope is invalid. (#4499)

## [1.18.0/0.41.0/0.0.6] 2023-09-12

This release drops the compatibility guarantee of [Go 1.19].

### Added

- Add `WithProducer` option in `go.opentelemetry.op/otel/exporters/prometheus` to restore the ability to register producers on the prometheus exporter's manual reader. (#4473)
- Add `IgnoreValue` option in `go.opentelemetry.io/otel/sdk/metric/metricdata/metricdatatest` to allow ignoring values when comparing metrics. (#4447)

### Changed

- Use a `TestingT` interface instead of `*testing.T` struct in `go.opentelemetry.io/otel/sdk/metric/metricdata/metricdatatest`. (#4483)

### Deprecated

- The `NewMetricExporter` in `go.opentelemetry.io/otel/bridge/opencensus` was deprecated in `v0.35.0` (#3541).
  The deprecation notice format for the function has been corrected to trigger Go documentation and build tooling. (#4470)

### Removed

- Removed the deprecated `go.opentelemetry.io/otel/exporters/jaeger` package. (#4467)
- Removed the deprecated `go.opentelemetry.io/otel/example/jaeger` package. (#4467)
- Removed the deprecated `go.opentelemetry.io/otel/sdk/metric/aggregation` package. (#4468)
- Removed the deprecated internal packages in `go.opentelemetry.io/otel/exporters/otlp` and its sub-packages. (#4469)
- Dropped guaranteed support for versions of Go less than 1.20. (#4481)

## [1.17.0/0.40.0/0.0.5] 2023-08-28

### Added

- Export the `ManualReader` struct in `go.opentelemetry.io/otel/sdk/metric`. (#4244)
- Export the `PeriodicReader` struct in `go.opentelemetry.io/otel/sdk/metric`. (#4244)
- Add support for exponential histogram aggregations.
  A histogram can be configured as an exponential histogram using a view with `"go.opentelemetry.io/otel/sdk/metric".ExponentialHistogram` as the aggregation. (#4245)
- Export the `Exporter` struct in `go.opentelemetry.io/otel/exporters/otlp/otlpmetric/otlpmetricgrpc`. (#4272)
- Export the `Exporter` struct in `go.opentelemetry.io/otel/exporters/otlp/otlpmetric/otlpmetrichttp`. (#4272)
- The exporters in `go.opentelemetry.io/otel/exporters/otlp/otlpmetric` now support the `OTEL_EXPORTER_OTLP_METRICS_TEMPORALITY_PREFERENCE` environment variable. (#4287)
- Add `WithoutCounterSuffixes` option in `go.opentelemetry.io/otel/exporters/prometheus` to disable addition of `_total` suffixes. (#4306)
- Add info and debug logging to the metric SDK in `go.opentelemetry.io/otel/sdk/metric`. (#4315)
- The `go.opentelemetry.io/otel/semconv/v1.21.0` package.
  The package contains semantic conventions from the `v1.21.0` version of the OpenTelemetry Semantic Conventions. (#4362)
- Accept 201 to 299 HTTP status as success in `go.opentelemetry.io/otel/exporters/otlp/otlpmetric/otlpmetrichttp` and `go.opentelemetry.io/otel/exporters/otlp/otlptrace/otlptracehttp`. (#4365)
- Document the `Temporality` and `Aggregation` methods of the `"go.opentelemetry.io/otel/sdk/metric".Exporter"` need to be concurrent safe. (#4381)
- Expand the set of units supported by the Prometheus exporter, and don't add unit suffixes if they are already present in `go.opentelemetry.op/otel/exporters/prometheus` (#4374)
- Move the `Aggregation` interface and its implementations from `go.opentelemetry.io/otel/sdk/metric/aggregation` to `go.opentelemetry.io/otel/sdk/metric`. (#4435)
- The exporters in `go.opentelemetry.io/otel/exporters/otlp/otlpmetric` now support the `OTEL_EXPORTER_OTLP_METRICS_DEFAULT_HISTOGRAM_AGGREGATION` environment variable. (#4437)
- Add the `NewAllowKeysFilter` and `NewDenyKeysFilter` functions to `go.opentelemetry.io/otel/attribute` to allow convenient creation of allow-keys and deny-keys filters. (#4444)
- Support Go 1.21. (#4463)

### Changed

- Starting from `v1.21.0` of semantic conventions, `go.opentelemetry.io/otel/semconv/{version}/httpconv` and `go.opentelemetry.io/otel/semconv/{version}/netconv` packages will no longer be published. (#4145)
- Log duplicate instrument conflict at a warning level instead of info in `go.opentelemetry.io/otel/sdk/metric`. (#4202)
- Return an error on the creation of new instruments in `go.opentelemetry.io/otel/sdk/metric` if their name doesn't pass regexp validation. (#4210)
- `NewManualReader` in `go.opentelemetry.io/otel/sdk/metric` returns `*ManualReader` instead of `Reader`. (#4244)
- `NewPeriodicReader` in `go.opentelemetry.io/otel/sdk/metric` returns `*PeriodicReader` instead of `Reader`. (#4244)
- Count the Collect time in the `PeriodicReader` timeout in `go.opentelemetry.io/otel/sdk/metric`. (#4221)
- The function `New` in `go.opentelemetry.io/otel/exporters/otlp/otlpmetric/otlpmetricgrpc` returns `*Exporter` instead of `"go.opentelemetry.io/otel/sdk/metric".Exporter`. (#4272)
- The function `New` in `go.opentelemetry.io/otel/exporters/otlp/otlpmetric/otlpmetrichttp` returns `*Exporter` instead of `"go.opentelemetry.io/otel/sdk/metric".Exporter`. (#4272)
- If an attribute set is omitted from an async callback, the previous value will no longer be exported in `go.opentelemetry.io/otel/sdk/metric`. (#4290)
- If an attribute set is observed multiple times in an async callback in `go.opentelemetry.io/otel/sdk/metric`, the values will be summed instead of the last observation winning. (#4289)
- Allow the explicit bucket histogram aggregation to be used for the up-down counter, observable counter, observable up-down counter, and observable gauge in the `go.opentelemetry.io/otel/sdk/metric` package. (#4332)
- Restrict `Meter`s in `go.opentelemetry.io/otel/sdk/metric` to only register and collect instruments it created. (#4333)
- `PeriodicReader.Shutdown` and `PeriodicReader.ForceFlush` in `go.opentelemetry.io/otel/sdk/metric` now apply the periodic reader's timeout to the operation if the user provided context does not contain a deadline. (#4356, #4377)
- Upgrade all use of `go.opentelemetry.io/otel/semconv` to use `v1.21.0`. (#4408)
- Increase instrument name maximum length from 63 to 255 characters in `go.opentelemetry.io/otel/sdk/metric`. (#4434)
- Add `go.opentelemetry.op/otel/sdk/metric.WithProducer` as an `Option` for `"go.opentelemetry.io/otel/sdk/metric".NewManualReader` and `"go.opentelemetry.io/otel/sdk/metric".NewPeriodicReader`. (#4346)

### Removed

- Remove `Reader.RegisterProducer` in `go.opentelemetry.io/otel/metric`.
  Use the added `WithProducer` option instead. (#4346)
- Remove `Reader.ForceFlush` in `go.opentelemetry.io/otel/metric`.
  Notice that `PeriodicReader.ForceFlush` is still available. (#4375)

### Fixed

- Correctly format log messages from the `go.opentelemetry.io/otel/exporters/zipkin` exporter. (#4143)
- Log an error for calls to `NewView` in `go.opentelemetry.io/otel/sdk/metric` that have empty criteria. (#4307)
- Fix `"go.opentelemetry.io/otel/sdk/resource".WithHostID()` to not set an empty `host.id`. (#4317)
- Use the instrument identifying fields to cache aggregators and determine duplicate instrument registrations in `go.opentelemetry.io/otel/sdk/metric`. (#4337)
- Detect duplicate instruments for case-insensitive names in `go.opentelemetry.io/otel/sdk/metric`. (#4338)
- The `ManualReader` will not panic if `AggregationSelector` returns `nil` in `go.opentelemetry.io/otel/sdk/metric`. (#4350)
- If a `Reader`'s `AggregationSelector` returns `nil` or `DefaultAggregation` the pipeline will use the default aggregation. (#4350)
- Log a suggested view that fixes instrument conflicts in `go.opentelemetry.io/otel/sdk/metric`. (#4349)
- Fix possible panic, deadlock and race condition in batch span processor in `go.opentelemetry.io/otel/sdk/trace`. (#4353)
- Improve context cancellation handling in batch span processor's `ForceFlush` in  `go.opentelemetry.io/otel/sdk/trace`. (#4369)
- Decouple `go.opentelemetry.io/otel/exporters/otlp/otlptrace/internal` from `go.opentelemetry.io/otel/exporters/otlp/internal` using gotmpl. (#4397, #3846)
- Decouple `go.opentelemetry.io/otel/exporters/otlp/otlpmetric/otlpmetricgrpc/internal` from `go.opentelemetry.io/otel/exporters/otlp/internal` and `go.opentelemetry.io/otel/exporters/otlp/otlpmetric/internal` using gotmpl. (#4404, #3846)
- Decouple `go.opentelemetry.io/otel/exporters/otlp/otlpmetric/otlpmetrichttp/internal` from `go.opentelemetry.io/otel/exporters/otlp/internal` and `go.opentelemetry.io/otel/exporters/otlp/otlpmetric/internal` using gotmpl. (#4407, #3846)
- Decouple `go.opentelemetry.io/otel/exporters/otlp/otlptrace/otlptracegrpc/internal` from `go.opentelemetry.io/otel/exporters/otlp/internal` and `go.opentelemetry.io/otel/exporters/otlp/otlptrace/internal` using gotmpl. (#4400, #3846)
- Decouple `go.opentelemetry.io/otel/exporters/otlp/otlptrace/otlptracehttp/internal` from `go.opentelemetry.io/otel/exporters/otlp/internal` and `go.opentelemetry.io/otel/exporters/otlp/otlptrace/internal` using gotmpl. (#4401, #3846)
- Do not block the metric SDK when OTLP metric exports are blocked in `go.opentelemetry.io/otel/exporters/otlp/otlpmetric/otlpmetricgrpc` and `go.opentelemetry.io/otel/exporters/otlp/otlpmetric/otlpmetrichttp`. (#3925, #4395)
- Do not append `_total` if the counter already has that suffix for the Prometheus exproter in `go.opentelemetry.io/otel/exporter/prometheus`. (#4373)
- Fix resource detection data race in `go.opentelemetry.io/otel/sdk/resource`. (#4409)
- Use the first-seen instrument name during instrument name conflicts in `go.opentelemetry.io/otel/sdk/metric`. (#4428)

### Deprecated

- The `go.opentelemetry.io/otel/exporters/jaeger` package is deprecated.
  OpenTelemetry dropped support for Jaeger exporter in July 2023.
  Use `go.opentelemetry.io/otel/exporters/otlp/otlptrace/otlptracehttp`
  or `go.opentelemetry.io/otel/exporters/otlp/otlptrace/otlptracegrpc` instead. (#4423)
- The `go.opentelemetry.io/otel/example/jaeger` package is deprecated. (#4423)
- The `go.opentelemetry.io/otel/exporters/otlp/otlpmetric/internal` package is deprecated. (#4420)
- The `go.opentelemetry.io/otel/exporters/otlp/otlpmetric/internal/oconf` package is deprecated. (#4420)
- The `go.opentelemetry.io/otel/exporters/otlp/otlpmetric/internal/otest` package is deprecated. (#4420)
- The `go.opentelemetry.io/otel/exporters/otlp/otlpmetric/internal/transform` package is deprecated. (#4420)
- The `go.opentelemetry.io/otel/exporters/otlp/internal` package is deprecated. (#4421)
- The `go.opentelemetry.io/otel/exporters/otlp/internal/envconfig` package is deprecated. (#4421)
- The `go.opentelemetry.io/otel/exporters/otlp/internal/retry` package is deprecated. (#4421)
- The `go.opentelemetry.io/otel/exporters/otlp/otlptrace/internal` package is deprecated. (#4425)
- The `go.opentelemetry.io/otel/exporters/otlp/otlptrace/internal/envconfig` package is deprecated. (#4425)
- The `go.opentelemetry.io/otel/exporters/otlp/otlptrace/internal/otlpconfig` package is deprecated. (#4425)
- The `go.opentelemetry.io/otel/exporters/otlp/otlptrace/internal/otlptracetest` package is deprecated. (#4425)
- The `go.opentelemetry.io/otel/exporters/otlp/otlptrace/internal/retry` package is deprecated. (#4425)
- The `go.opentelemetry.io/otel/sdk/metric/aggregation` package is deprecated.
  Use the aggregation types added to `go.opentelemetry.io/otel/sdk/metric` instead. (#4435)

## [1.16.0/0.39.0] 2023-05-18

This release contains the first stable release of the OpenTelemetry Go [metric API].
Our project stability guarantees now apply to the `go.opentelemetry.io/otel/metric` package.
See our [versioning policy](VERSIONING.md) for more information about these stability guarantees.

### Added

- The `go.opentelemetry.io/otel/semconv/v1.19.0` package.
  The package contains semantic conventions from the `v1.19.0` version of the OpenTelemetry specification. (#3848)
- The `go.opentelemetry.io/otel/semconv/v1.20.0` package.
  The package contains semantic conventions from the `v1.20.0` version of the OpenTelemetry specification. (#4078)
- The Exponential Histogram data types in `go.opentelemetry.io/otel/sdk/metric/metricdata`. (#4165)
- OTLP metrics exporter now supports the Exponential Histogram Data Type. (#4222)
- Fix serialization of `time.Time` zero values in `go.opentelemetry.io/otel/exporters/otlp/otlpmetric/otlpmetricgrpc` and `go.opentelemetry.io/otel/exporters/otlp/otlpmetric/otlpmetrichttp` packages. (#4271)

### Changed

- Use `strings.Cut()` instead of `string.SplitN()` for better readability and memory use. (#4049)
- `MeterProvider` returns noop meters once it has been shutdown. (#4154)

### Removed

- The deprecated `go.opentelemetry.io/otel/metric/instrument` package is removed.
  Use `go.opentelemetry.io/otel/metric` instead. (#4055)

### Fixed

- Fix build for BSD based systems in `go.opentelemetry.io/otel/sdk/resource`. (#4077)

## [1.16.0-rc.1/0.39.0-rc.1] 2023-05-03

This is a release candidate for the v1.16.0/v0.39.0 release.
That release is expected to include the `v1` release of the OpenTelemetry Go metric API and will provide stability guarantees of that API.
See our [versioning policy](VERSIONING.md) for more information about these stability guarantees.

### Added

- Support global `MeterProvider` in `go.opentelemetry.io/otel`. (#4039)
  - Use `Meter` for a `metric.Meter` from the global `metric.MeterProvider`.
  - Use `GetMeterProivder` for a global `metric.MeterProvider`.
  - Use `SetMeterProivder` to set the global `metric.MeterProvider`.

### Changed

- Move the `go.opentelemetry.io/otel/metric` module to the `stable-v1` module set.
  This stages the metric API to be released as a stable module. (#4038)

### Removed

- The `go.opentelemetry.io/otel/metric/global` package is removed.
  Use `go.opentelemetry.io/otel` instead. (#4039)

## [1.15.1/0.38.1] 2023-05-02

### Fixed

- Remove unused imports from `sdk/resource/host_id_bsd.go` which caused build failures. (#4040, #4041)

## [1.15.0/0.38.0] 2023-04-27

### Added

- The `go.opentelemetry.io/otel/metric/embedded` package. (#3916)
- The `Version` function to `go.opentelemetry.io/otel/sdk` to return the SDK version. (#3949)
- Add a `WithNamespace` option to `go.opentelemetry.io/otel/exporters/prometheus` to allow users to prefix metrics with a namespace. (#3970)
- The following configuration types were added to `go.opentelemetry.io/otel/metric/instrument` to be used in the configuration of measurement methods. (#3971)
  - The `AddConfig` used to hold configuration for addition measurements
    - `NewAddConfig` used to create a new `AddConfig`
    - `AddOption` used to configure an `AddConfig`
  - The `RecordConfig` used to hold configuration for recorded measurements
    - `NewRecordConfig` used to create a new `RecordConfig`
    - `RecordOption` used to configure a `RecordConfig`
  - The `ObserveConfig` used to hold configuration for observed measurements
    - `NewObserveConfig` used to create a new `ObserveConfig`
    - `ObserveOption` used to configure an `ObserveConfig`
- `WithAttributeSet` and `WithAttributes` are added to `go.opentelemetry.io/otel/metric/instrument`.
  They return an option used during a measurement that defines the attribute Set associated with the measurement. (#3971)
- The `Version` function to `go.opentelemetry.io/otel/exporters/otlp/otlpmetric` to return the OTLP metrics client version. (#3956)
- The `Version` function to `go.opentelemetry.io/otel/exporters/otlp/otlptrace` to return the OTLP trace client version. (#3956)

### Changed

- The `Extrema` in `go.opentelemetry.io/otel/sdk/metric/metricdata` is redefined with a generic argument of `[N int64 | float64]`. (#3870)
- Update all exported interfaces from `go.opentelemetry.io/otel/metric` to embed their corresponding interface from `go.opentelemetry.io/otel/metric/embedded`.
  This adds an implementation requirement to set the interface default behavior for unimplemented methods. (#3916)
- Move No-Op implementation from `go.opentelemetry.io/otel/metric` into its own package `go.opentelemetry.io/otel/metric/noop`. (#3941)
  - `metric.NewNoopMeterProvider` is replaced with `noop.NewMeterProvider`
- Add all the methods from `"go.opentelemetry.io/otel/trace".SpanContext` to `bridgeSpanContext` by embedding `otel.SpanContext` in `bridgeSpanContext`. (#3966)
- Wrap `UploadMetrics` error in `go.opentelemetry.io/otel/exporters/otlp/otlpmetric/` to improve error message when encountering generic grpc errors. (#3974)
- The measurement methods for all instruments in `go.opentelemetry.io/otel/metric/instrument` accept an option instead of the variadic `"go.opentelemetry.io/otel/attribute".KeyValue`. (#3971)
  - The `Int64Counter.Add` method now accepts `...AddOption`
  - The `Float64Counter.Add` method now accepts `...AddOption`
  - The `Int64UpDownCounter.Add` method now accepts `...AddOption`
  - The `Float64UpDownCounter.Add` method now accepts `...AddOption`
  - The `Int64Histogram.Record` method now accepts `...RecordOption`
  - The `Float64Histogram.Record` method now accepts `...RecordOption`
  - The `Int64Observer.Observe` method now accepts `...ObserveOption`
  - The `Float64Observer.Observe` method now accepts `...ObserveOption`
- The `Observer` methods in `go.opentelemetry.io/otel/metric` accept an option instead of the variadic `"go.opentelemetry.io/otel/attribute".KeyValue`. (#3971)
  - The `Observer.ObserveInt64` method now accepts `...ObserveOption`
  - The `Observer.ObserveFloat64` method now accepts `...ObserveOption`
- Move global metric back to `go.opentelemetry.io/otel/metric/global` from `go.opentelemetry.io/otel`. (#3986)

### Fixed

- `TracerProvider` allows calling `Tracer()` while it's shutting down.
  It used to deadlock. (#3924)
- Use the SDK version for the Telemetry SDK resource detector in `go.opentelemetry.io/otel/sdk/resource`. (#3949)
- Fix a data race in `SpanProcessor` returned by `NewSimpleSpanProcessor` in `go.opentelemetry.io/otel/sdk/trace`. (#3951)
- Automatically figure out the default aggregation with `aggregation.Default`. (#3967)

### Deprecated

- The `go.opentelemetry.io/otel/metric/instrument` package is deprecated.
  Use the equivalent types added to `go.opentelemetry.io/otel/metric` instead. (#4018)

## [1.15.0-rc.2/0.38.0-rc.2] 2023-03-23

This is a release candidate for the v1.15.0/v0.38.0 release.
That release will include the `v1` release of the OpenTelemetry Go metric API and will provide stability guarantees of that API.
See our [versioning policy](VERSIONING.md) for more information about these stability guarantees.

### Added

- The `WithHostID` option to `go.opentelemetry.io/otel/sdk/resource`. (#3812)
- The `WithoutTimestamps` option to `go.opentelemetry.io/otel/exporters/stdout/stdoutmetric` to sets all timestamps to zero. (#3828)
- The new `Exemplar` type is added to `go.opentelemetry.io/otel/sdk/metric/metricdata`.
  Both the `DataPoint` and `HistogramDataPoint` types from that package have a new field of `Exemplars` containing the sampled exemplars for their timeseries. (#3849)
- Configuration for each metric instrument in `go.opentelemetry.io/otel/sdk/metric/instrument`. (#3895)
- The internal logging introduces a warning level verbosity equal to `V(1)`. (#3900)
- Added a log message warning about usage of `SimpleSpanProcessor` in production environments. (#3854)

### Changed

- Optimize memory allocation when creation a new `Set` using `NewSet` or `NewSetWithFiltered` in `go.opentelemetry.io/otel/attribute`. (#3832)
- Optimize memory allocation when creation new metric instruments in `go.opentelemetry.io/otel/sdk/metric`. (#3832)
- Avoid creating new objects on all calls to `WithDeferredSetup` and `SkipContextSetup` in OpenTracing bridge. (#3833)
- The `New` and `Detect` functions from `go.opentelemetry.io/otel/sdk/resource` return errors that wrap underlying errors instead of just containing the underlying error strings. (#3844)
- Both the `Histogram` and `HistogramDataPoint` are redefined with a generic argument of `[N int64 | float64]` in `go.opentelemetry.io/otel/sdk/metric/metricdata`. (#3849)
- The metric `Export` interface from `go.opentelemetry.io/otel/sdk/metric` accepts a `*ResourceMetrics` instead of `ResourceMetrics`. (#3853)
- Rename `Asynchronous` to `Observable` in `go.opentelemetry.io/otel/metric/instrument`. (#3892)
- Rename `Int64ObserverOption` to `Int64ObservableOption` in `go.opentelemetry.io/otel/metric/instrument`. (#3895)
- Rename `Float64ObserverOption` to `Float64ObservableOption` in `go.opentelemetry.io/otel/metric/instrument`. (#3895)
- The internal logging changes the verbosity level of info to `V(4)`, the verbosity level of debug to `V(8)`. (#3900)

### Fixed

- `TracerProvider` consistently doesn't allow to register a `SpanProcessor` after shutdown. (#3845)

### Removed

- The deprecated `go.opentelemetry.io/otel/metric/global` package is removed. (#3829)
- The unneeded `Synchronous` interface in `go.opentelemetry.io/otel/metric/instrument` was removed. (#3892)
- The `Float64ObserverConfig` and `NewFloat64ObserverConfig` in `go.opentelemetry.io/otel/sdk/metric/instrument`.
  Use the added `float64` instrument configuration instead. (#3895)
- The `Int64ObserverConfig` and `NewInt64ObserverConfig` in `go.opentelemetry.io/otel/sdk/metric/instrument`.
  Use the added `int64` instrument configuration instead. (#3895)
- The `NewNoopMeter` function in `go.opentelemetry.io/otel/metric`, use `NewMeterProvider().Meter("")` instead. (#3893)

## [1.15.0-rc.1/0.38.0-rc.1] 2023-03-01

This is a release candidate for the v1.15.0/v0.38.0 release.
That release will include the `v1` release of the OpenTelemetry Go metric API and will provide stability guarantees of that API.
See our [versioning policy](VERSIONING.md) for more information about these stability guarantees.

This release drops the compatibility guarantee of [Go 1.18].

### Added

- Support global `MeterProvider` in `go.opentelemetry.io/otel`. (#3818)
  - Use `Meter` for a `metric.Meter` from the global `metric.MeterProvider`.
  - Use `GetMeterProivder` for a global `metric.MeterProvider`.
  - Use `SetMeterProivder` to set the global `metric.MeterProvider`.

### Changed

- Dropped compatibility testing for [Go 1.18].
  The project no longer guarantees support for this version of Go. (#3813)

### Fixed

- Handle empty environment variable as it they were not set. (#3764)
- Clarify the `httpconv` and `netconv` packages in `go.opentelemetry.io/otel/semconv/*` provide tracing semantic conventions. (#3823)
- Fix race conditions in `go.opentelemetry.io/otel/exporters/metric/prometheus` that could cause a panic. (#3899)
- Fix sending nil `scopeInfo` to metrics channel in `go.opentelemetry.io/otel/exporters/metric/prometheus` that could cause a panic in `github.com/prometheus/client_golang/prometheus`. (#3899)

### Deprecated

- The `go.opentelemetry.io/otel/metric/global` package is deprecated.
  Use `go.opentelemetry.io/otel` instead. (#3818)

### Removed

- The deprecated `go.opentelemetry.io/otel/metric/unit` package is removed. (#3814)

## [1.14.0/0.37.0/0.0.4] 2023-02-27

This release is the last to support [Go 1.18].
The next release will require at least [Go 1.19].

### Added

- The `event` type semantic conventions are added to `go.opentelemetry.io/otel/semconv/v1.17.0`. (#3697)
- Support [Go 1.20]. (#3693)
- The `go.opentelemetry.io/otel/semconv/v1.18.0` package.
  The package contains semantic conventions from the `v1.18.0` version of the OpenTelemetry specification. (#3719)
  - The following `const` renames from `go.opentelemetry.io/otel/semconv/v1.17.0` are included:
    - `OtelScopeNameKey` -> `OTelScopeNameKey`
    - `OtelScopeVersionKey` -> `OTelScopeVersionKey`
    - `OtelLibraryNameKey` -> `OTelLibraryNameKey`
    - `OtelLibraryVersionKey` -> `OTelLibraryVersionKey`
    - `OtelStatusCodeKey` -> `OTelStatusCodeKey`
    - `OtelStatusDescriptionKey` -> `OTelStatusDescriptionKey`
    - `OtelStatusCodeOk` -> `OTelStatusCodeOk`
    - `OtelStatusCodeError` -> `OTelStatusCodeError`
  - The following `func` renames from `go.opentelemetry.io/otel/semconv/v1.17.0` are included:
    - `OtelScopeName` -> `OTelScopeName`
    - `OtelScopeVersion` -> `OTelScopeVersion`
    - `OtelLibraryName` -> `OTelLibraryName`
    - `OtelLibraryVersion` -> `OTelLibraryVersion`
    - `OtelStatusDescription` -> `OTelStatusDescription`
- A `IsSampled` method is added to the `SpanContext` implementation in `go.opentelemetry.io/otel/bridge/opentracing` to expose the span sampled state.
  See the [README](./bridge/opentracing/README.md) for more information. (#3570)
- The `WithInstrumentationAttributes` option to `go.opentelemetry.io/otel/metric`. (#3738)
- The `WithInstrumentationAttributes` option to `go.opentelemetry.io/otel/trace`. (#3739)
- The following environment variables are supported by the periodic `Reader` in `go.opentelemetry.io/otel/sdk/metric`. (#3763)
  - `OTEL_METRIC_EXPORT_INTERVAL` sets the time between collections and exports.
  - `OTEL_METRIC_EXPORT_TIMEOUT` sets the timeout an export is attempted.

### Changed

- Fall-back to `TextMapCarrier` when it's not `HttpHeader`s in `go.opentelemetry.io/otel/bridge/opentracing`. (#3679)
- The `Collect` method of the `"go.opentelemetry.io/otel/sdk/metric".Reader` interface is updated to accept the `metricdata.ResourceMetrics` value the collection will be made into.
  This change is made to enable memory reuse by SDK users. (#3732)
- The `WithUnit` option in `go.opentelemetry.io/otel/sdk/metric/instrument` is updated to accept a `string` for the unit value. (#3776)

### Fixed

- Ensure `go.opentelemetry.io/otel` does not use generics. (#3723, #3725)
- Multi-reader `MeterProvider`s now export metrics for all readers, instead of just the first reader. (#3720, #3724)
- Remove use of deprecated `"math/rand".Seed` in `go.opentelemetry.io/otel/example/prometheus`. (#3733)
- Do not silently drop unknown schema data with `Parse` in  `go.opentelemetry.io/otel/schema/v1.1`. (#3743)
- Data race issue in OTLP exporter retry mechanism. (#3755, #3756)
- Wrapping empty errors when exporting in `go.opentelemetry.io/otel/sdk/metric`. (#3698, #3772)
- Incorrect "all" and "resource" definition for schema files in `go.opentelemetry.io/otel/schema/v1.1`. (#3777)

### Deprecated

- The `go.opentelemetry.io/otel/metric/unit` package is deprecated.
  Use the equivalent unit string instead. (#3776)
  - Use `"1"` instead of `unit.Dimensionless`
  - Use `"By"` instead of `unit.Bytes`
  - Use `"ms"` instead of `unit.Milliseconds`

## [1.13.0/0.36.0] 2023-02-07

### Added

- Attribute `KeyValue` creations functions to `go.opentelemetry.io/otel/semconv/v1.17.0` for all non-enum semantic conventions.
  These functions ensure semantic convention type correctness. (#3675)

### Fixed

- Removed the `http.target` attribute from being added by `ServerRequest` in the following packages. (#3687)
  - `go.opentelemetry.io/otel/semconv/v1.13.0/httpconv`
  - `go.opentelemetry.io/otel/semconv/v1.14.0/httpconv`
  - `go.opentelemetry.io/otel/semconv/v1.15.0/httpconv`
  - `go.opentelemetry.io/otel/semconv/v1.16.0/httpconv`
  - `go.opentelemetry.io/otel/semconv/v1.17.0/httpconv`

### Removed

- The deprecated `go.opentelemetry.io/otel/metric/instrument/asyncfloat64` package is removed. (#3631)
- The deprecated `go.opentelemetry.io/otel/metric/instrument/asyncint64` package is removed. (#3631)
- The deprecated `go.opentelemetry.io/otel/metric/instrument/syncfloat64` package is removed. (#3631)
- The deprecated `go.opentelemetry.io/otel/metric/instrument/syncint64` package is removed. (#3631)

## [1.12.0/0.35.0] 2023-01-28

### Added

- The `WithInt64Callback` option to `go.opentelemetry.io/otel/metric/instrument`.
  This options is used to configure `int64` Observer callbacks during their creation. (#3507)
- The `WithFloat64Callback` option to `go.opentelemetry.io/otel/metric/instrument`.
  This options is used to configure `float64` Observer callbacks during their creation. (#3507)
- The `Producer` interface and `Reader.RegisterProducer(Producer)` to `go.opentelemetry.io/otel/sdk/metric`.
  These additions are used to enable external metric Producers. (#3524)
- The `Callback` function type to `go.opentelemetry.io/otel/metric`.
  This new named function type is registered with a `Meter`. (#3564)
- The `go.opentelemetry.io/otel/semconv/v1.13.0` package.
  The package contains semantic conventions from the `v1.13.0` version of the OpenTelemetry specification. (#3499)
  - The `EndUserAttributesFromHTTPRequest` function in `go.opentelemetry.io/otel/semconv/v1.12.0` is merged into `ClientRequest` and `ServerRequest` in `go.opentelemetry.io/otel/semconv/v1.13.0/httpconv`.
  - The `HTTPAttributesFromHTTPStatusCode` function in `go.opentelemetry.io/otel/semconv/v1.12.0` is merged into `ClientResponse` in `go.opentelemetry.io/otel/semconv/v1.13.0/httpconv`.
  - The `HTTPClientAttributesFromHTTPRequest` function in `go.opentelemetry.io/otel/semconv/v1.12.0` is replaced by `ClientRequest` in `go.opentelemetry.io/otel/semconv/v1.13.0/httpconv`.
  - The `HTTPServerAttributesFromHTTPRequest` function in `go.opentelemetry.io/otel/semconv/v1.12.0` is replaced by `ServerRequest` in `go.opentelemetry.io/otel/semconv/v1.13.0/httpconv`.
  - The `HTTPServerMetricAttributesFromHTTPRequest` function in `go.opentelemetry.io/otel/semconv/v1.12.0` is replaced by `ServerRequest` in `go.opentelemetry.io/otel/semconv/v1.13.0/httpconv`.
  - The `NetAttributesFromHTTPRequest` function in `go.opentelemetry.io/otel/semconv/v1.12.0` is split into `Transport` in `go.opentelemetry.io/otel/semconv/v1.13.0/netconv` and `ClientRequest` or `ServerRequest` in `go.opentelemetry.io/otel/semconv/v1.13.0/httpconv`.
  - The `SpanStatusFromHTTPStatusCode` function in `go.opentelemetry.io/otel/semconv/v1.12.0` is replaced by `ClientStatus` in `go.opentelemetry.io/otel/semconv/v1.13.0/httpconv`.
  - The `SpanStatusFromHTTPStatusCodeAndSpanKind` function in `go.opentelemetry.io/otel/semconv/v1.12.0` is split into `ClientStatus` and `ServerStatus` in `go.opentelemetry.io/otel/semconv/v1.13.0/httpconv`.
  - The `Client` function is included in `go.opentelemetry.io/otel/semconv/v1.13.0/netconv` to generate attributes for a `net.Conn`.
  - The `Server` function is included in `go.opentelemetry.io/otel/semconv/v1.13.0/netconv` to generate attributes for a `net.Listener`.
- The `go.opentelemetry.io/otel/semconv/v1.14.0` package.
  The package contains semantic conventions from the `v1.14.0` version of the OpenTelemetry specification. (#3566)
- The `go.opentelemetry.io/otel/semconv/v1.15.0` package.
  The package contains semantic conventions from the `v1.15.0` version of the OpenTelemetry specification. (#3578)
- The `go.opentelemetry.io/otel/semconv/v1.16.0` package.
  The package contains semantic conventions from the `v1.16.0` version of the OpenTelemetry specification. (#3579)
- Metric instruments to `go.opentelemetry.io/otel/metric/instrument`.
  These instruments are use as replacements of the deprecated `go.opentelemetry.io/otel/metric/instrument/{asyncfloat64,asyncint64,syncfloat64,syncint64}` packages.(#3575, #3586)
  - `Float64ObservableCounter` replaces the `asyncfloat64.Counter`
  - `Float64ObservableUpDownCounter` replaces the `asyncfloat64.UpDownCounter`
  - `Float64ObservableGauge` replaces the `asyncfloat64.Gauge`
  - `Int64ObservableCounter` replaces the `asyncint64.Counter`
  - `Int64ObservableUpDownCounter` replaces the `asyncint64.UpDownCounter`
  - `Int64ObservableGauge` replaces the `asyncint64.Gauge`
  - `Float64Counter` replaces the `syncfloat64.Counter`
  - `Float64UpDownCounter` replaces the `syncfloat64.UpDownCounter`
  - `Float64Histogram` replaces the `syncfloat64.Histogram`
  - `Int64Counter` replaces the `syncint64.Counter`
  - `Int64UpDownCounter` replaces the `syncint64.UpDownCounter`
  - `Int64Histogram` replaces the `syncint64.Histogram`
- `NewTracerProvider` to `go.opentelemetry.io/otel/bridge/opentracing`.
  This is used to create `WrapperTracer` instances from a `TracerProvider`. (#3116)
- The `Extrema` type to `go.opentelemetry.io/otel/sdk/metric/metricdata`.
  This type is used to represent min/max values and still be able to distinguish unset and zero values. (#3487)
- The `go.opentelemetry.io/otel/semconv/v1.17.0` package.
  The package contains semantic conventions from the `v1.17.0` version of the OpenTelemetry specification. (#3599)

### Changed

- Jaeger and Zipkin exporter use `github.com/go-logr/logr` as the logging interface, and add the `WithLogr` option. (#3497, #3500)
- Instrument configuration in `go.opentelemetry.io/otel/metric/instrument` is split into specific options and configuration based on the instrument type. (#3507)
  - Use the added `Int64Option` type to configure instruments from `go.opentelemetry.io/otel/metric/instrument/syncint64`.
  - Use the added `Float64Option` type to configure instruments from `go.opentelemetry.io/otel/metric/instrument/syncfloat64`.
  - Use the added `Int64ObserverOption` type to configure instruments from `go.opentelemetry.io/otel/metric/instrument/asyncint64`.
  - Use the added `Float64ObserverOption` type to configure instruments from `go.opentelemetry.io/otel/metric/instrument/asyncfloat64`.
- Return a `Registration` from the `RegisterCallback` method of a `Meter` in the `go.opentelemetry.io/otel/metric` package.
  This `Registration` can be used to unregister callbacks. (#3522)
- Global error handler uses an atomic value instead of a mutex. (#3543)
- Add `NewMetricProducer` to `go.opentelemetry.io/otel/bridge/opencensus`, which can be used to pass OpenCensus metrics to an OpenTelemetry Reader. (#3541)
- Global logger uses an atomic value instead of a mutex. (#3545)
- The `Shutdown` method of the `"go.opentelemetry.io/otel/sdk/trace".TracerProvider` releases all computational resources when called the first time. (#3551)
- The `Sampler` returned from `TraceIDRatioBased` `go.opentelemetry.io/otel/sdk/trace` now uses the rightmost bits for sampling decisions.
  This fixes random sampling when using ID generators like `xray.IDGenerator` and increasing parity with other language implementations. (#3557)
- Errors from `go.opentelemetry.io/otel/exporters/otlp/otlptrace` exporters are wrapped in errors identifying their signal name.
  Existing users of the exporters attempting to identify specific errors will need to use `errors.Unwrap()` to get the underlying error. (#3516)
- Exporters from `go.opentelemetry.io/otel/exporters/otlp` will print the final retryable error message when attempts to retry time out. (#3514)
- The instrument kind names in `go.opentelemetry.io/otel/sdk/metric` are updated to match the API. (#3562)
  - `InstrumentKindSyncCounter` is renamed to `InstrumentKindCounter`
  - `InstrumentKindSyncUpDownCounter` is renamed to `InstrumentKindUpDownCounter`
  - `InstrumentKindSyncHistogram` is renamed to `InstrumentKindHistogram`
  - `InstrumentKindAsyncCounter` is renamed to `InstrumentKindObservableCounter`
  - `InstrumentKindAsyncUpDownCounter` is renamed to `InstrumentKindObservableUpDownCounter`
  - `InstrumentKindAsyncGauge` is renamed to `InstrumentKindObservableGauge`
- The `RegisterCallback` method of the `Meter` in `go.opentelemetry.io/otel/metric` changed.
  - The named `Callback` replaces the inline function parameter. (#3564)
  - `Callback` is required to return an error. (#3576)
  - `Callback` accepts the added `Observer` parameter added.
    This new parameter is used by `Callback` implementations to observe values for asynchronous instruments instead of calling the `Observe` method of the instrument directly. (#3584)
  - The slice of `instrument.Asynchronous` is now passed as a variadic argument. (#3587)
- The exporter from `go.opentelemetry.io/otel/exporters/zipkin` is updated to use the `v1.16.0` version of semantic conventions.
  This means it no longer uses the removed `net.peer.ip` or `http.host` attributes to determine the remote endpoint.
  Instead it uses the `net.sock.peer` attributes. (#3581)
- The `Min` and `Max` fields of the `HistogramDataPoint` in `go.opentelemetry.io/otel/sdk/metric/metricdata` are now defined with the added `Extrema` type instead of a `*float64`. (#3487)

### Fixed

- Asynchronous instruments that use sum aggregators and attribute filters correctly add values from equivalent attribute sets that have been filtered. (#3439, #3549)
- The `RegisterCallback` method of the `Meter` from `go.opentelemetry.io/otel/sdk/metric` only registers a callback for instruments created by that meter.
  Trying to register a callback with instruments from a different meter will result in an error being returned. (#3584)

### Deprecated

- The `NewMetricExporter` in `go.opentelemetry.io/otel/bridge/opencensus` is deprecated.
  Use `NewMetricProducer` instead. (#3541)
- The `go.opentelemetry.io/otel/metric/instrument/asyncfloat64` package is deprecated.
  Use the instruments from `go.opentelemetry.io/otel/metric/instrument` instead. (#3575)
- The `go.opentelemetry.io/otel/metric/instrument/asyncint64` package is deprecated.
  Use the instruments from `go.opentelemetry.io/otel/metric/instrument` instead. (#3575)
- The `go.opentelemetry.io/otel/metric/instrument/syncfloat64` package is deprecated.
  Use the instruments from `go.opentelemetry.io/otel/metric/instrument` instead. (#3575)
- The `go.opentelemetry.io/otel/metric/instrument/syncint64` package is deprecated.
  Use the instruments from `go.opentelemetry.io/otel/metric/instrument` instead. (#3575)
- The `NewWrappedTracerProvider` in `go.opentelemetry.io/otel/bridge/opentracing` is now deprecated.
  Use `NewTracerProvider` instead. (#3116)

### Removed

- The deprecated `go.opentelemetry.io/otel/sdk/metric/view` package is removed. (#3520)
- The `InstrumentProvider` from `go.opentelemetry.io/otel/sdk/metric/asyncint64` is removed.
  Use the new creation methods of the `Meter` in `go.opentelemetry.io/otel/sdk/metric` instead. (#3530)
  - The `Counter` method is replaced by `Meter.Int64ObservableCounter`
  - The `UpDownCounter` method is replaced by `Meter.Int64ObservableUpDownCounter`
  - The `Gauge` method is replaced by `Meter.Int64ObservableGauge`
- The `InstrumentProvider` from `go.opentelemetry.io/otel/sdk/metric/asyncfloat64` is removed.
  Use the new creation methods of the `Meter` in `go.opentelemetry.io/otel/sdk/metric` instead. (#3530)
  - The `Counter` method is replaced by `Meter.Float64ObservableCounter`
  - The `UpDownCounter` method is replaced by `Meter.Float64ObservableUpDownCounter`
  - The `Gauge` method is replaced by `Meter.Float64ObservableGauge`
- The `InstrumentProvider` from `go.opentelemetry.io/otel/sdk/metric/syncint64` is removed.
  Use the new creation methods of the `Meter` in `go.opentelemetry.io/otel/sdk/metric` instead. (#3530)
  - The `Counter` method is replaced by `Meter.Int64Counter`
  - The `UpDownCounter` method is replaced by `Meter.Int64UpDownCounter`
  - The `Histogram` method is replaced by `Meter.Int64Histogram`
- The `InstrumentProvider` from `go.opentelemetry.io/otel/sdk/metric/syncfloat64` is removed.
  Use the new creation methods of the `Meter` in `go.opentelemetry.io/otel/sdk/metric` instead. (#3530)
  - The `Counter` method is replaced by `Meter.Float64Counter`
  - The `UpDownCounter` method is replaced by `Meter.Float64UpDownCounter`
  - The `Histogram` method is replaced by `Meter.Float64Histogram`

## [1.11.2/0.34.0] 2022-12-05

### Added

- The `WithView` `Option` is added to the `go.opentelemetry.io/otel/sdk/metric` package.
   This option is used to configure the view(s) a `MeterProvider` will use for all `Reader`s that are registered with it. (#3387)
- Add Instrumentation Scope and Version as info metric and label in Prometheus exporter.
  This can be disabled using the `WithoutScopeInfo()` option added to that package.(#3273, #3357)
- OTLP exporters now recognize: (#3363)
  - `OTEL_EXPORTER_OTLP_INSECURE`
  - `OTEL_EXPORTER_OTLP_TRACES_INSECURE`
  - `OTEL_EXPORTER_OTLP_METRICS_INSECURE`
  - `OTEL_EXPORTER_OTLP_CLIENT_KEY`
  - `OTEL_EXPORTER_OTLP_TRACES_CLIENT_KEY`
  - `OTEL_EXPORTER_OTLP_METRICS_CLIENT_KEY`
  - `OTEL_EXPORTER_OTLP_CLIENT_CERTIFICATE`
  - `OTEL_EXPORTER_OTLP_TRACES_CLIENT_CERTIFICATE`
  - `OTEL_EXPORTER_OTLP_METRICS_CLIENT_CERTIFICATE`
- The `View` type and related `NewView` function to create a view according to the OpenTelemetry specification are added to `go.opentelemetry.io/otel/sdk/metric`.
  These additions are replacements for the `View` type and `New` function from `go.opentelemetry.io/otel/sdk/metric/view`. (#3459)
- The `Instrument` and `InstrumentKind` type are added to `go.opentelemetry.io/otel/sdk/metric`.
  These additions are replacements for the `Instrument` and `InstrumentKind` types from `go.opentelemetry.io/otel/sdk/metric/view`. (#3459)
- The `Stream` type is added to `go.opentelemetry.io/otel/sdk/metric` to define a metric data stream a view will produce. (#3459)
- The `AssertHasAttributes` allows instrument authors to test that datapoints returned have appropriate attributes. (#3487)

### Changed

- The `"go.opentelemetry.io/otel/sdk/metric".WithReader` option no longer accepts views to associate with the `Reader`.
   Instead, views are now registered directly with the `MeterProvider` via the new `WithView` option.
   The views registered with the `MeterProvider` apply to all `Reader`s. (#3387)
- The `Temporality(view.InstrumentKind) metricdata.Temporality` and `Aggregation(view.InstrumentKind) aggregation.Aggregation` methods are added to the `"go.opentelemetry.io/otel/sdk/metric".Exporter` interface. (#3260)
- The `Temporality(view.InstrumentKind) metricdata.Temporality` and `Aggregation(view.InstrumentKind) aggregation.Aggregation` methods are added to the `"go.opentelemetry.io/otel/exporters/otlp/otlpmetric".Client` interface. (#3260)
- The `WithTemporalitySelector` and `WithAggregationSelector` `ReaderOption`s have been changed to `ManualReaderOption`s in the `go.opentelemetry.io/otel/sdk/metric` package. (#3260)
- The periodic reader in the `go.opentelemetry.io/otel/sdk/metric` package now uses the temporality and aggregation selectors from its configured exporter instead of accepting them as options. (#3260)

### Fixed

- The `go.opentelemetry.io/otel/exporters/prometheus` exporter fixes duplicated `_total` suffixes. (#3369)
- Remove comparable requirement for `Reader`s. (#3387)
- Cumulative metrics from the OpenCensus bridge (`go.opentelemetry.io/otel/bridge/opencensus`) are defined as monotonic sums, instead of non-monotonic. (#3389)
- Asynchronous counters (`Counter` and `UpDownCounter`) from the metric SDK now produce delta sums when configured with delta temporality. (#3398)
- Exported `Status` codes in the `go.opentelemetry.io/otel/exporters/zipkin` exporter are now exported as all upper case values. (#3340)
- `Aggregation`s from `go.opentelemetry.io/otel/sdk/metric` with no data are not exported. (#3394, #3436)
- Re-enabled Attribute Filters in the Metric SDK. (#3396)
- Asynchronous callbacks are only called if they are registered with at least one instrument that does not use drop aggregation. (#3408)
- Do not report empty partial-success responses in the `go.opentelemetry.io/otel/exporters/otlp` exporters. (#3438, #3432)
- Handle partial success responses in `go.opentelemetry.io/otel/exporters/otlp/otlpmetric` exporters. (#3162, #3440)
- Prevent duplicate Prometheus description, unit, and type. (#3469)
- Prevents panic when using incorrect `attribute.Value.As[Type]Slice()`. (#3489)

### Removed

- The `go.opentelemetry.io/otel/exporters/otlp/otlpmetric.Client` interface is removed. (#3486)
- The `go.opentelemetry.io/otel/exporters/otlp/otlpmetric.New` function is removed. Use the `otlpmetric[http|grpc].New` directly. (#3486)

### Deprecated

- The `go.opentelemetry.io/otel/sdk/metric/view` package is deprecated.
  Use `Instrument`, `InstrumentKind`, `View`, and `NewView` in `go.opentelemetry.io/otel/sdk/metric` instead. (#3476)

## [1.11.1/0.33.0] 2022-10-19

### Added

- The Prometheus exporter in `go.opentelemetry.io/otel/exporters/prometheus` registers with a Prometheus registerer on creation.
   By default, it will register with the default Prometheus registerer.
   A non-default registerer can be used by passing the `WithRegisterer` option. (#3239)
- Added the `WithAggregationSelector` option to the `go.opentelemetry.io/otel/exporters/prometheus` package to change the default `AggregationSelector` used. (#3341)
- The Prometheus exporter in `go.opentelemetry.io/otel/exporters/prometheus` converts the `Resource` associated with metric exports into a `target_info` metric. (#3285)

### Changed

- The `"go.opentelemetry.io/otel/exporters/prometheus".New` function is updated to return an error.
   It will return an error if the exporter fails to register with Prometheus. (#3239)

### Fixed

- The URL-encoded values from the `OTEL_RESOURCE_ATTRIBUTES` environment variable are decoded. (#2963)
- The `baggage.NewMember` function decodes the `value` parameter instead of directly using it.
   This fixes the implementation to be compliant with the W3C specification. (#3226)
- Slice attributes of the `attribute` package are now comparable based on their value, not instance. (#3108 #3252)
- The `Shutdown` and `ForceFlush` methods of the `"go.opentelemetry.io/otel/sdk/trace".TraceProvider` no longer return an error when no processor is registered. (#3268)
- The Prometheus exporter in `go.opentelemetry.io/otel/exporters/prometheus` cumulatively sums histogram buckets. (#3281)
- The sum of each histogram data point is now uniquely exported by the `go.opentelemetry.io/otel/exporters/otlpmetric` exporters. (#3284, #3293)
- Recorded values for asynchronous counters (`Counter` and `UpDownCounter`) are interpreted as exact, not incremental, sum values by the metric SDK. (#3350, #3278)
- `UpDownCounters` are now correctly output as Prometheus gauges in the `go.opentelemetry.io/otel/exporters/prometheus` exporter. (#3358)
- The Prometheus exporter in `go.opentelemetry.io/otel/exporters/prometheus` no longer describes the metrics it will send to Prometheus on startup.
   Instead the exporter is defined as an "unchecked" collector for Prometheus.
   This fixes the `reader is not registered` warning currently emitted on startup. (#3291 #3342)
- The `go.opentelemetry.io/otel/exporters/prometheus` exporter now correctly adds `_total` suffixes to counter metrics. (#3360)
- The `go.opentelemetry.io/otel/exporters/prometheus` exporter now adds a unit suffix to metric names.
   This can be disabled using the `WithoutUnits()` option added to that package. (#3352)

## [1.11.0/0.32.3] 2022-10-12

### Added

- Add default User-Agent header to OTLP exporter requests (`go.opentelemetry.io/otel/exporters/otlptrace/otlptracegrpc` and `go.opentelemetry.io/otel/exporters/otlptrace/otlptracehttp`). (#3261)

### Changed

- `span.SetStatus` has been updated such that calls that lower the status are now no-ops. (#3214)
- Upgrade `golang.org/x/sys/unix` from `v0.0.0-20210423185535-09eb48e85fd7` to `v0.0.0-20220919091848-fb04ddd9f9c8`.
  This addresses [GO-2022-0493](https://pkg.go.dev/vuln/GO-2022-0493). (#3235)

## [0.32.2] Metric SDK (Alpha) - 2022-10-11

### Added

- Added an example of using metric views to customize instruments. (#3177)
- Add default User-Agent header to OTLP exporter requests (`go.opentelemetry.io/otel/exporters/otlpmetric/otlpmetricgrpc` and `go.opentelemetry.io/otel/exporters/otlpmetric/otlpmetrichttp`). (#3261)

### Changed

- Flush pending measurements with the `PeriodicReader` in the `go.opentelemetry.io/otel/sdk/metric` when `ForceFlush` or `Shutdown` are called. (#3220)
- Update histogram default bounds to match the requirements of the latest specification. (#3222)
- Encode the HTTP status code in the OpenTracing bridge (`go.opentelemetry.io/otel/bridge/opentracing`) as an integer.  (#3265)

### Fixed

- Use default view if instrument does not match any registered view of a reader. (#3224, #3237)
- Return the same instrument every time a user makes the exact same instrument creation call. (#3229, #3251)
- Return the existing instrument when a view transforms a creation call to match an existing instrument. (#3240, #3251)
- Log a warning when a conflicting instrument (e.g. description, unit, data-type) is created instead of returning an error. (#3251)
- The OpenCensus bridge no longer sends empty batches of metrics. (#3263)

## [0.32.1] Metric SDK (Alpha) - 2022-09-22

### Changed

- The Prometheus exporter sanitizes OpenTelemetry instrument names when exporting.
   Invalid characters are replaced with `_`. (#3212)

### Added

- The metric portion of the OpenCensus bridge (`go.opentelemetry.io/otel/bridge/opencensus`) has been reintroduced. (#3192)
- The OpenCensus bridge example (`go.opentelemetry.io/otel/example/opencensus`) has been reintroduced. (#3206)

### Fixed

- Updated go.mods to point to valid versions of the sdk. (#3216)
- Set the `MeterProvider` resource on all exported metric data. (#3218)

## [0.32.0] Revised Metric SDK (Alpha) - 2022-09-18

### Changed

- The metric SDK in `go.opentelemetry.io/otel/sdk/metric` is completely refactored to comply with the OpenTelemetry specification.
  Please see the package documentation for how the new SDK is initialized and configured. (#3175)
- Update the minimum supported go version to go1.18. Removes support for go1.17 (#3179)

### Removed

- The metric portion of the OpenCensus bridge (`go.opentelemetry.io/otel/bridge/opencensus`) has been removed.
  A new bridge compliant with the revised metric SDK will be added back in a future release. (#3175)
- The `go.opentelemetry.io/otel/sdk/metric/aggregator/aggregatortest` package is removed, see the new metric SDK. (#3175)
- The `go.opentelemetry.io/otel/sdk/metric/aggregator/histogram` package is removed, see the new metric SDK. (#3175)
- The `go.opentelemetry.io/otel/sdk/metric/aggregator/lastvalue` package is removed, see the new metric SDK. (#3175)
- The `go.opentelemetry.io/otel/sdk/metric/aggregator/sum` package is removed, see the new metric SDK. (#3175)
- The `go.opentelemetry.io/otel/sdk/metric/aggregator` package is removed, see the new metric SDK. (#3175)
- The `go.opentelemetry.io/otel/sdk/metric/controller/basic` package is removed, see the new metric SDK. (#3175)
- The `go.opentelemetry.io/otel/sdk/metric/controller/controllertest` package is removed, see the new metric SDK. (#3175)
- The `go.opentelemetry.io/otel/sdk/metric/controller/time` package is removed, see the new metric SDK. (#3175)
- The `go.opentelemetry.io/otel/sdk/metric/export/aggregation` package is removed, see the new metric SDK. (#3175)
- The `go.opentelemetry.io/otel/sdk/metric/export` package is removed, see the new metric SDK. (#3175)
- The `go.opentelemetry.io/otel/sdk/metric/metrictest` package is removed.
  A replacement package that supports the new metric SDK will be added back in a future release. (#3175)
- The `go.opentelemetry.io/otel/sdk/metric/number` package is removed, see the new metric SDK. (#3175)
- The `go.opentelemetry.io/otel/sdk/metric/processor/basic` package is removed, see the new metric SDK. (#3175)
- The `go.opentelemetry.io/otel/sdk/metric/processor/processortest` package is removed, see the new metric SDK. (#3175)
- The `go.opentelemetry.io/otel/sdk/metric/processor/reducer` package is removed, see the new metric SDK. (#3175)
- The `go.opentelemetry.io/otel/sdk/metric/registry` package is removed, see the new metric SDK. (#3175)
- The `go.opentelemetry.io/otel/sdk/metric/sdkapi` package is removed, see the new metric SDK. (#3175)
- The `go.opentelemetry.io/otel/sdk/metric/selector/simple` package is removed, see the new metric SDK. (#3175)
- The `"go.opentelemetry.io/otel/sdk/metric".ErrUninitializedInstrument` variable was removed. (#3175)
- The `"go.opentelemetry.io/otel/sdk/metric".ErrBadInstrument` variable was removed. (#3175)
- The `"go.opentelemetry.io/otel/sdk/metric".Accumulator` type was removed, see the `MeterProvider`in the new metric SDK. (#3175)
- The `"go.opentelemetry.io/otel/sdk/metric".NewAccumulator` function was removed, see `NewMeterProvider`in the new metric SDK. (#3175)
- The deprecated `"go.opentelemetry.io/otel/sdk/metric".AtomicFieldOffsets` function was removed. (#3175)

## [1.10.0] - 2022-09-09

### Added

- Support Go 1.19. (#3077)
  Include compatibility testing and document support. (#3077)
- Support the OTLP ExportTracePartialSuccess response; these are passed to the registered error handler. (#3106)
- Upgrade go.opentelemetry.io/proto/otlp from v0.18.0 to v0.19.0 (#3107)

### Changed

- Fix misidentification of OpenTelemetry `SpanKind` in OpenTracing bridge (`go.opentelemetry.io/otel/bridge/opentracing`).  (#3096)
- Attempting to start a span with a nil `context` will no longer cause a panic. (#3110)
- All exporters will be shutdown even if one reports an error (#3091)
- Ensure valid UTF-8 when truncating over-length attribute values. (#3156)

## [1.9.0/0.0.3] - 2022-08-01

### Added

- Add support for Schema Files format 1.1.x (metric "split" transform) with the new `go.opentelemetry.io/otel/schema/v1.1` package. (#2999)
- Add the `go.opentelemetry.io/otel/semconv/v1.11.0` package.
  The package contains semantic conventions from the `v1.11.0` version of the OpenTelemetry specification. (#3009)
- Add the `go.opentelemetry.io/otel/semconv/v1.12.0` package.
  The package contains semantic conventions from the `v1.12.0` version of the OpenTelemetry specification. (#3010)
- Add the `http.method` attribute to HTTP server metric from all `go.opentelemetry.io/otel/semconv/*` packages. (#3018)

### Fixed

- Invalid warning for context setup being deferred in `go.opentelemetry.io/otel/bridge/opentracing` package. (#3029)

## [1.8.0/0.31.0] - 2022-07-08

### Added

- Add support for `opentracing.TextMap` format in the `Inject` and `Extract` methods
of the `"go.opentelemetry.io/otel/bridge/opentracing".BridgeTracer` type. (#2911)

### Changed

- The `crosslink` make target has been updated to use the `go.opentelemetry.io/build-tools/crosslink` package. (#2886)
- In the `go.opentelemetry.io/otel/sdk/instrumentation` package rename `Library` to `Scope` and alias `Library` as `Scope` (#2976)
- Move metric no-op implementation form `nonrecording` to `metric` package. (#2866)

### Removed

- Support for go1.16. Support is now only for go1.17 and go1.18 (#2917)

### Deprecated

- The `Library` struct in the `go.opentelemetry.io/otel/sdk/instrumentation` package is deprecated.
  Use the equivalent `Scope` struct instead. (#2977)
- The `ReadOnlySpan.InstrumentationLibrary` method from the `go.opentelemetry.io/otel/sdk/trace` package is deprecated.
  Use the equivalent `ReadOnlySpan.InstrumentationScope` method instead. (#2977)

## [1.7.0/0.30.0] - 2022-04-28

### Added

- Add the `go.opentelemetry.io/otel/semconv/v1.8.0` package.
  The package contains semantic conventions from the `v1.8.0` version of the OpenTelemetry specification. (#2763)
- Add the `go.opentelemetry.io/otel/semconv/v1.9.0` package.
  The package contains semantic conventions from the `v1.9.0` version of the OpenTelemetry specification. (#2792)
- Add the `go.opentelemetry.io/otel/semconv/v1.10.0` package.
  The package contains semantic conventions from the `v1.10.0` version of the OpenTelemetry specification. (#2842)
- Added an in-memory exporter to metrictest to aid testing with a full SDK. (#2776)

### Fixed

- Globally delegated instruments are unwrapped before delegating asynchronous callbacks. (#2784)
- Remove import of `testing` package in non-tests builds of the `go.opentelemetry.io/otel` package. (#2786)

### Changed

- The `WithLabelEncoder` option from the `go.opentelemetry.io/otel/exporters/stdout/stdoutmetric` package is renamed to `WithAttributeEncoder`. (#2790)
- The `LabelFilterSelector` interface from `go.opentelemetry.io/otel/sdk/metric/processor/reducer` is renamed to `AttributeFilterSelector`.
  The method included in the renamed interface also changed from `LabelFilterFor` to `AttributeFilterFor`. (#2790)
- The `Metadata.Labels` method from the `go.opentelemetry.io/otel/sdk/metric/export` package is renamed to `Metadata.Attributes`.
  Consequentially, the `Record` type from the same package also has had the embedded method renamed. (#2790)

### Deprecated

- The `Iterator.Label` method in the `go.opentelemetry.io/otel/attribute` package is deprecated.
  Use the equivalent `Iterator.Attribute` method instead. (#2790)
- The `Iterator.IndexedLabel` method in the `go.opentelemetry.io/otel/attribute` package is deprecated.
  Use the equivalent `Iterator.IndexedAttribute` method instead. (#2790)
- The `MergeIterator.Label` method in the `go.opentelemetry.io/otel/attribute` package is deprecated.
  Use the equivalent `MergeIterator.Attribute` method instead. (#2790)

### Removed

- Removed the `Batch` type from the `go.opentelemetry.io/otel/sdk/metric/metrictest` package. (#2864)
- Removed the `Measurement` type from the `go.opentelemetry.io/otel/sdk/metric/metrictest` package. (#2864)

## [0.29.0] - 2022-04-11

### Added

- The metrics global package was added back into several test files. (#2764)
- The `Meter` function is added back to the `go.opentelemetry.io/otel/metric/global` package.
  This function is a convenience function equivalent to calling `global.MeterProvider().Meter(...)`. (#2750)

### Removed

- Removed module the `go.opentelemetry.io/otel/sdk/export/metric`.
  Use the `go.opentelemetry.io/otel/sdk/metric` module instead. (#2720)

### Changed

- Don't panic anymore when setting a global MeterProvider to itself. (#2749)
- Upgrade `go.opentelemetry.io/proto/otlp` in `go.opentelemetry.io/otel/exporters/otlp/otlpmetric` from `v0.12.1` to `v0.15.0`.
  This replaces the use of the now deprecated `InstrumentationLibrary` and `InstrumentationLibraryMetrics` types and fields in the proto library with the equivalent `InstrumentationScope` and `ScopeMetrics`. (#2748)

## [1.6.3] - 2022-04-07

### Fixed

- Allow non-comparable global `MeterProvider`, `TracerProvider`, and `TextMapPropagator` types to be set. (#2772, #2773)

## [1.6.2] - 2022-04-06

### Changed

- Don't panic anymore when setting a global TracerProvider or TextMapPropagator to itself. (#2749)
- Upgrade `go.opentelemetry.io/proto/otlp` in `go.opentelemetry.io/otel/exporters/otlp/otlptrace` from `v0.12.1` to `v0.15.0`.
  This replaces the use of the now deprecated `InstrumentationLibrary` and `InstrumentationLibrarySpans` types and fields in the proto library with the equivalent `InstrumentationScope` and `ScopeSpans`. (#2748)

## [1.6.1] - 2022-03-28

### Fixed

- The `go.opentelemetry.io/otel/schema/*` packages now use the correct schema URL for their `SchemaURL` constant.
  Instead of using `"https://opentelemetry.io/schemas/v<version>"` they now use the correct URL without a `v` prefix, `"https://opentelemetry.io/schemas/<version>"`. (#2743, #2744)

### Security

- Upgrade `go.opentelemetry.io/proto/otlp` from `v0.12.0` to `v0.12.1`.
  This includes an indirect upgrade of `github.com/grpc-ecosystem/grpc-gateway` which resolves [a vulnerability](https://nvd.nist.gov/vuln/detail/CVE-2019-11254) from `gopkg.in/yaml.v2` in version `v2.2.3`. (#2724, #2728)

## [1.6.0/0.28.0] - 2022-03-23

### ⚠️ Notice ⚠️

This update is a breaking change of the unstable Metrics API.
Code instrumented with the `go.opentelemetry.io/otel/metric` will need to be modified.

### Added

- Add metrics exponential histogram support.
  New mapping functions have been made available in `sdk/metric/aggregator/exponential/mapping` for other OpenTelemetry projects to take dependencies on. (#2502)
- Add Go 1.18 to our compatibility tests. (#2679)
- Allow configuring the Sampler with the `OTEL_TRACES_SAMPLER` and `OTEL_TRACES_SAMPLER_ARG` environment variables. (#2305, #2517)
- Add the `metric/global` for obtaining and setting the global `MeterProvider`. (#2660)

### Changed

- The metrics API has been significantly changed to match the revised OpenTelemetry specification.
  High-level changes include:

  - Synchronous and asynchronous instruments are now handled by independent `InstrumentProvider`s.
    These `InstrumentProvider`s are managed with a `Meter`.
  - Synchronous and asynchronous instruments are grouped into their own packages based on value types.
  - Asynchronous callbacks can now be registered with a `Meter`.

  Be sure to check out the metric module documentation for more information on how to use the revised API. (#2587, #2660)

### Fixed

- Fallback to general attribute limits when span specific ones are not set in the environment. (#2675, #2677)

## [1.5.0] - 2022-03-16

### Added

- Log the Exporters configuration in the TracerProviders message. (#2578)
- Added support to configure the span limits with environment variables.
  The following environment variables are supported. (#2606, #2637)
  - `OTEL_SPAN_ATTRIBUTE_VALUE_LENGTH_LIMIT`
  - `OTEL_SPAN_ATTRIBUTE_COUNT_LIMIT`
  - `OTEL_SPAN_EVENT_COUNT_LIMIT`
  - `OTEL_EVENT_ATTRIBUTE_COUNT_LIMIT`
  - `OTEL_SPAN_LINK_COUNT_LIMIT`
  - `OTEL_LINK_ATTRIBUTE_COUNT_LIMIT`

  If the provided environment variables are invalid (negative), the default values would be used.
- Rename the `gc` runtime name to `go` (#2560)
- Add resource container ID detection. (#2418)
- Add span attribute value length limit.
  The new `AttributeValueLengthLimit` field is added to the `"go.opentelemetry.io/otel/sdk/trace".SpanLimits` type to configure this limit for a `TracerProvider`.
  The default limit for this resource is "unlimited". (#2637)
- Add the `WithRawSpanLimits` option to `go.opentelemetry.io/otel/sdk/trace`.
  This option replaces the `WithSpanLimits` option.
  Zero or negative values will not be changed to the default value like `WithSpanLimits` does.
  Setting a limit to zero will effectively disable the related resource it limits and setting to a negative value will mean that resource is unlimited.
  Consequentially, limits should be constructed using `NewSpanLimits` and updated accordingly. (#2637)

### Changed

- Drop oldest tracestate `Member` when capacity is reached. (#2592)
- Add event and link drop counts to the exported data from the `oltptrace` exporter. (#2601)
- Unify path cleaning functionally in the `otlpmetric` and `otlptrace` configuration. (#2639)
- Change the debug message from the `sdk/trace.BatchSpanProcessor` to reflect the count is cumulative. (#2640)
- Introduce new internal `envconfig` package for OTLP exporters. (#2608)
- If `http.Request.Host` is empty, fall back to use `URL.Host` when populating `http.host` in the `semconv` packages. (#2661)

### Fixed

- Remove the OTLP trace exporter limit of SpanEvents when exporting. (#2616)
- Default to port `4318` instead of `4317` for the `otlpmetrichttp` and `otlptracehttp` client. (#2614, #2625)
- Unlimited span limits are now supported (negative values). (#2636, #2637)

### Deprecated

- Deprecated `"go.opentelemetry.io/otel/sdk/trace".WithSpanLimits`.
  Use `WithRawSpanLimits` instead.
  That option allows setting unlimited and zero limits, this option does not.
  This option will be kept until the next major version incremented release. (#2637)

## [1.4.1] - 2022-02-16

### Fixed

- Fix race condition in reading the dropped spans number for the `BatchSpanProcessor`. (#2615)

## [1.4.0] - 2022-02-11

### Added

- Use `OTEL_EXPORTER_ZIPKIN_ENDPOINT` environment variable to specify zipkin collector endpoint. (#2490)
- Log the configuration of `TracerProvider`s, and `Tracer`s for debugging.
  To enable use a logger with Verbosity (V level) `>=1`. (#2500)
- Added support to configure the batch span-processor with environment variables.
  The following environment variables are used. (#2515)
  - `OTEL_BSP_SCHEDULE_DELAY`
  - `OTEL_BSP_EXPORT_TIMEOUT`
  - `OTEL_BSP_MAX_QUEUE_SIZE`.
  - `OTEL_BSP_MAX_EXPORT_BATCH_SIZE`

### Changed

- Zipkin exporter exports `Resource` attributes in the `Tags` field. (#2589)

### Deprecated

- Deprecate module the `go.opentelemetry.io/otel/sdk/export/metric`.
  Use the `go.opentelemetry.io/otel/sdk/metric` module instead. (#2382)
- Deprecate `"go.opentelemetry.io/otel/sdk/metric".AtomicFieldOffsets`. (#2445)

### Fixed

- Fixed the instrument kind for noop async instruments to correctly report an implementation. (#2461)
- Fix UDP packets overflowing with Jaeger payloads. (#2489, #2512)
- Change the `otlpmetric.Client` interface's `UploadMetrics` method to accept a single `ResourceMetrics` instead of a slice of them. (#2491)
- Specify explicit buckets in Prometheus example, fixing issue where example only has `+inf` bucket. (#2419, #2493)
- W3C baggage will now decode urlescaped values. (#2529)
- Baggage members are now only validated once, when calling `NewMember` and not also when adding it to the baggage itself. (#2522)
- The order attributes are dropped from spans in the `go.opentelemetry.io/otel/sdk/trace` package when capacity is reached is fixed to be in compliance with the OpenTelemetry specification.
  Instead of dropping the least-recently-used attribute, the last added attribute is dropped.
  This drop order still only applies to attributes with unique keys not already contained in the span.
  If an attribute is added with a key already contained in the span, that attribute is updated to the new value being added. (#2576)

### Removed

- Updated `go.opentelemetry.io/proto/otlp` from `v0.11.0` to `v0.12.0`. This version removes a number of deprecated methods. (#2546)
  - [`Metric.GetIntGauge()`](https://pkg.go.dev/go.opentelemetry.io/proto/otlp@v0.11.0/metrics/v1#Metric.GetIntGauge)
  - [`Metric.GetIntHistogram()`](https://pkg.go.dev/go.opentelemetry.io/proto/otlp@v0.11.0/metrics/v1#Metric.GetIntHistogram)
  - [`Metric.GetIntSum()`](https://pkg.go.dev/go.opentelemetry.io/proto/otlp@v0.11.0/metrics/v1#Metric.GetIntSum)

## [1.3.0] - 2021-12-10

### ⚠️ Notice ⚠️

We have updated the project minimum supported Go version to 1.16

### Added

- Added an internal Logger.
  This can be used by the SDK and API to provide users with feedback of the internal state.
  To enable verbose logs configure the logger which will print V(1) logs. For debugging information configure to print V(5) logs. (#2343)
- Add the `WithRetry` `Option` and the `RetryConfig` type to the `go.opentelemetry.io/otel/exporter/otel/otlpmetric/otlpmetrichttp` package to specify retry behavior consistently. (#2425)
- Add `SpanStatusFromHTTPStatusCodeAndSpanKind` to all `semconv` packages to return a span status code similar to `SpanStatusFromHTTPStatusCode`, but exclude `4XX` HTTP errors as span errors if the span is of server kind. (#2296)

### Changed

- The `"go.opentelemetry.io/otel/exporter/otel/otlptrace/otlptracegrpc".Client` now uses the underlying gRPC `ClientConn` to handle name resolution, TCP connection establishment (with retries and backoff) and TLS handshakes, and handling errors on established connections by re-resolving the name and reconnecting. (#2329)
- The `"go.opentelemetry.io/otel/exporter/otel/otlpmetric/otlpmetricgrpc".Client` now uses the underlying gRPC `ClientConn` to handle name resolution, TCP connection establishment (with retries and backoff) and TLS handshakes, and handling errors on established connections by re-resolving the name and reconnecting. (#2425)
- The `"go.opentelemetry.io/otel/exporter/otel/otlpmetric/otlpmetricgrpc".RetrySettings` type is renamed to `RetryConfig`. (#2425)
- The `go.opentelemetry.io/otel/exporter/otel/*` gRPC exporters now default to using the host's root CA set if none are provided by the user and `WithInsecure` is not specified. (#2432)
- Change `resource.Default` to be evaluated the first time it is called, rather than on import. This allows the caller the option to update `OTEL_RESOURCE_ATTRIBUTES` first, such as with `os.Setenv`. (#2371)

### Fixed

- The `go.opentelemetry.io/otel/exporter/otel/*` exporters are updated to handle per-signal and universal endpoints according to the OpenTelemetry specification.
  Any per-signal endpoint set via an `OTEL_EXPORTER_OTLP_<signal>_ENDPOINT` environment variable is now used without modification of the path.
  When `OTEL_EXPORTER_OTLP_ENDPOINT` is set, if it contains a path, that path is used as a base path which per-signal paths are appended to. (#2433)
- Basic metric controller updated to use sync.Map to avoid blocking calls (#2381)
- The `go.opentelemetry.io/otel/exporter/jaeger` correctly sets the `otel.status_code` value to be a string of `ERROR` or `OK` instead of an integer code. (#2439, #2440)

### Deprecated

- Deprecated the `"go.opentelemetry.io/otel/exporter/otel/otlpmetric/otlpmetrichttp".WithMaxAttempts` `Option`, use the new `WithRetry` `Option` instead. (#2425)
- Deprecated the `"go.opentelemetry.io/otel/exporter/otel/otlpmetric/otlpmetrichttp".WithBackoff` `Option`, use the new `WithRetry` `Option` instead. (#2425)

### Removed

- Remove the metric Processor's ability to convert cumulative to delta aggregation temporality. (#2350)
- Remove the metric Bound Instruments interface and implementations. (#2399)
- Remove the metric MinMaxSumCount kind aggregation and the corresponding OTLP export path. (#2423)
- Metric SDK removes the "exact" aggregator for histogram instruments, as it performed a non-standard aggregation for OTLP export (creating repeated Gauge points) and worked its way into a number of confusing examples. (#2348)

## [1.2.0] - 2021-11-12

### Changed

- Metric SDK `export.ExportKind`, `export.ExportKindSelector` types have been renamed to `aggregation.Temporality` and `aggregation.TemporalitySelector` respectively to keep in line with current specification and protocol along with built-in selectors (e.g., `aggregation.CumulativeTemporalitySelector`, ...). (#2274)
- The Metric `Exporter` interface now requires a `TemporalitySelector` method instead of an `ExportKindSelector`. (#2274)
- Metrics API cleanup. The `metric/sdkapi` package has been created to relocate the API-to-SDK interface:
  - The following interface types simply moved from `metric` to `metric/sdkapi`: `Descriptor`, `MeterImpl`, `InstrumentImpl`, `SyncImpl`, `BoundSyncImpl`, `AsyncImpl`, `AsyncRunner`, `AsyncSingleRunner`, and `AsyncBatchRunner`
  - The following struct types moved and are replaced with type aliases, since they are exposed to the user: `Observation`, `Measurement`.
  - The No-op implementations of sync and async instruments are no longer exported, new functions `sdkapi.NewNoopAsyncInstrument()` and `sdkapi.NewNoopSyncInstrument()` are provided instead. (#2271)
- Update the SDK `BatchSpanProcessor` to export all queued spans when `ForceFlush` is called. (#2080, #2335)

### Added

- Add the `"go.opentelemetry.io/otel/exporters/otlp/otlpmetric/otlpmetricgrpc".WithGRPCConn` option so the exporter can reuse an existing gRPC connection. (#2002)
- Added a new `schema` module to help parse Schema Files in OTEP 0152 format. (#2267)
- Added a new `MapCarrier` to the `go.opentelemetry.io/otel/propagation` package to hold propagated cross-cutting concerns as a `map[string]string` held in memory. (#2334)

## [1.1.0] - 2021-10-27

### Added

- Add the `"go.opentelemetry.io/otel/exporters/otlp/otlptrace/otlptracegrpc".WithGRPCConn` option so the exporter can reuse an existing gRPC connection. (#2002)
- Add the `go.opentelemetry.io/otel/semconv/v1.7.0` package.
  The package contains semantic conventions from the `v1.7.0` version of the OpenTelemetry specification. (#2320)
- Add the `go.opentelemetry.io/otel/semconv/v1.6.1` package.
  The package contains semantic conventions from the `v1.6.1` version of the OpenTelemetry specification. (#2321)
- Add the `go.opentelemetry.io/otel/semconv/v1.5.0` package.
  The package contains semantic conventions from the `v1.5.0` version of the OpenTelemetry specification. (#2322)
  - When upgrading from the `semconv/v1.4.0` package note the following name changes:
    - `K8SReplicasetUIDKey` -> `K8SReplicaSetUIDKey`
    - `K8SReplicasetNameKey` -> `K8SReplicaSetNameKey`
    - `K8SStatefulsetUIDKey` -> `K8SStatefulSetUIDKey`
    - `k8SStatefulsetNameKey` -> `K8SStatefulSetNameKey`
    - `K8SDaemonsetUIDKey` -> `K8SDaemonSetUIDKey`
    - `K8SDaemonsetNameKey` -> `K8SDaemonSetNameKey`

### Changed

- Links added to a span will be dropped by the SDK if they contain an invalid span context (#2275).

### Fixed

- The `"go.opentelemetry.io/otel/semconv/v1.4.0".HTTPServerAttributesFromHTTPRequest` now correctly only sets the HTTP client IP attribute even if the connection was routed with proxies and there are multiple addresses in the `X-Forwarded-For` header. (#2282, #2284)
- The `"go.opentelemetry.io/otel/semconv/v1.4.0".NetAttributesFromHTTPRequest` function correctly handles IPv6 addresses as IP addresses and sets the correct net peer IP instead of the net peer hostname attribute. (#2283, #2285)
- The simple span processor shutdown method deterministically returns the exporter error status if it simultaneously finishes when the deadline is reached. (#2290, #2289)

## [1.0.1] - 2021-10-01

### Fixed

- json stdout exporter no longer crashes due to concurrency bug. (#2265)

## [Metrics 0.24.0] - 2021-10-01

### Changed

- NoopMeterProvider is now private and NewNoopMeterProvider must be used to obtain a noopMeterProvider. (#2237)
- The Metric SDK `Export()` function takes a new two-level reader interface for iterating over results one instrumentation library at a time. (#2197)
  - The former `"go.opentelemetry.io/otel/sdk/export/metric".CheckpointSet` is renamed `Reader`.
  - The new interface is named `"go.opentelemetry.io/otel/sdk/export/metric".InstrumentationLibraryReader`.

## [1.0.0] - 2021-09-20

This is the first stable release for the project.
This release includes an API and SDK for the tracing signal that will comply with the stability guarantees defined by the projects [versioning policy](./VERSIONING.md).

### Added

- OTLP trace exporter now sets the `SchemaURL` field in the exported telemetry if the Tracer has `WithSchemaURL` option. (#2242)

### Fixed

- Slice-valued attributes can correctly be used as map keys. (#2223)

### Removed

- Removed the `"go.opentelemetry.io/otel/exporters/zipkin".WithSDKOptions` function. (#2248)
- Removed the deprecated package `go.opentelemetry.io/otel/oteltest`. (#2234)
- Removed the deprecated package `go.opentelemetry.io/otel/bridge/opencensus/utils`. (#2233)
- Removed deprecated functions, types, and methods from `go.opentelemetry.io/otel/attribute` package.
  Use the typed functions and methods added to the package instead. (#2235)
  - The `Key.Array` method is removed.
  - The `Array` function is removed.
  - The `Any` function is removed.
  - The `ArrayValue` function is removed.
  - The `AsArray` function is removed.

## [1.0.0-RC3] - 2021-09-02

### Added

- Added `ErrorHandlerFunc` to use a function as an `"go.opentelemetry.io/otel".ErrorHandler`. (#2149)
- Added `"go.opentelemetry.io/otel/trace".WithStackTrace` option to add a stack trace when using `span.RecordError` or when panic is handled in `span.End`. (#2163)
- Added typed slice attribute types and functionality to the `go.opentelemetry.io/otel/attribute` package to replace the existing array type and functions. (#2162)
  - `BoolSlice`, `IntSlice`, `Int64Slice`, `Float64Slice`, and `StringSlice` replace the use of the `Array` function in the package.
- Added the `go.opentelemetry.io/otel/example/fib` example package.
  Included is an example application that computes Fibonacci numbers. (#2203)

### Changed

- Metric instruments have been renamed to match the (feature-frozen) metric API specification:
  - ValueRecorder becomes Histogram
  - ValueObserver becomes Gauge
  - SumObserver becomes CounterObserver
  - UpDownSumObserver becomes UpDownCounterObserver
  The API exported from this project is still considered experimental. (#2202)
- Metric SDK/API implementation type `InstrumentKind` moves into `sdkapi` sub-package. (#2091)
- The Metrics SDK export record no longer contains a Resource pointer, the SDK `"go.opentelemetry.io/otel/sdk/trace/export/metric".Exporter.Export()` function for push-based exporters now takes a single Resource argument, pull-based exporters use `"go.opentelemetry.io/otel/sdk/metric/controller/basic".Controller.Resource()`. (#2120)
- The JSON output of the `go.opentelemetry.io/otel/exporters/stdout/stdouttrace` is harmonized now such that the output is "plain" JSON objects after each other of the form `{ ... } { ... } { ... }`. Earlier the JSON objects describing a span were wrapped in a slice for each `Exporter.ExportSpans` call, like `[ { ... } ][ { ... } { ... } ]`. Outputting JSON object directly after each other is consistent with JSON loggers, and a bit easier to parse and read. (#2196)
- Update the `NewTracerConfig`, `NewSpanStartConfig`, `NewSpanEndConfig`, and `NewEventConfig` function in the `go.opentelemetry.io/otel/trace` package to return their respective configurations as structs instead of pointers to the struct. (#2212)

### Deprecated

- The `go.opentelemetry.io/otel/bridge/opencensus/utils` package is deprecated.
  All functionality from this package now exists in the `go.opentelemetry.io/otel/bridge/opencensus` package.
  The functions from that package should be used instead. (#2166)
- The `"go.opentelemetry.io/otel/attribute".Array` function and the related `ARRAY` value type is deprecated.
  Use the typed `*Slice` functions and types added to the package instead. (#2162)
- The `"go.opentelemetry.io/otel/attribute".Any` function is deprecated.
  Use the typed functions instead. (#2181)
- The `go.opentelemetry.io/otel/oteltest` package is deprecated.
  The `"go.opentelemetry.io/otel/sdk/trace/tracetest".SpanRecorder` can be registered with the default SDK (`go.opentelemetry.io/otel/sdk/trace`) as a `SpanProcessor` and used as a replacement for this deprecated package. (#2188)

### Removed

- Removed metrics test package `go.opentelemetry.io/otel/sdk/export/metric/metrictest`. (#2105)

### Fixed

- The `fromEnv` detector no longer throws an error when `OTEL_RESOURCE_ATTRIBUTES` environment variable is not set or empty. (#2138)
- Setting the global `ErrorHandler` with `"go.opentelemetry.io/otel".SetErrorHandler` multiple times is now supported. (#2160, #2140)
- The `"go.opentelemetry.io/otel/attribute".Any` function now supports `int32` values. (#2169)
- Multiple calls to `"go.opentelemetry.io/otel/sdk/metric/controller/basic".WithResource()` are handled correctly, and when no resources are provided `"go.opentelemetry.io/otel/sdk/resource".Default()` is used. (#2120)
- The `WithoutTimestamps` option for the `go.opentelemetry.io/otel/exporters/stdout/stdouttrace` exporter causes the exporter to correctly omit timestamps. (#2195)
- Fixed typos in resources.go. (#2201)

## [1.0.0-RC2] - 2021-07-26

### Added

- Added `WithOSDescription` resource configuration option to set OS (Operating System) description resource attribute (`os.description`). (#1840)
- Added `WithOS` resource configuration option to set all OS (Operating System) resource attributes at once. (#1840)
- Added the `WithRetry` option to the `go.opentelemetry.io/otel/exporters/otlp/otlptrace/otlptracehttp` package.
  This option is a replacement for the removed `WithMaxAttempts` and `WithBackoff` options. (#2095)
- Added API `LinkFromContext` to return Link which encapsulates SpanContext from provided context and also encapsulates attributes. (#2115)
- Added a new `Link` type under the SDK `otel/sdk/trace` package that counts the number of attributes that were dropped for surpassing the `AttributePerLinkCountLimit` configured in the Span's `SpanLimits`.
  This new type replaces the equal-named API `Link` type found in the `otel/trace` package for most usages within the SDK.
  For example, instances of this type are now returned by the `Links()` function of `ReadOnlySpan`s provided in places like the `OnEnd` function of `SpanProcessor` implementations. (#2118)
- Added the `SpanRecorder` type to the `go.opentelemetry.io/otel/skd/trace/tracetest` package.
  This type can be used with the default SDK as a `SpanProcessor` during testing. (#2132)

### Changed

- The `SpanModels` function is now exported from the `go.opentelemetry.io/otel/exporters/zipkin` package to convert OpenTelemetry spans into Zipkin model spans. (#2027)
- Rename the `"go.opentelemetry.io/otel/exporters/otlp/otlptrace/otlptracegrpc".RetrySettings` to `RetryConfig`. (#2095)

### Deprecated

- The `TextMapCarrier` and `TextMapPropagator` from the `go.opentelemetry.io/otel/oteltest` package and their associated creation functions (`TextMapCarrier`, `NewTextMapPropagator`) are deprecated. (#2114)
- The `Harness` type from the `go.opentelemetry.io/otel/oteltest` package and its associated creation function, `NewHarness` are deprecated and will be removed in the next release. (#2123)
- The `TraceStateFromKeyValues` function from the `go.opentelemetry.io/otel/oteltest` package is deprecated.
  Use the `trace.ParseTraceState` function instead. (#2122)

### Removed

- Removed the deprecated package `go.opentelemetry.io/otel/exporters/trace/jaeger`. (#2020)
- Removed the deprecated package `go.opentelemetry.io/otel/exporters/trace/zipkin`. (#2020)
- Removed the `"go.opentelemetry.io/otel/sdk/resource".WithBuiltinDetectors` function.
  The explicit `With*` options for every built-in detector should be used instead. (#2026 #2097)
- Removed the `WithMaxAttempts` and `WithBackoff` options from the `go.opentelemetry.io/otel/exporters/otlp/otlptrace/otlptracehttp` package.
  The retry logic of the package has been updated to match the `otlptracegrpc` package and accordingly a `WithRetry` option is added that should be used instead. (#2095)
- Removed `DroppedAttributeCount` field from `otel/trace.Link` struct. (#2118)

### Fixed

- When using WithNewRoot, don't use the parent context for making sampling decisions. (#2032)
- `oteltest.Tracer` now creates a valid `SpanContext` when using `WithNewRoot`. (#2073)
- OS type detector now sets the correct `dragonflybsd` value for DragonFly BSD. (#2092)
- The OTel span status is correctly transformed into the OTLP status in the `go.opentelemetry.io/otel/exporters/otlp/otlptrace` package.
  This fix will by default set the status to `Unset` if it is not explicitly set to `Ok` or `Error`. (#2099 #2102)
- The `Inject` method for the `"go.opentelemetry.io/otel/propagation".TraceContext` type no longer injects empty `tracestate` values. (#2108)
- Use `6831` as default Jaeger agent port instead of `6832`. (#2131)

## [Experimental Metrics v0.22.0] - 2021-07-19

### Added

- Adds HTTP support for OTLP metrics exporter. (#2022)

### Removed

- Removed the deprecated package `go.opentelemetry.io/otel/exporters/metric/prometheus`. (#2020)

## [1.0.0-RC1] / 0.21.0 - 2021-06-18

With this release we are introducing a split in module versions.  The tracing API and SDK are entering the `v1.0.0` Release Candidate phase with `v1.0.0-RC1`
while the experimental metrics API and SDK continue with `v0.x` releases at `v0.21.0`.  Modules at major version 1 or greater will not depend on modules
with major version 0.

### Added

- Adds `otlpgrpc.WithRetry`option for configuring the retry policy for transient errors on the otlp/gRPC exporter. (#1832)
  - The following status codes are defined as transient errors:
      | gRPC Status Code | Description |
      | ---------------- | ----------- |
      | 1  | Cancelled |
      | 4  | Deadline Exceeded |
      | 8  | Resource Exhausted |
      | 10 | Aborted |
      | 10 | Out of Range |
      | 14 | Unavailable |
      | 15 | Data Loss |
- Added `Status` type to the `go.opentelemetry.io/otel/sdk/trace` package to represent the status of a span. (#1874)
- Added `SpanStub` type and its associated functions to the `go.opentelemetry.io/otel/sdk/trace/tracetest` package.
  This type can be used as a testing replacement for the `SpanSnapshot` that was removed from the `go.opentelemetry.io/otel/sdk/trace` package. (#1873)
- Adds support for scheme in `OTEL_EXPORTER_OTLP_ENDPOINT` according to the spec. (#1886)
- Adds `trace.WithSchemaURL` option for configuring the tracer with a Schema URL. (#1889)
- Added an example of using OpenTelemetry Go as a trace context forwarder. (#1912)
- `ParseTraceState` is added to the `go.opentelemetry.io/otel/trace` package.
  It can be used to decode a `TraceState` from a `tracestate` header string value. (#1937)
- Added `Len` method to the `TraceState` type in the `go.opentelemetry.io/otel/trace` package.
  This method returns the number of list-members the `TraceState` holds. (#1937)
- Creates package `go.opentelemetry.io/otel/exporters/otlp/otlptrace` that defines a trace exporter that uses a `otlptrace.Client` to send data.
  Creates package `go.opentelemetry.io/otel/exporters/otlp/otlptrace/otlptracegrpc` implementing a gRPC `otlptrace.Client` and offers convenience functions, `NewExportPipeline` and `InstallNewPipeline`, to setup and install a `otlptrace.Exporter` in tracing .(#1922)
- Added `Baggage`, `Member`, and `Property` types to the `go.opentelemetry.io/otel/baggage` package along with their related functions. (#1967)
- Added `ContextWithBaggage`, `ContextWithoutBaggage`, and `FromContext` functions to the `go.opentelemetry.io/otel/baggage` package.
  These functions replace the `Set`, `Value`, `ContextWithValue`, `ContextWithoutValue`, and `ContextWithEmpty` functions from that package and directly work with the new `Baggage` type. (#1967)
- The `OTEL_SERVICE_NAME` environment variable is the preferred source for `service.name`, used by the environment resource detector if a service name is present both there and in `OTEL_RESOURCE_ATTRIBUTES`. (#1969)
- Creates package `go.opentelemetry.io/otel/exporters/otlp/otlptrace/otlptracehttp` implementing an HTTP `otlptrace.Client` and offers convenience functions, `NewExportPipeline` and `InstallNewPipeline`, to setup and install a `otlptrace.Exporter` in tracing. (#1963)
- Changes `go.opentelemetry.io/otel/sdk/resource.NewWithAttributes` to require a schema URL. The old function is still available as `resource.NewSchemaless`. This is a breaking change. (#1938)
- Several builtin resource detectors now correctly populate the schema URL. (#1938)
- Creates package `go.opentelemetry.io/otel/exporters/otlp/otlpmetric` that defines a metrics exporter that uses a `otlpmetric.Client` to send data.
- Creates package `go.opentelemetry.io/otel/exporters/otlp/otlpmetric/otlpmetricgrpc` implementing a gRPC `otlpmetric.Client` and offers convenience functions, `New` and `NewUnstarted`, to create an `otlpmetric.Exporter`.(#1991)
- Added `go.opentelemetry.io/otel/exporters/stdout/stdouttrace` exporter. (#2005)
- Added `go.opentelemetry.io/otel/exporters/stdout/stdoutmetric` exporter. (#2005)
- Added a `TracerProvider()` method to the `"go.opentelemetry.io/otel/trace".Span` interface. This can be used to obtain a `TracerProvider` from a given span that utilizes the same trace processing pipeline.  (#2009)

### Changed

- Make `NewSplitDriver` from `go.opentelemetry.io/otel/exporters/otlp` take variadic arguments instead of a `SplitConfig` item.
  `NewSplitDriver` now automatically implements an internal `noopDriver` for `SplitConfig` fields that are not initialized. (#1798)
- `resource.New()` now creates a Resource without builtin detectors. Previous behavior is now achieved by using `WithBuiltinDetectors` Option. (#1810)
- Move the `Event` type from the `go.opentelemetry.io/otel` package to the `go.opentelemetry.io/otel/sdk/trace` package. (#1846)
- CI builds validate against last two versions of Go, dropping 1.14 and adding 1.16. (#1865)
- BatchSpanProcessor now report export failures when calling `ForceFlush()` method. (#1860)
- `Set.Encoded(Encoder)` no longer caches the result of an encoding. (#1855)
- Renamed `CloudZoneKey` to `CloudAvailabilityZoneKey` in Resource semantic conventions according to spec. (#1871)
- The `StatusCode` and `StatusMessage` methods of the `ReadOnlySpan` interface and the `Span` produced by the `go.opentelemetry.io/otel/sdk/trace` package have been replaced with a single `Status` method.
  This method returns the status of a span using the new `Status` type. (#1874)
- Updated `ExportSpans` method of the`SpanExporter` interface type to accept `ReadOnlySpan`s instead of the removed `SpanSnapshot`.
  This brings the export interface into compliance with the specification in that it now accepts an explicitly immutable type instead of just an implied one. (#1873)
- Unembed `SpanContext` in `Link`. (#1877)
- Generate Semantic conventions from the specification YAML. (#1891)
- Spans created by the global `Tracer` obtained from `go.opentelemetry.io/otel`, prior to a functioning `TracerProvider` being set, now propagate the span context from their parent if one exists. (#1901)
- The `"go.opentelemetry.io/otel".Tracer` function now accepts tracer options. (#1902)
- Move the `go.opentelemetry.io/otel/unit` package to `go.opentelemetry.io/otel/metric/unit`. (#1903)
- Changed `go.opentelemetry.io/otel/trace.TracerConfig` to conform to the [Contributing guidelines](CONTRIBUTING.md#config.) (#1921)
- Changed `go.opentelemetry.io/otel/trace.SpanConfig` to conform to the [Contributing guidelines](CONTRIBUTING.md#config). (#1921)
- Changed `span.End()` now only accepts Options that are allowed at `End()`. (#1921)
- Changed `go.opentelemetry.io/otel/metric.InstrumentConfig` to conform to the [Contributing guidelines](CONTRIBUTING.md#config). (#1921)
- Changed `go.opentelemetry.io/otel/metric.MeterConfig` to conform to the [Contributing guidelines](CONTRIBUTING.md#config). (#1921)
- Refactored option types according to the contribution style guide. (#1882)
- Move the `go.opentelemetry.io/otel/trace.TraceStateFromKeyValues` function to the `go.opentelemetry.io/otel/oteltest` package.
  This function is preserved for testing purposes where it may be useful to create a `TraceState` from `attribute.KeyValue`s, but it is not intended for production use.
  The new `ParseTraceState` function should be used to create a `TraceState`. (#1931)
- Updated `MarshalJSON` method of the `go.opentelemetry.io/otel/trace.TraceState` type to marshal the type into the string representation of the `TraceState`. (#1931)
- The `TraceState.Delete` method from the `go.opentelemetry.io/otel/trace` package no longer returns an error in addition to a `TraceState`. (#1931)
- Updated `Get` method of the `TraceState` type from the `go.opentelemetry.io/otel/trace` package to accept a `string` instead of an `attribute.Key` type. (#1931)
- Updated `Insert` method of the `TraceState` type from the `go.opentelemetry.io/otel/trace` package to accept a pair of `string`s instead of an `attribute.KeyValue` type. (#1931)
- Updated `Delete` method of the `TraceState` type from the `go.opentelemetry.io/otel/trace` package to accept a `string` instead of an `attribute.Key` type. (#1931)
- Renamed `NewExporter` to `New` in the `go.opentelemetry.io/otel/exporters/stdout` package. (#1985)
- Renamed `NewExporter` to `New` in the `go.opentelemetry.io/otel/exporters/metric/prometheus` package. (#1985)
- Renamed `NewExporter` to `New` in the `go.opentelemetry.io/otel/exporters/trace/jaeger` package. (#1985)
- Renamed `NewExporter` to `New` in the `go.opentelemetry.io/otel/exporters/trace/zipkin` package. (#1985)
- Renamed `NewExporter` to `New` in the `go.opentelemetry.io/otel/exporters/otlp` package. (#1985)
- Renamed `NewUnstartedExporter` to `NewUnstarted` in the `go.opentelemetry.io/otel/exporters/otlp` package. (#1985)
- The `go.opentelemetry.io/otel/semconv` package has been moved to `go.opentelemetry.io/otel/semconv/v1.4.0` to allow for multiple [telemetry schema](https://github.com/open-telemetry/oteps/blob/main/text/0152-telemetry-schemas.md) versions to be used concurrently. (#1987)
- Metrics test helpers in `go.opentelemetry.io/otel/oteltest` have been moved to `go.opentelemetry.io/otel/metric/metrictest`. (#1988)

### Deprecated

- The `go.opentelemetry.io/otel/exporters/metric/prometheus` is deprecated, use `go.opentelemetry.io/otel/exporters/prometheus` instead. (#1993)
- The `go.opentelemetry.io/otel/exporters/trace/jaeger` is deprecated, use `go.opentelemetry.io/otel/exporters/jaeger` instead. (#1993)
- The `go.opentelemetry.io/otel/exporters/trace/zipkin` is deprecated, use `go.opentelemetry.io/otel/exporters/zipkin` instead. (#1993)

### Removed

- Removed `resource.WithoutBuiltin()`. Use `resource.New()`. (#1810)
- Unexported types `resource.FromEnv`, `resource.Host`, and `resource.TelemetrySDK`, Use the corresponding `With*()` to use individually. (#1810)
- Removed the `Tracer` and `IsRecording` method from the `ReadOnlySpan` in the `go.opentelemetry.io/otel/sdk/trace`.
  The `Tracer` method is not a required to be included in this interface and given the mutable nature of the tracer that is associated with a span, this method is not appropriate.
  The `IsRecording` method returns if the span is recording or not.
  A read-only span value does not need to know if updates to it will be recorded or not.
  By definition, it cannot be updated so there is no point in communicating if an update is recorded. (#1873)
- Removed the `SpanSnapshot` type from the `go.opentelemetry.io/otel/sdk/trace` package.
  The use of this type has been replaced with the use of the explicitly immutable `ReadOnlySpan` type.
  When a concrete representation of a read-only span is needed for testing, the newly added `SpanStub` in the `go.opentelemetry.io/otel/sdk/trace/tracetest` package should be used. (#1873)
- Removed the `Tracer` method from the `Span` interface in the `go.opentelemetry.io/otel/trace` package.
  Using the same tracer that created a span introduces the error where an instrumentation library's `Tracer` is used by other code instead of their own.
  The `"go.opentelemetry.io/otel".Tracer` function or a `TracerProvider` should be used to acquire a library specific `Tracer` instead. (#1900)
  - The `TracerProvider()` method on the `Span` interface may also be used to obtain a `TracerProvider` using the same trace processing pipeline. (#2009)
- The `http.url` attribute generated by `HTTPClientAttributesFromHTTPRequest` will no longer include username or password information. (#1919)
- Removed `IsEmpty` method of the `TraceState` type in the `go.opentelemetry.io/otel/trace` package in favor of using the added `TraceState.Len` method. (#1931)
- Removed `Set`, `Value`, `ContextWithValue`, `ContextWithoutValue`, and `ContextWithEmpty` functions in the `go.opentelemetry.io/otel/baggage` package.
  Handling of baggage is now done using the added `Baggage` type and related context functions (`ContextWithBaggage`, `ContextWithoutBaggage`, and `FromContext`) in that package. (#1967)
- The `InstallNewPipeline` and `NewExportPipeline` creation functions in all the exporters (prometheus, otlp, stdout, jaeger, and zipkin) have been removed.
  These functions were deemed premature attempts to provide convenience that did not achieve this aim. (#1985)
- The `go.opentelemetry.io/otel/exporters/otlp` exporter has been removed.  Use `go.opentelemetry.io/otel/exporters/otlp/otlptrace` instead. (#1990)
- The `go.opentelemetry.io/otel/exporters/stdout` exporter has been removed.  Use `go.opentelemetry.io/otel/exporters/stdout/stdouttrace` or `go.opentelemetry.io/otel/exporters/stdout/stdoutmetric` instead. (#2005)

### Fixed

- Only report errors from the `"go.opentelemetry.io/otel/sdk/resource".Environment` function when they are not `nil`. (#1850, #1851)
- The `Shutdown` method of the simple `SpanProcessor` in the `go.opentelemetry.io/otel/sdk/trace` package now honors the context deadline or cancellation. (#1616, #1856)
- BatchSpanProcessor now drops span batches that failed to be exported. (#1860)
- Use `http://localhost:14268/api/traces` as default Jaeger collector endpoint instead of `http://localhost:14250`. (#1898)
- Allow trailing and leading whitespace in the parsing of a `tracestate` header. (#1931)
- Add logic to determine if the channel is closed to fix Jaeger exporter test panic with close closed channel. (#1870, #1973)
- Avoid transport security when OTLP endpoint is a Unix socket. (#2001)

### Security

## [0.20.0] - 2021-04-23

### Added

- The OTLP exporter now has two new convenience functions, `NewExportPipeline` and `InstallNewPipeline`, setup and install the exporter in tracing and metrics pipelines. (#1373)
- Adds semantic conventions for exceptions. (#1492)
- Added Jaeger Environment variables: `OTEL_EXPORTER_JAEGER_AGENT_HOST`, `OTEL_EXPORTER_JAEGER_AGENT_PORT`
  These environment variables can be used to override Jaeger agent hostname and port (#1752)
- Option `ExportTimeout` was added to batch span processor. (#1755)
- `trace.TraceFlags` is now a defined type over `byte` and `WithSampled(bool) TraceFlags` and `IsSampled() bool` methods have been added to it. (#1770)
- The `Event` and `Link` struct types from the `go.opentelemetry.io/otel` package now include a `DroppedAttributeCount` field to record the number of attributes that were not recorded due to configured limits being reached. (#1771)
- The Jaeger exporter now reports dropped attributes for a Span event in the exported log. (#1771)
- Adds test to check BatchSpanProcessor ignores `OnEnd` and `ForceFlush` post `Shutdown`. (#1772)
- Extract resource attributes from the `OTEL_RESOURCE_ATTRIBUTES` environment variable and merge them with the `resource.Default` resource as well as resources provided to the `TracerProvider` and metric `Controller`. (#1785)
- Added `WithOSType` resource configuration option to set OS (Operating System) type resource attribute (`os.type`). (#1788)
- Added `WithProcess*` resource configuration options to set Process resource attributes. (#1788)
  - `process.pid`
  - `process.executable.name`
  - `process.executable.path`
  - `process.command_args`
  - `process.owner`
  - `process.runtime.name`
  - `process.runtime.version`
  - `process.runtime.description`
- Adds `k8s.node.name` and `k8s.node.uid` attribute keys to the `semconv` package. (#1789)
- Added support for configuring OTLP/HTTP and OTLP/gRPC Endpoints, TLS Certificates, Headers, Compression and Timeout via Environment Variables. (#1758, #1769 and #1811)
  - `OTEL_EXPORTER_OTLP_ENDPOINT`
  - `OTEL_EXPORTER_OTLP_TRACES_ENDPOINT`
  - `OTEL_EXPORTER_OTLP_METRICS_ENDPOINT`
  - `OTEL_EXPORTER_OTLP_HEADERS`
  - `OTEL_EXPORTER_OTLP_TRACES_HEADERS`
  - `OTEL_EXPORTER_OTLP_METRICS_HEADERS`
  - `OTEL_EXPORTER_OTLP_COMPRESSION`
  - `OTEL_EXPORTER_OTLP_TRACES_COMPRESSION`
  - `OTEL_EXPORTER_OTLP_METRICS_COMPRESSION`
  - `OTEL_EXPORTER_OTLP_TIMEOUT`
  - `OTEL_EXPORTER_OTLP_TRACES_TIMEOUT`
  - `OTEL_EXPORTER_OTLP_METRICS_TIMEOUT`
  - `OTEL_EXPORTER_OTLP_CERTIFICATE`
  - `OTEL_EXPORTER_OTLP_TRACES_CERTIFICATE`
  - `OTEL_EXPORTER_OTLP_METRICS_CERTIFICATE`
- Adds `otlpgrpc.WithTimeout` option for configuring timeout to the otlp/gRPC exporter. (#1821)
- Adds `jaeger.WithMaxPacketSize` option for configuring maximum UDP packet size used when connecting to the Jaeger agent. (#1853)

### Fixed

- The `Span.IsRecording` implementation from `go.opentelemetry.io/otel/sdk/trace` always returns false when not being sampled. (#1750)
- The Jaeger exporter now correctly sets tags for the Span status code and message.
  This means it uses the correct tag keys (`"otel.status_code"`, `"otel.status_description"`) and does not set the status message as a tag unless it is set on the span. (#1761)
- The Jaeger exporter now correctly records Span event's names using the `"event"` key for a tag.
  Additionally, this tag is overridden, as specified in the OTel specification, if the event contains an attribute with that key. (#1768)
- Zipkin Exporter: Ensure mapping between OTel and Zipkin span data complies with the specification. (#1688)
- Fixed typo for default service name in Jaeger Exporter. (#1797)
- Fix flaky OTLP for the reconnnection of the client connection. (#1527, #1814)
- Fix Jaeger exporter dropping of span batches that exceed the UDP packet size limit.
  Instead, the exporter now splits the batch into smaller sendable batches. (#1828)

### Changed

- Span `RecordError` now records an `exception` event to comply with the semantic convention specification. (#1492)
- Jaeger exporter was updated to use thrift v0.14.1. (#1712)
- Migrate from using internally built and maintained version of the OTLP to the one hosted at `go.opentelemetry.io/proto/otlp`. (#1713)
- Migrate from using `github.com/gogo/protobuf` to `google.golang.org/protobuf` to match `go.opentelemetry.io/proto/otlp`. (#1713)
- The storage of a local or remote Span in a `context.Context` using its SpanContext is unified to store just the current Span.
  The Span's SpanContext can now self-identify as being remote or not.
  This means that `"go.opentelemetry.io/otel/trace".ContextWithRemoteSpanContext` will now overwrite any existing current Span, not just existing remote Spans, and make it the current Span in a `context.Context`. (#1731)
- Improve OTLP/gRPC exporter connection errors. (#1737)
- Information about a parent span context in a `"go.opentelemetry.io/otel/export/trace".SpanSnapshot` is unified in a new `Parent` field.
  The existing `ParentSpanID` and `HasRemoteParent` fields are removed in favor of this. (#1748)
- The `ParentContext` field of the `"go.opentelemetry.io/otel/sdk/trace".SamplingParameters` is updated to hold a `context.Context` containing the parent span.
  This changes it to make `SamplingParameters` conform with the OpenTelemetry specification. (#1749)
- Updated Jaeger Environment Variables: `JAEGER_ENDPOINT`, `JAEGER_USER`, `JAEGER_PASSWORD`
  to `OTEL_EXPORTER_JAEGER_ENDPOINT`, `OTEL_EXPORTER_JAEGER_USER`, `OTEL_EXPORTER_JAEGER_PASSWORD` in compliance with OTel specification. (#1752)
- Modify `BatchSpanProcessor.ForceFlush` to abort after timeout/cancellation. (#1757)
- The `DroppedAttributeCount` field of the `Span` in the `go.opentelemetry.io/otel` package now only represents the number of attributes dropped for the span itself.
  It no longer is a conglomerate of itself, events, and link attributes that have been dropped. (#1771)
- Make `ExportSpans` in Jaeger Exporter honor context deadline. (#1773)
- Modify Zipkin Exporter default service name, use default resource's serviceName instead of empty. (#1777)
- The `go.opentelemetry.io/otel/sdk/export/trace` package is merged into the `go.opentelemetry.io/otel/sdk/trace` package. (#1778)
- The prometheus.InstallNewPipeline example is moved from comment to example test (#1796)
- The convenience functions for the stdout exporter have been updated to return the `TracerProvider` implementation and enable the shutdown of the exporter. (#1800)
- Replace the flush function returned from the Jaeger exporter's convenience creation functions (`InstallNewPipeline` and `NewExportPipeline`) with the `TracerProvider` implementation they create.
  This enables the caller to shutdown and flush using the related `TracerProvider` methods. (#1822)
- Updated the Jaeger exporter to have a default endpoint, `http://localhost:14250`, for the collector. (#1824)
- Changed the function `WithCollectorEndpoint` in the Jaeger exporter to no longer accept an endpoint as an argument.
  The endpoint can be passed with the `CollectorEndpointOption` using the `WithEndpoint` function or by setting the `OTEL_EXPORTER_JAEGER_ENDPOINT` environment variable value appropriately. (#1824)
- The Jaeger exporter no longer batches exported spans itself, instead it relies on the SDK's `BatchSpanProcessor` for this functionality. (#1830)
- The Jaeger exporter creation functions (`NewRawExporter`, `NewExportPipeline`, and `InstallNewPipeline`) no longer accept the removed `Option` type as a variadic argument. (#1830)

### Removed

- Removed Jaeger Environment variables: `JAEGER_SERVICE_NAME`, `JAEGER_DISABLED`, `JAEGER_TAGS`
  These environment variables will no longer be used to override values of the Jaeger exporter (#1752)
- No longer set the links for a `Span` in `go.opentelemetry.io/otel/sdk/trace` that is configured to be a new root.
  This is unspecified behavior that the OpenTelemetry community plans to standardize in the future.
  To prevent backwards incompatible changes when it is specified, these links are removed. (#1726)
- Setting error status while recording error with Span from oteltest package. (#1729)
- The concept of a remote and local Span stored in a context is unified to just the current Span.
  Because of this `"go.opentelemetry.io/otel/trace".RemoteSpanContextFromContext` is removed as it is no longer needed.
  Instead, `"go.opentelemetry.io/otel/trace".SpanContextFromContext` can be used to return the current Span.
  If needed, that Span's `SpanContext.IsRemote()` can then be used to determine if it is remote or not. (#1731)
- The `HasRemoteParent` field of the `"go.opentelemetry.io/otel/sdk/trace".SamplingParameters` is removed.
  This field is redundant to the information returned from the `Remote` method of the `SpanContext` held in the `ParentContext` field. (#1749)
- The `trace.FlagsDebug` and `trace.FlagsDeferred` constants have been removed and will be localized to the B3 propagator. (#1770)
- Remove `Process` configuration, `WithProcessFromEnv` and `ProcessFromEnv`, and type from the Jaeger exporter package.
  The information that could be configured in the `Process` struct should be configured in a `Resource` instead. (#1776, #1804)
- Remove the `WithDisabled` option from the Jaeger exporter.
  To disable the exporter unregister it from the `TracerProvider` or use a no-operation `TracerProvider`. (#1806)
- Removed the functions `CollectorEndpointFromEnv` and `WithCollectorEndpointOptionFromEnv` from the Jaeger exporter.
  These functions for retrieving specific environment variable values are redundant of other internal functions and
  are not intended for end user use. (#1824)
- Removed the Jaeger exporter `WithSDKOptions` `Option`.
  This option was used to set SDK options for the exporter creation convenience functions.
  These functions are provided as a way to easily setup or install the exporter with what are deemed reasonable SDK settings for common use cases.
  If the SDK needs to be configured differently, the `NewRawExporter` function and direct setup of the SDK with the desired settings should be used. (#1825)
- The `WithBufferMaxCount` and `WithBatchMaxCount` `Option`s from the Jaeger exporter are removed.
  The exporter no longer batches exports, instead relying on the SDK's `BatchSpanProcessor` for this functionality. (#1830)
- The Jaeger exporter `Option` type is removed.
  The type is no longer used by the exporter to configure anything.
  All the previous configurations these options provided were duplicates of SDK configuration.
  They have been removed in favor of using the SDK configuration and focuses the exporter configuration to be only about the endpoints it will send telemetry to. (#1830)

## [0.19.0] - 2021-03-18

### Added

- Added `Marshaler` config option to `otlphttp` to enable otlp over json or protobufs. (#1586)
- A `ForceFlush` method to the `"go.opentelemetry.io/otel/sdk/trace".TracerProvider` to flush all registered `SpanProcessor`s. (#1608)
- Added `WithSampler` and `WithSpanLimits` to tracer provider. (#1633, #1702)
- `"go.opentelemetry.io/otel/trace".SpanContext` now has a `remote` property, and `IsRemote()` predicate, that is true when the `SpanContext` has been extracted from remote context data. (#1701)
- A `Valid` method to the `"go.opentelemetry.io/otel/attribute".KeyValue` type. (#1703)

### Changed

- `trace.SpanContext` is now immutable and has no exported fields. (#1573)
  - `trace.NewSpanContext()` can be used in conjunction with the `trace.SpanContextConfig` struct to initialize a new `SpanContext` where all values are known.
- Update the `ForceFlush` method signature to the `"go.opentelemetry.io/otel/sdk/trace".SpanProcessor` to accept a `context.Context` and return an error. (#1608)
- Update the `Shutdown` method to the `"go.opentelemetry.io/otel/sdk/trace".TracerProvider` return an error on shutdown failure. (#1608)
- The SimpleSpanProcessor will now shut down the enclosed `SpanExporter` and gracefully ignore subsequent calls to `OnEnd` after `Shutdown` is called. (#1612)
- `"go.opentelemetry.io/sdk/metric/controller.basic".WithPusher` is replaced with `WithExporter` to provide consistent naming across project. (#1656)
- Added non-empty string check for trace `Attribute` keys. (#1659)
- Add `description` to SpanStatus only when `StatusCode` is set to error. (#1662)
- Jaeger exporter falls back to `resource.Default`'s `service.name` if the exported Span does not have one. (#1673)
- Jaeger exporter populates Jaeger's Span Process from Resource. (#1673)
- Renamed the `LabelSet` method of `"go.opentelemetry.io/otel/sdk/resource".Resource` to `Set`. (#1692)
- Changed `WithSDK` to `WithSDKOptions` to accept variadic arguments of `TracerProviderOption` type in `go.opentelemetry.io/otel/exporters/trace/jaeger` package. (#1693)
- Changed `WithSDK` to `WithSDKOptions` to accept variadic arguments of `TracerProviderOption` type in `go.opentelemetry.io/otel/exporters/trace/zipkin` package. (#1693)

### Removed

- Removed `serviceName` parameter from Zipkin exporter and uses resource instead. (#1549)
- Removed `WithConfig` from tracer provider to avoid overriding configuration. (#1633)
- Removed the exported `SimpleSpanProcessor` and `BatchSpanProcessor` structs.
   These are now returned as a SpanProcessor interface from their respective constructors. (#1638)
- Removed `WithRecord()` from `trace.SpanOption` when creating a span. (#1660)
- Removed setting status to `Error` while recording an error as a span event in `RecordError`. (#1663)
- Removed `jaeger.WithProcess` configuration option. (#1673)
- Removed `ApplyConfig` method from `"go.opentelemetry.io/otel/sdk/trace".TracerProvider` and the now unneeded `Config` struct. (#1693)

### Fixed

- Jaeger Exporter: Ensure mapping between OTEL and Jaeger span data complies with the specification. (#1626)
- `SamplingResult.TraceState` is correctly propagated to a newly created span's `SpanContext`. (#1655)
- The `otel-collector` example now correctly flushes metric events prior to shutting down the exporter. (#1678)
- Do not set span status message in `SpanStatusFromHTTPStatusCode` if it can be inferred from `http.status_code`. (#1681)
- Synchronization issues in global trace delegate implementation. (#1686)
- Reduced excess memory usage by global `TracerProvider`. (#1687)

## [0.18.0] - 2021-03-03

### Added

- Added `resource.Default()` for use with meter and tracer providers. (#1507)
- `AttributePerEventCountLimit` and `AttributePerLinkCountLimit` for `SpanLimits`. (#1535)
- Added `Keys()` method to `propagation.TextMapCarrier` and `propagation.HeaderCarrier` to adapt `http.Header` to this interface. (#1544)
- Added `code` attributes to `go.opentelemetry.io/otel/semconv` package. (#1558)
- Compatibility testing suite in the CI system for the following systems. (#1567)
   | OS      | Go Version | Architecture |
   | ------- | ---------- | ------------ |
   | Ubuntu  | 1.15       | amd64        |
   | Ubuntu  | 1.14       | amd64        |
   | Ubuntu  | 1.15       | 386          |
   | Ubuntu  | 1.14       | 386          |
   | MacOS   | 1.15       | amd64        |
   | MacOS   | 1.14       | amd64        |
   | Windows | 1.15       | amd64        |
   | Windows | 1.14       | amd64        |
   | Windows | 1.15       | 386          |
   | Windows | 1.14       | 386          |

### Changed

- Replaced interface `oteltest.SpanRecorder` with its existing implementation
  `StandardSpanRecorder`. (#1542)
- Default span limit values to 128. (#1535)
- Rename `MaxEventsPerSpan`, `MaxAttributesPerSpan` and `MaxLinksPerSpan` to `EventCountLimit`, `AttributeCountLimit` and `LinkCountLimit`, and move these fields into `SpanLimits`. (#1535)
- Renamed the `otel/label` package to `otel/attribute`. (#1541)
- Vendor the Jaeger exporter's dependency on Apache Thrift. (#1551)
- Parallelize the CI linting and testing. (#1567)
- Stagger timestamps in exact aggregator tests. (#1569)
- Changed all examples to use `WithBatchTimeout(5 * time.Second)` rather than `WithBatchTimeout(5)`. (#1621)
- Prevent end-users from implementing some interfaces (#1575)

  ```
      "otel/exporters/otlp/otlphttp".Option
      "otel/exporters/stdout".Option
      "otel/oteltest".Option
      "otel/trace".TracerOption
      "otel/trace".SpanOption
      "otel/trace".EventOption
      "otel/trace".LifeCycleOption
      "otel/trace".InstrumentationOption
      "otel/sdk/resource".Option
      "otel/sdk/trace".ParentBasedSamplerOption
      "otel/sdk/trace".ReadOnlySpan
      "otel/sdk/trace".ReadWriteSpan
  ```

### Removed

- Removed attempt to resample spans upon changing the span name with `span.SetName()`. (#1545)
- The `test-benchmark` is no longer a dependency of the `precommit` make target. (#1567)
- Removed the `test-386` make target.
   This was replaced with a full compatibility testing suite (i.e. multi OS/arch) in the CI system. (#1567)

### Fixed

- The sequential timing check of timestamps in the stdout exporter are now setup explicitly to be sequential (#1571). (#1572)
- Windows build of Jaeger tests now compiles with OS specific functions (#1576). (#1577)
- The sequential timing check of timestamps of go.opentelemetry.io/otel/sdk/metric/aggregator/lastvalue are now setup explicitly to be sequential (#1578). (#1579)
- Validate tracestate header keys with vendors according to the W3C TraceContext specification (#1475). (#1581)
- The OTLP exporter includes related labels for translations of a GaugeArray (#1563). (#1570)

## [0.17.0] - 2021-02-12

### Changed

- Rename project default branch from `master` to `main`. (#1505)
- Reverse order in which `Resource` attributes are merged, per change in spec. (#1501)
- Add tooling to maintain "replace" directives in go.mod files automatically. (#1528)
- Create new modules: otel/metric, otel/trace, otel/oteltest, otel/sdk/export/metric, otel/sdk/metric (#1528)
- Move metric-related public global APIs from otel to otel/metric/global. (#1528)

## Fixed

- Fixed otlpgrpc reconnection issue.
- The example code in the README.md of `go.opentelemetry.io/otel/exporters/otlp` is moved to a compiled example test and used the new `WithAddress` instead of `WithEndpoint`. (#1513)
- The otel-collector example now uses the default OTLP receiver port of the collector.

## [0.16.0] - 2021-01-13

### Added

- Add the `ReadOnlySpan` and `ReadWriteSpan` interfaces to provide better control for accessing span data. (#1360)
- `NewGRPCDriver` function returns a `ProtocolDriver` that maintains a single gRPC connection to the collector. (#1369)
- Added documentation about the project's versioning policy. (#1388)
- Added `NewSplitDriver` for OTLP exporter that allows sending traces and metrics to different endpoints. (#1418)
- Added codeql workflow to GitHub Actions (#1428)
- Added Gosec workflow to GitHub Actions (#1429)
- Add new HTTP driver for OTLP exporter in `exporters/otlp/otlphttp`. Currently it only supports the binary protobuf payloads. (#1420)
- Add an OpenCensus exporter bridge. (#1444)

### Changed

- Rename `internal/testing` to `internal/internaltest`. (#1449)
- Rename `export.SpanData` to `export.SpanSnapshot` and use it only for exporting spans. (#1360)
- Store the parent's full `SpanContext` rather than just its span ID in the `span` struct. (#1360)
- Improve span duration accuracy. (#1360)
- Migrated CI/CD from CircleCI to GitHub Actions (#1382)
- Remove duplicate checkout from GitHub Actions workflow (#1407)
- Metric `array` aggregator renamed `exact` to match its `aggregation.Kind` (#1412)
- Metric `exact` aggregator includes per-point timestamps (#1412)
- Metric stdout exporter uses MinMaxSumCount aggregator for ValueRecorder instruments (#1412)
- `NewExporter` from `exporters/otlp` now takes a `ProtocolDriver` as a parameter. (#1369)
- Many OTLP Exporter options became gRPC ProtocolDriver options. (#1369)
- Unify endpoint API that related to OTel exporter. (#1401)
- Optimize metric histogram aggregator to reuse its slice of buckets. (#1435)
- Metric aggregator Count() and histogram Bucket.Counts are consistently `uint64`. (1430)
- Histogram aggregator accepts functional options, uses default boundaries if none given. (#1434)
- `SamplingResult` now passed a `Tracestate` from the parent `SpanContext` (#1432)
- Moved gRPC driver for OTLP exporter to `exporters/otlp/otlpgrpc`. (#1420)
- The `TraceContext` propagator now correctly propagates `TraceState` through the `SpanContext`. (#1447)
- Metric Push and Pull Controller components are combined into a single "basic" Controller:
  - `WithExporter()` and `Start()` to configure Push behavior
  - `Start()` is optional; use `Collect()` and `ForEach()` for Pull behavior
  - `Start()` and `Stop()` accept Context. (#1378)
- The `Event` type is moved from the `otel/sdk/export/trace` package to the `otel/trace` API package. (#1452)

### Removed

- Remove `errUninitializedSpan` as its only usage is now obsolete. (#1360)
- Remove Metric export functionality related to quantiles and summary data points: this is not specified (#1412)
- Remove DDSketch metric aggregator; our intention is to re-introduce this as an option of the histogram aggregator after [new OTLP histogram data types](https://github.com/open-telemetry/opentelemetry-proto/pull/226) are released (#1412)

### Fixed

- `BatchSpanProcessor.Shutdown()` will now shutdown underlying `export.SpanExporter`. (#1443)

## [0.15.0] - 2020-12-10

### Added

- The `WithIDGenerator` `TracerProviderOption` is added to the `go.opentelemetry.io/otel/trace` package to configure an `IDGenerator` for the `TracerProvider`. (#1363)

### Changed

- The Zipkin exporter now uses the Span status code to determine. (#1328)
- `NewExporter` and `Start` functions in `go.opentelemetry.io/otel/exporters/otlp` now receive `context.Context` as a first parameter. (#1357)
- Move the OpenCensus example into `example` directory. (#1359)
- Moved the SDK's `internal.IDGenerator` interface in to the `sdk/trace` package to enable support for externally-defined ID generators. (#1363)
- Bump `github.com/google/go-cmp` from 0.5.3 to 0.5.4 (#1374)
- Bump `github.com/golangci/golangci-lint` in `/internal/tools` (#1375)

### Fixed

- Metric SDK `SumObserver` and `UpDownSumObserver` instruments correctness fixes. (#1381)

## [0.14.0] - 2020-11-19

### Added

- An `EventOption` and the related `NewEventConfig` function are added to the `go.opentelemetry.io/otel` package to configure Span events. (#1254)
- A `TextMapPropagator` and associated `TextMapCarrier` are added to the `go.opentelemetry.io/otel/oteltest` package to test `TextMap` type propagators and their use. (#1259)
- `SpanContextFromContext` returns `SpanContext` from context. (#1255)
- `TraceState` has been added to `SpanContext`. (#1340)
- `DeploymentEnvironmentKey` added to `go.opentelemetry.io/otel/semconv` package. (#1323)
- Add an OpenCensus to OpenTelemetry tracing bridge. (#1305)
- Add a parent context argument to `SpanProcessor.OnStart` to follow the specification. (#1333)
- Add missing tests for `sdk/trace/attributes_map.go`. (#1337)

### Changed

- Move the `go.opentelemetry.io/otel/api/trace` package into `go.opentelemetry.io/otel/trace` with the following changes. (#1229) (#1307)
  - `ID` has been renamed to `TraceID`.
  - `IDFromHex` has been renamed to `TraceIDFromHex`.
  - `EmptySpanContext` is removed.
- Move the `go.opentelemetry.io/otel/api/trace/tracetest` package into `go.opentelemetry.io/otel/oteltest`. (#1229)
- OTLP Exporter updates:
  - supports OTLP v0.6.0 (#1230, #1354)
  - supports configurable aggregation temporality (default: Cumulative, optional: Stateless). (#1296)
- The Sampler is now called on local child spans. (#1233)
- The `Kind` type from the `go.opentelemetry.io/otel/api/metric` package was renamed to `InstrumentKind` to more specifically describe what it is and avoid semantic ambiguity. (#1240)
- The `MetricKind` method of the `Descriptor` type in the `go.opentelemetry.io/otel/api/metric` package was renamed to `Descriptor.InstrumentKind`.
   This matches the returned type and fixes misuse of the term metric. (#1240)
- Move test harness from the `go.opentelemetry.io/otel/api/apitest` package into `go.opentelemetry.io/otel/oteltest`. (#1241)
- Move the `go.opentelemetry.io/otel/api/metric/metrictest` package into `go.opentelemetry.io/oteltest` as part of #964. (#1252)
- Move the `go.opentelemetry.io/otel/api/metric` package into `go.opentelemetry.io/otel/metric` as part of #1303. (#1321)
- Move the `go.opentelemetry.io/otel/api/metric/registry` package into `go.opentelemetry.io/otel/metric/registry` as a part of #1303. (#1316)
- Move the `Number` type (together with related functions) from `go.opentelemetry.io/otel/api/metric` package into `go.opentelemetry.io/otel/metric/number` as a part of #1303. (#1316)
- The function signature of the Span `AddEvent` method in `go.opentelemetry.io/otel` is updated to no longer take an unused context and instead take a required name and a variable number of `EventOption`s. (#1254)
- The function signature of the Span `RecordError` method in `go.opentelemetry.io/otel` is updated to no longer take an unused context and instead take a required error value and a variable number of `EventOption`s. (#1254)
- Move the `go.opentelemetry.io/otel/api/global` package to `go.opentelemetry.io/otel`. (#1262) (#1330)
- Move the `Version` function from `go.opentelemetry.io/otel/sdk` to `go.opentelemetry.io/otel`. (#1330)
- Rename correlation context header from `"otcorrelations"` to `"baggage"` to match the OpenTelemetry specification. (#1267)
- Fix `Code.UnmarshalJSON` to work with valid JSON only. (#1276)
- The `resource.New()` method changes signature to support builtin attributes and functional options, including `telemetry.sdk.*` and
  `host.name` semantic conventions; the former method is renamed `resource.NewWithAttributes`. (#1235)
- The Prometheus exporter now exports non-monotonic counters (i.e. `UpDownCounter`s) as gauges. (#1210)
- Correct the `Span.End` method documentation in the `otel` API to state updates are not allowed on a span after it has ended. (#1310)
- Updated span collection limits for attribute, event and link counts to 1000 (#1318)
- Renamed `semconv.HTTPUrlKey` to `semconv.HTTPURLKey`. (#1338)

### Removed

- The `ErrInvalidHexID`, `ErrInvalidTraceIDLength`, `ErrInvalidSpanIDLength`, `ErrInvalidSpanIDLength`, or `ErrNilSpanID` from the `go.opentelemetry.io/otel` package are unexported now. (#1243)
- The `AddEventWithTimestamp` method on the `Span` interface in `go.opentelemetry.io/otel` is removed due to its redundancy.
   It is replaced by using the `AddEvent` method with a `WithTimestamp` option. (#1254)
- The `MockSpan` and `MockTracer` types are removed from `go.opentelemetry.io/otel/oteltest`.
   `Tracer` and `Span` from the same module should be used in their place instead. (#1306)
- `WorkerCount` option is removed from `go.opentelemetry.io/otel/exporters/otlp`. (#1350)
- Remove the following labels types: INT32, UINT32, UINT64 and FLOAT32. (#1314)

### Fixed

- Rename `MergeItererator` to `MergeIterator` in the `go.opentelemetry.io/otel/label` package. (#1244)
- The `go.opentelemetry.io/otel/api/global` packages global TextMapPropagator now delegates functionality to a globally set delegate for all previously returned propagators. (#1258)
- Fix condition in `label.Any`. (#1299)
- Fix global `TracerProvider` to pass options to its configured provider. (#1329)
- Fix missing handler for `ExactKind` aggregator in OTLP metrics transformer (#1309)

## [0.13.0] - 2020-10-08

### Added

- OTLP Metric exporter supports Histogram aggregation. (#1209)
- The `Code` struct from the `go.opentelemetry.io/otel/codes` package now supports JSON marshaling and unmarshaling as well as implements the `Stringer` interface. (#1214)
- A Baggage API to implement the OpenTelemetry specification. (#1217)
- Add Shutdown method to sdk/trace/provider, shutdown processors in the order they were registered. (#1227)

### Changed

- Set default propagator to no-op propagator. (#1184)
- The `HTTPSupplier`, `HTTPExtractor`, `HTTPInjector`, and `HTTPPropagator` from the `go.opentelemetry.io/otel/api/propagation` package were replaced with unified `TextMapCarrier` and `TextMapPropagator` in the `go.opentelemetry.io/otel/propagation` package. (#1212) (#1325)
- The `New` function from the `go.opentelemetry.io/otel/api/propagation` package was replaced with `NewCompositeTextMapPropagator` in the `go.opentelemetry.io/otel` package. (#1212)
- The status codes of the `go.opentelemetry.io/otel/codes` package have been updated to match the latest OpenTelemetry specification.
   They now are `Unset`, `Error`, and `Ok`.
   They no longer track the gRPC codes. (#1214)
- The `StatusCode` field of the `SpanData` struct in the `go.opentelemetry.io/otel/sdk/export/trace` package now uses the codes package from this package instead of the gRPC project. (#1214)
- Move the `go.opentelemetry.io/otel/api/baggage` package into `go.opentelemetry.io/otel/baggage`. (#1217) (#1325)
- A `Shutdown` method of `SpanProcessor` and all its implementations receives a context and returns an error. (#1264)

### Fixed

- Copies of data from arrays and slices passed to `go.opentelemetry.io/otel/label.ArrayValue()` are now used in the returned `Value` instead of using the mutable data itself. (#1226)

### Removed

- The `ExtractHTTP` and `InjectHTTP` functions from the `go.opentelemetry.io/otel/api/propagation` package were removed. (#1212)
- The `Propagators` interface from the `go.opentelemetry.io/otel/api/propagation` package was removed to conform to the OpenTelemetry specification.
   The explicit `TextMapPropagator` type can be used in its place as this is the `Propagator` type the specification defines. (#1212)
- The `SetAttribute` method of the `Span` from the `go.opentelemetry.io/otel/api/trace` package was removed given its redundancy with the `SetAttributes` method. (#1216)
- The internal implementation of Baggage storage is removed in favor of using the new Baggage API functionality. (#1217)
- Remove duplicate hostname key `HostHostNameKey` in Resource semantic conventions. (#1219)
- Nested array/slice support has been removed. (#1226)

## [0.12.0] - 2020-09-24

### Added

- A `SpanConfigure` function in `go.opentelemetry.io/otel/api/trace` to create a new `SpanConfig` from `SpanOption`s. (#1108)
- In the `go.opentelemetry.io/otel/api/trace` package, `NewTracerConfig` was added to construct new `TracerConfig`s.
   This addition was made to conform with our project option conventions. (#1155)
- Instrumentation library information was added to the Zipkin exporter. (#1119)
- The `SpanProcessor` interface now has a `ForceFlush()` method. (#1166)
- More semantic conventions for k8s as resource attributes. (#1167)

### Changed

- Add reconnecting udp connection type to Jaeger exporter.
   This change adds a new optional implementation of the udp conn interface used to detect changes to an agent's host dns record.
   It then adopts the new destination address to ensure the exporter doesn't get stuck. This change was ported from jaegertracing/jaeger-client-go#520. (#1063)
- Replace `StartOption` and `EndOption` in `go.opentelemetry.io/otel/api/trace` with `SpanOption`.
   This change is matched by replacing the `StartConfig` and `EndConfig` with a unified `SpanConfig`. (#1108)
- Replace the `LinkedTo` span option in `go.opentelemetry.io/otel/api/trace` with `WithLinks`.
   This is be more consistent with our other option patterns, i.e. passing the item to be configured directly instead of its component parts, and provides a cleaner function signature. (#1108)
- The `go.opentelemetry.io/otel/api/trace` `TracerOption` was changed to an interface to conform to project option conventions. (#1109)
- Move the `B3` and `TraceContext` from within the `go.opentelemetry.io/otel/api/trace` package to their own `go.opentelemetry.io/otel/propagators` package.
    This removal of the propagators is reflective of the OpenTelemetry specification for these propagators as well as cleans up the `go.opentelemetry.io/otel/api/trace` API. (#1118)
- Rename Jaeger tags used for instrumentation library information to reflect changes in OpenTelemetry specification. (#1119)
- Rename `ProbabilitySampler` to `TraceIDRatioBased` and change semantics to ignore parent span sampling status. (#1115)
- Move `tools` package under `internal`. (#1141)
- Move `go.opentelemetry.io/otel/api/correlation` package to `go.opentelemetry.io/otel/api/baggage`. (#1142)
   The `correlation.CorrelationContext` propagator has been renamed `baggage.Baggage`.  Other exported functions and types are unchanged.
- Rename `ParentOrElse` sampler to `ParentBased` and allow setting samplers depending on parent span. (#1153)
- In the `go.opentelemetry.io/otel/api/trace` package, `SpanConfigure` was renamed to `NewSpanConfig`. (#1155)
- Change `dependabot.yml` to add a `Skip Changelog` label to dependabot-sourced PRs. (#1161)
- The [configuration style guide](https://github.com/open-telemetry/opentelemetry-go/blob/master/CONTRIBUTING.md#config) has been updated to
   recommend the use of `newConfig()` instead of `configure()`. (#1163)
- The `otlp.Config` type has been unexported and changed to `otlp.config`, along with its initializer. (#1163)
- Ensure exported interface types include parameter names and update the
   Style Guide to reflect this styling rule. (#1172)
- Don't consider unset environment variable for resource detection to be an error. (#1170)
- Rename `go.opentelemetry.io/otel/api/metric.ConfigureInstrument` to `NewInstrumentConfig` and
  `go.opentelemetry.io/otel/api/metric.ConfigureMeter` to `NewMeterConfig`.
- ValueObserver instruments use LastValue aggregator by default. (#1165)
- OTLP Metric exporter supports LastValue aggregation. (#1165)
- Move the `go.opentelemetry.io/otel/api/unit` package to `go.opentelemetry.io/otel/unit`. (#1185)
- Rename `Provider` to `MeterProvider` in the `go.opentelemetry.io/otel/api/metric` package. (#1190)
- Rename `NoopProvider` to `NoopMeterProvider` in the `go.opentelemetry.io/otel/api/metric` package. (#1190)
- Rename `NewProvider` to `NewMeterProvider` in the `go.opentelemetry.io/otel/api/metric/metrictest` package. (#1190)
- Rename `Provider` to `MeterProvider` in the `go.opentelemetry.io/otel/api/metric/registry` package. (#1190)
- Rename `NewProvider` to `NewMeterProvider` in the `go.opentelemetry.io/otel/api/metri/registryc` package. (#1190)
- Rename `Provider` to `TracerProvider` in the `go.opentelemetry.io/otel/api/trace` package. (#1190)
- Rename `NoopProvider` to `NoopTracerProvider` in the `go.opentelemetry.io/otel/api/trace` package. (#1190)
- Rename `Provider` to `TracerProvider` in the `go.opentelemetry.io/otel/api/trace/tracetest` package. (#1190)
- Rename `NewProvider` to `NewTracerProvider` in the `go.opentelemetry.io/otel/api/trace/tracetest` package. (#1190)
- Rename `WrapperProvider` to `WrapperTracerProvider` in the `go.opentelemetry.io/otel/bridge/opentracing` package. (#1190)
- Rename `NewWrapperProvider` to `NewWrapperTracerProvider` in the `go.opentelemetry.io/otel/bridge/opentracing` package. (#1190)
- Rename `Provider` method of the pull controller to `MeterProvider` in the `go.opentelemetry.io/otel/sdk/metric/controller/pull` package. (#1190)
- Rename `Provider` method of the push controller to `MeterProvider` in the `go.opentelemetry.io/otel/sdk/metric/controller/push` package. (#1190)
- Rename `ProviderOptions` to `TracerProviderConfig` in the `go.opentelemetry.io/otel/sdk/trace` package. (#1190)
- Rename `ProviderOption` to `TracerProviderOption` in the `go.opentelemetry.io/otel/sdk/trace` package. (#1190)
- Rename `Provider` to `TracerProvider` in the `go.opentelemetry.io/otel/sdk/trace` package. (#1190)
- Rename `NewProvider` to `NewTracerProvider` in the `go.opentelemetry.io/otel/sdk/trace` package. (#1190)
- Renamed `SamplingDecision` values to comply with OpenTelemetry specification change. (#1192)
- Renamed Zipkin attribute names from `ot.status_code & ot.status_description` to `otel.status_code & otel.status_description`. (#1201)
- The default SDK now invokes registered `SpanProcessor`s in the order they were registered with the `TracerProvider`. (#1195)
- Add test of spans being processed by the `SpanProcessor`s in the order they were registered. (#1203)

### Removed

- Remove the B3 propagator from `go.opentelemetry.io/otel/propagators`. It is now located in the
   `go.opentelemetry.io/contrib/propagators/` module. (#1191)
- Remove the semantic convention for HTTP status text, `HTTPStatusTextKey` from package `go.opentelemetry.io/otel/semconv`. (#1194)

### Fixed

- Zipkin example no longer mentions `ParentSampler`, corrected to `ParentBased`. (#1171)
- Fix missing shutdown processor in otel-collector example. (#1186)
- Fix missing shutdown processor in basic and namedtracer examples. (#1197)

## [0.11.0] - 2020-08-24

### Added

- Support for exporting array-valued attributes via OTLP. (#992)
- `Noop` and `InMemory` `SpanBatcher` implementations to help with testing integrations. (#994)
- Support for filtering metric label sets. (#1047)
- A dimensionality-reducing metric Processor. (#1057)
- Integration tests for more OTel Collector Attribute types. (#1062)
- A new `WithSpanProcessor` `ProviderOption` is added to the `go.opentelemetry.io/otel/sdk/trace` package to create a `Provider` and automatically register the `SpanProcessor`. (#1078)

### Changed

- Rename `sdk/metric/processor/test` to `sdk/metric/processor/processortest`. (#1049)
- Rename `sdk/metric/controller/test` to `sdk/metric/controller/controllertest`. (#1049)
- Rename `api/testharness` to `api/apitest`. (#1049)
- Rename `api/trace/testtrace` to `api/trace/tracetest`. (#1049)
- Change Metric Processor to merge multiple observations. (#1024)
- The `go.opentelemetry.io/otel/bridge/opentracing` bridge package has been made into its own module.
   This removes the package dependencies of this bridge from the rest of the OpenTelemetry based project. (#1038)
- Renamed `go.opentelemetry.io/otel/api/standard` package to `go.opentelemetry.io/otel/semconv` to avoid the ambiguous and generic name `standard` and better describe the package as containing OpenTelemetry semantic conventions. (#1016)
- The environment variable used for resource detection has been changed from `OTEL_RESOURCE_LABELS` to `OTEL_RESOURCE_ATTRIBUTES` (#1042)
- Replace `WithSyncer` with `WithBatcher` in examples. (#1044)
- Replace the `google.golang.org/grpc/codes` dependency in the API with an equivalent `go.opentelemetry.io/otel/codes` package. (#1046)
- Merge the `go.opentelemetry.io/otel/api/label` and `go.opentelemetry.io/otel/api/kv` into the new `go.opentelemetry.io/otel/label` package. (#1060)
- Unify Callback Function Naming.
   Rename `*Callback` with `*Func`. (#1061)
- CI builds validate against last two versions of Go, dropping 1.13 and adding 1.15. (#1064)
- The `go.opentelemetry.io/otel/sdk/export/trace` interfaces `SpanSyncer` and `SpanBatcher` have been replaced with a specification compliant `Exporter` interface.
   This interface still supports the export of `SpanData`, but only as a slice.
   Implementation are also required now to return any error from `ExportSpans` if one occurs as well as implement a `Shutdown` method for exporter clean-up. (#1078)
- The `go.opentelemetry.io/otel/sdk/trace` `NewBatchSpanProcessor` function no longer returns an error.
   If a `nil` exporter is passed as an argument to this function, instead of it returning an error, it now returns a `BatchSpanProcessor` that handles the export of `SpanData` by not taking any action. (#1078)
- The `go.opentelemetry.io/otel/sdk/trace` `NewProvider` function to create a `Provider` no longer returns an error, instead only a `*Provider`.
   This change is related to `NewBatchSpanProcessor` not returning an error which was the only error this function would return. (#1078)

### Removed

- Duplicate, unused API sampler interface. (#999)
   Use the [`Sampler` interface](https://github.com/open-telemetry/opentelemetry-go/blob/v0.11.0/sdk/trace/sampling.go) provided by the SDK instead.
- The `grpctrace` instrumentation was moved to the `go.opentelemetry.io/contrib` repository and out of this repository.
   This move includes moving the `grpc` example to the `go.opentelemetry.io/contrib` as well. (#1027)
- The `WithSpan` method of the `Tracer` interface.
   The functionality this method provided was limited compared to what a user can provide themselves.
   It was removed with the understanding that if there is sufficient user need it can be added back based on actual user usage. (#1043)
- The `RegisterSpanProcessor` and `UnregisterSpanProcessor` functions.
   These were holdovers from an approach prior to the TracerProvider design. They were not used anymore. (#1077)
- The `oterror` package. (#1026)
- The `othttp` and `httptrace` instrumentations were moved to `go.opentelemetry.io/contrib`. (#1032)

### Fixed

- The `semconv.HTTPServerMetricAttributesFromHTTPRequest()` function no longer generates the high-cardinality `http.request.content.length` label. (#1031)
- Correct instrumentation version tag in Jaeger exporter. (#1037)
- The SDK span will now set an error event if the `End` method is called during a panic (i.e. it was deferred). (#1043)
- Move internally generated protobuf code from the `go.opentelemetry.io/otel` to the OTLP exporter to reduce dependency overhead. (#1050)
- The `otel-collector` example referenced outdated collector processors. (#1006)

## [0.10.0] - 2020-07-29

This release migrates the default OpenTelemetry SDK into its own Go module, decoupling the SDK from the API and reducing dependencies for instrumentation packages.

### Added

- The Zipkin exporter now has `NewExportPipeline` and `InstallNewPipeline` constructor functions to match the common pattern.
    These function build a new exporter with default SDK options and register the exporter with the `global` package respectively. (#944)
- Add propagator option for gRPC instrumentation. (#986)
- The `testtrace` package now tracks the `trace.SpanKind` for each span. (#987)

### Changed

- Replace the `RegisterGlobal` `Option` in the Jaeger exporter with an `InstallNewPipeline` constructor function.
   This matches the other exporter constructor patterns and will register a new exporter after building it with default configuration. (#944)
- The trace (`go.opentelemetry.io/otel/exporters/trace/stdout`) and metric (`go.opentelemetry.io/otel/exporters/metric/stdout`) `stdout` exporters are now merged into a single exporter at `go.opentelemetry.io/otel/exporters/stdout`.
   This new exporter was made into its own Go module to follow the pattern of all exporters and decouple it from the `go.opentelemetry.io/otel` module. (#956, #963)
- Move the `go.opentelemetry.io/otel/exporters/test` test package to `go.opentelemetry.io/otel/sdk/export/metric/metrictest`. (#962)
- The `go.opentelemetry.io/otel/api/kv/value` package was merged into the parent `go.opentelemetry.io/otel/api/kv` package. (#968)
  - `value.Bool` was replaced with `kv.BoolValue`.
  - `value.Int64` was replaced with `kv.Int64Value`.
  - `value.Uint64` was replaced with `kv.Uint64Value`.
  - `value.Float64` was replaced with `kv.Float64Value`.
  - `value.Int32` was replaced with `kv.Int32Value`.
  - `value.Uint32` was replaced with `kv.Uint32Value`.
  - `value.Float32` was replaced with `kv.Float32Value`.
  - `value.String` was replaced with `kv.StringValue`.
  - `value.Int` was replaced with `kv.IntValue`.
  - `value.Uint` was replaced with `kv.UintValue`.
  - `value.Array` was replaced with `kv.ArrayValue`.
- Rename `Infer` to `Any` in the `go.opentelemetry.io/otel/api/kv` package. (#972)
- Change `othttp` to use the `httpsnoop` package to wrap the `ResponseWriter` so that optional interfaces (`http.Hijacker`, `http.Flusher`, etc.) that are implemented by the original `ResponseWriter`are also implemented by the wrapped `ResponseWriter`. (#979)
- Rename `go.opentelemetry.io/otel/sdk/metric/aggregator/test` package to `go.opentelemetry.io/otel/sdk/metric/aggregator/aggregatortest`. (#980)
- Make the SDK into its own Go module called `go.opentelemetry.io/otel/sdk`. (#985)
- Changed the default trace `Sampler` from `AlwaysOn` to `ParentOrElse(AlwaysOn)`. (#989)

### Removed

- The `IndexedAttribute` function from the `go.opentelemetry.io/otel/api/label` package was removed in favor of `IndexedLabel` which it was synonymous with. (#970)

### Fixed

- Bump github.com/golangci/golangci-lint from 1.28.3 to 1.29.0 in /tools. (#953)
- Bump github.com/google/go-cmp from 0.5.0 to 0.5.1. (#957)
- Use `global.Handle` for span export errors in the OTLP exporter. (#946)
- Correct Go language formatting in the README documentation. (#961)
- Remove default SDK dependencies from the `go.opentelemetry.io/otel/api` package. (#977)
- Remove default SDK dependencies from the `go.opentelemetry.io/otel/instrumentation` package. (#983)
- Move documented examples for `go.opentelemetry.io/otel/instrumentation/grpctrace` interceptors into Go example tests. (#984)

## [0.9.0] - 2020-07-20

### Added

- A new Resource Detector interface is included to allow resources to be automatically detected and included. (#939)
- A Detector to automatically detect resources from an environment variable. (#939)
- Github action to generate protobuf Go bindings locally in `internal/opentelemetry-proto-gen`. (#938)
- OTLP .proto files from `open-telemetry/opentelemetry-proto` imported as a git submodule under `internal/opentelemetry-proto`.
   References to `github.com/open-telemetry/opentelemetry-proto` changed to `go.opentelemetry.io/otel/internal/opentelemetry-proto-gen`. (#942)

### Changed

- Non-nil value `struct`s for key-value pairs will be marshalled using JSON rather than `Sprintf`. (#948)

### Removed

- Removed dependency on `github.com/open-telemetry/opentelemetry-collector`. (#943)

## [0.8.0] - 2020-07-09

### Added

- The `B3Encoding` type to represent the B3 encoding(s) the B3 propagator can inject.
   A value for HTTP supported encodings (Multiple Header: `MultipleHeader`, Single Header: `SingleHeader`) are included. (#882)
- The `FlagsDeferred` trace flag to indicate if the trace sampling decision has been deferred. (#882)
- The `FlagsDebug` trace flag to indicate if the trace is a debug trace. (#882)
- Add `peer.service` semantic attribute. (#898)
- Add database-specific semantic attributes. (#899)
- Add semantic convention for `faas.coldstart` and `container.id`. (#909)
- Add http content size semantic conventions. (#905)
- Include `http.request_content_length` in HTTP request basic attributes. (#905)
- Add semantic conventions for operating system process resource attribute keys. (#919)
- The Jaeger exporter now has a `WithBatchMaxCount` option to specify the maximum number of spans sent in a batch. (#931)

### Changed

- Update `CONTRIBUTING.md` to ask for updates to `CHANGELOG.md` with each pull request. (#879)
- Use lowercase header names for B3 Multiple Headers. (#881)
- The B3 propagator `SingleHeader` field has been replaced with `InjectEncoding`.
   This new field can be set to combinations of the `B3Encoding` bitmasks and will inject trace information in these encodings.
   If no encoding is set, the propagator will default to `MultipleHeader` encoding. (#882)
- The B3 propagator now extracts from either HTTP encoding of B3 (Single Header or Multiple Header) based on what is contained in the header.
   Preference is given to Single Header encoding with Multiple Header being the fallback if Single Header is not found or is invalid.
   This behavior change is made to dynamically support all correctly encoded traces received instead of having to guess the expected encoding prior to receiving. (#882)
- Extend semantic conventions for RPC. (#900)
- To match constant naming conventions in the `api/standard` package, the `FaaS*` key names are appended with a suffix of `Key`. (#920)
  - `"api/standard".FaaSName` -> `FaaSNameKey`
  - `"api/standard".FaaSID` -> `FaaSIDKey`
  - `"api/standard".FaaSVersion` -> `FaaSVersionKey`
  - `"api/standard".FaaSInstance` -> `FaaSInstanceKey`

### Removed

- The `FlagsUnused` trace flag is removed.
   The purpose of this flag was to act as the inverse of `FlagsSampled`, the inverse of `FlagsSampled` is used instead. (#882)
- The B3 header constants (`B3SingleHeader`, `B3DebugFlagHeader`, `B3TraceIDHeader`, `B3SpanIDHeader`, `B3SampledHeader`, `B3ParentSpanIDHeader`) are removed.
   If B3 header keys are needed [the authoritative OpenZipkin package constants](https://pkg.go.dev/github.com/openzipkin/zipkin-go@v0.2.2/propagation/b3?tab=doc#pkg-constants) should be used instead. (#882)

### Fixed

- The B3 Single Header name is now correctly `b3` instead of the previous `X-B3`. (#881)
- The B3 propagator now correctly supports sampling only values (`b3: 0`, `b3: 1`, or `b3: d`) for a Single B3 Header. (#882)
- The B3 propagator now propagates the debug flag.
   This removes the behavior of changing the debug flag into a set sampling bit.
   Instead, this now follow the B3 specification and omits the `X-B3-Sampling` header. (#882)
- The B3 propagator now tracks "unset" sampling state (meaning "defer the decision") and does not set the `X-B3-Sampling` header when injecting. (#882)
- Bump github.com/itchyny/gojq from 0.10.3 to 0.10.4 in /tools. (#883)
- Bump github.com/opentracing/opentracing-go from v1.1.1-0.20190913142402-a7454ce5950e to v1.2.0. (#885)
- The tracing time conversion for OTLP spans is now correctly set to `UnixNano`. (#896)
- Ensure span status is not set to `Unknown` when no HTTP status code is provided as it is assumed to be `200 OK`. (#908)
- Ensure `httptrace.clientTracer` closes `http.headers` span. (#912)
- Prometheus exporter will not apply stale updates or forget inactive metrics. (#903)
- Add test for api.standard `HTTPClientAttributesFromHTTPRequest`. (#905)
- Bump github.com/golangci/golangci-lint from 1.27.0 to 1.28.1 in /tools. (#901, #913)
- Update otel-collector example to use the v0.5.0 collector. (#915)
- The `grpctrace` instrumentation uses a span name conforming to the OpenTelemetry semantic conventions (does not contain a leading slash (`/`)). (#922)
- The `grpctrace` instrumentation includes an `rpc.method` attribute now set to the gRPC method name. (#900, #922)
- The `grpctrace` instrumentation `rpc.service` attribute now contains the package name if one exists.
   This is in accordance with OpenTelemetry semantic conventions. (#922)
- Correlation Context extractor will no longer insert an empty map into the returned context when no valid values are extracted. (#923)
- Bump google.golang.org/api from 0.28.0 to 0.29.0 in /exporters/trace/jaeger. (#925)
- Bump github.com/itchyny/gojq from 0.10.4 to 0.11.0 in /tools. (#926)
- Bump github.com/golangci/golangci-lint from 1.28.1 to 1.28.2 in /tools. (#930)

## [0.7.0] - 2020-06-26

This release implements the v0.5.0 version of the OpenTelemetry specification.

### Added

- The othttp instrumentation now includes default metrics. (#861)
- This CHANGELOG file to track all changes in the project going forward.
- Support for array type attributes. (#798)
- Apply transitive dependabot go.mod dependency updates as part of a new automatic Github workflow. (#844)
- Timestamps are now passed to exporters for each export. (#835)
- Add new `Accumulation` type to metric SDK to transport telemetry from `Accumulator`s to `Processor`s.
   This replaces the prior `Record` `struct` use for this purpose. (#835)
- New dependabot integration to automate package upgrades. (#814)
- `Meter` and `Tracer` implementations accept instrumentation version version as an optional argument.
   This instrumentation version is passed on to exporters. (#811) (#805) (#802)
- The OTLP exporter includes the instrumentation version in telemetry it exports. (#811)
- Environment variables for Jaeger exporter are supported. (#796)
- New `aggregation.Kind` in the export metric API. (#808)
- New example that uses OTLP and the collector. (#790)
- Handle errors in the span `SetName` during span initialization. (#791)
- Default service config to enable retries for retry-able failed requests in the OTLP exporter and an option to override this default. (#777)
- New `go.opentelemetry.io/otel/api/oterror` package to uniformly support error handling and definitions for the project. (#778)
- New `global` default implementation of the `go.opentelemetry.io/otel/api/oterror.Handler` interface to be used to handle errors prior to an user defined `Handler`.
   There is also functionality for the user to register their `Handler` as well as a convenience function `Handle` to handle an error with this global `Handler`(#778)
- Options to specify propagators for httptrace and grpctrace instrumentation. (#784)
- The required `application/json` header for the Zipkin exporter is included in all exports. (#774)
- Integrate HTTP semantics helpers from the contrib repository into the `api/standard` package. #769

### Changed

- Rename `Integrator` to `Processor` in the metric SDK. (#863)
- Rename `AggregationSelector` to `AggregatorSelector`. (#859)
- Rename `SynchronizedCopy` to `SynchronizedMove`. (#858)
- Rename `simple` integrator to `basic` integrator. (#857)
- Merge otlp collector examples. (#841)
- Change the metric SDK to support cumulative, delta, and pass-through exporters directly.
   With these changes, cumulative and delta specific exporters are able to request the correct kind of aggregation from the SDK. (#840)
- The `Aggregator.Checkpoint` API is renamed to `SynchronizedCopy` and adds an argument, a different `Aggregator` into which the copy is stored. (#812)
- The `export.Aggregator` contract is that `Update()` and `SynchronizedCopy()` are synchronized with each other.
   All the aggregation interfaces (`Sum`, `LastValue`, ...) are not meant to be synchronized, as the caller is expected to synchronize aggregators at a higher level after the `Accumulator`.
   Some of the `Aggregators` used unnecessary locking and that has been cleaned up. (#812)
- Use of `metric.Number` was replaced by `int64` now that we use `sync.Mutex` in the `MinMaxSumCount` and `Histogram` `Aggregators`. (#812)
- Replace `AlwaysParentSample` with `ParentSample(fallback)` to match the OpenTelemetry v0.5.0 specification. (#810)
- Rename `sdk/export/metric/aggregator` to `sdk/export/metric/aggregation`. #808
- Send configured headers with every request in the OTLP exporter, instead of just on connection creation. (#806)
- Update error handling for any one off error handlers, replacing, instead, with the `global.Handle` function. (#791)
- Rename `plugin` directory to `instrumentation` to match the OpenTelemetry specification. (#779)
- Makes the argument order to Histogram and DDSketch `New()` consistent. (#781)

### Removed

- `Uint64NumberKind` and related functions from the API. (#864)
- Context arguments from `Aggregator.Checkpoint` and `Integrator.Process` as they were unused. (#803)
- `SpanID` is no longer included in parameters for sampling decision to match the OpenTelemetry specification. (#775)

### Fixed

- Upgrade OTLP exporter to opentelemetry-proto matching the opentelemetry-collector v0.4.0 release. (#866)
- Allow changes to `go.sum` and `go.mod` when running dependabot tidy-up. (#871)
- Bump github.com/stretchr/testify from 1.4.0 to 1.6.1. (#824)
- Bump github.com/prometheus/client_golang from 1.7.0 to 1.7.1 in /exporters/metric/prometheus. (#867)
- Bump google.golang.org/grpc from 1.29.1 to 1.30.0 in /exporters/trace/jaeger. (#853)
- Bump google.golang.org/grpc from 1.29.1 to 1.30.0 in /exporters/trace/zipkin. (#854)
- Bumps github.com/golang/protobuf from 1.3.2 to 1.4.2 (#848)
- Bump github.com/stretchr/testify from 1.4.0 to 1.6.1 in /exporters/otlp (#817)
- Bump github.com/golangci/golangci-lint from 1.25.1 to 1.27.0 in /tools (#828)
- Bump github.com/prometheus/client_golang from 1.5.0 to 1.7.0 in /exporters/metric/prometheus (#838)
- Bump github.com/stretchr/testify from 1.4.0 to 1.6.1 in /exporters/trace/jaeger (#829)
- Bump github.com/benbjohnson/clock from 1.0.0 to 1.0.3 (#815)
- Bump github.com/stretchr/testify from 1.4.0 to 1.6.1 in /exporters/trace/zipkin (#823)
- Bump github.com/itchyny/gojq from 0.10.1 to 0.10.3 in /tools (#830)
- Bump github.com/stretchr/testify from 1.4.0 to 1.6.1 in /exporters/metric/prometheus (#822)
- Bump google.golang.org/grpc from 1.27.1 to 1.29.1 in /exporters/trace/zipkin (#820)
- Bump google.golang.org/grpc from 1.27.1 to 1.29.1 in /exporters/trace/jaeger (#831)
- Bump github.com/google/go-cmp from 0.4.0 to 0.5.0 (#836)
- Bump github.com/google/go-cmp from 0.4.0 to 0.5.0 in /exporters/trace/jaeger (#837)
- Bump github.com/google/go-cmp from 0.4.0 to 0.5.0 in /exporters/otlp (#839)
- Bump google.golang.org/api from 0.20.0 to 0.28.0 in /exporters/trace/jaeger (#843)
- Set span status from HTTP status code in the othttp instrumentation. (#832)
- Fixed typo in push controller comment. (#834)
- The `Aggregator` testing has been updated and cleaned. (#812)
- `metric.Number(0)` expressions are replaced by `0` where possible. (#812)
- Fixed `global` `handler_test.go` test failure. #804
- Fixed `BatchSpanProcessor.Shutdown` to wait until all spans are processed. (#766)
- Fixed OTLP example's accidental early close of exporter. (#807)
- Ensure zipkin exporter reads and closes response body. (#788)
- Update instrumentation to use `api/standard` keys instead of custom keys. (#782)
- Clean up tools and RELEASING documentation. (#762)

## [0.6.0] - 2020-05-21

### Added

- Support for `Resource`s in the prometheus exporter. (#757)
- New pull controller. (#751)
- New `UpDownSumObserver` instrument. (#750)
- OpenTelemetry collector demo. (#711)
- New `SumObserver` instrument. (#747)
- New `UpDownCounter` instrument. (#745)
- New timeout `Option` and configuration function `WithTimeout` to the push controller. (#742)
- New `api/standards` package to implement semantic conventions and standard key-value generation. (#731)

### Changed

- Rename `Register*` functions in the metric API to `New*` for all `Observer` instruments. (#761)
- Use `[]float64` for histogram boundaries, not `[]metric.Number`. (#758)
- Change OTLP example to use exporter as a trace `Syncer` instead of as an unneeded `Batcher`. (#756)
- Replace `WithResourceAttributes()` with `WithResource()` in the trace SDK. (#754)
- The prometheus exporter now uses the new pull controller. (#751)
- Rename `ScheduleDelayMillis` to `BatchTimeout` in the trace `BatchSpanProcessor`.(#752)
- Support use of synchronous instruments in asynchronous callbacks (#725)
- Move `Resource` from the `Export` method parameter into the metric export `Record`. (#739)
- Rename `Observer` instrument to `ValueObserver`. (#734)
- The push controller now has a method (`Provider()`) to return a `metric.Provider` instead of the old `Meter` method that acted as a `metric.Provider`. (#738)
- Replace `Measure` instrument by `ValueRecorder` instrument. (#732)
- Rename correlation context header from `"Correlation-Context"` to `"otcorrelations"` to match the OpenTelemetry specification. (#727)

### Fixed

- Ensure gRPC `ClientStream` override methods do not panic in grpctrace package. (#755)
- Disable parts of `BatchSpanProcessor` test until a fix is found. (#743)
- Fix `string` case in `kv` `Infer` function. (#746)
- Fix panic in grpctrace client interceptors. (#740)
- Refactor the `api/metrics` push controller and add `CheckpointSet` synchronization. (#737)
- Rewrite span batch process queue batching logic. (#719)
- Remove the push controller named Meter map. (#738)
- Fix Histogram aggregator initial state (fix #735). (#736)
- Ensure golang alpine image is running `golang-1.14` for examples. (#733)
- Added test for grpctrace `UnaryInterceptorClient`. (#695)
- Rearrange `api/metric` code layout. (#724)

## [0.5.0] - 2020-05-13

### Added

- Batch `Observer` callback support. (#717)
- Alias `api` types to root package of project. (#696)
- Create basic `othttp.Transport` for simple client instrumentation. (#678)
- `SetAttribute(string, interface{})` to the trace API. (#674)
- Jaeger exporter option that allows user to specify custom http client. (#671)
- `Stringer` and `Infer` methods to `key`s. (#662)

### Changed

- Rename `NewKey` in the `kv` package to just `Key`. (#721)
- Move `core` and `key` to `kv` package. (#720)
- Make the metric API `Meter` a `struct` so the abstract `MeterImpl` can be passed and simplify implementation. (#709)
- Rename SDK `Batcher` to `Integrator` to match draft OpenTelemetry SDK specification. (#710)
- Rename SDK `Ungrouped` integrator to `simple.Integrator` to match draft OpenTelemetry SDK specification. (#710)
- Rename SDK `SDK` `struct` to `Accumulator` to match draft OpenTelemetry SDK specification. (#710)
- Move `Number` from `core` to `api/metric` package. (#706)
- Move `SpanContext` from `core` to `trace` package. (#692)
- Change traceparent header from `Traceparent` to `traceparent` to implement the W3C specification. (#681)

### Fixed

- Update tooling to run generators in all submodules. (#705)
- gRPC interceptor regexp to match methods without a service name. (#683)
- Use a `const` for padding 64-bit B3 trace IDs. (#701)
- Update `mockZipkin` listen address from `:0` to `127.0.0.1:0`. (#700)
- Left-pad 64-bit B3 trace IDs with zero. (#698)
- Propagate at least the first W3C tracestate header. (#694)
- Remove internal `StateLocker` implementation. (#688)
- Increase instance size CI system uses. (#690)
- Add a `key` benchmark and use reflection in `key.Infer()`. (#679)
- Fix internal `global` test by using `global.Meter` with `RecordBatch()`. (#680)
- Reimplement histogram using mutex instead of `StateLocker`. (#669)
- Switch `MinMaxSumCount` to a mutex lock implementation instead of `StateLocker`. (#667)
- Update documentation to not include any references to `WithKeys`. (#672)
- Correct misspelling. (#668)
- Fix clobbering of the span context if extraction fails. (#656)
- Bump `golangci-lint` and work around the corrupting bug. (#666) (#670)

## [0.4.3] - 2020-04-24

### Added

- `Dockerfile` and `docker-compose.yml` to run example code. (#635)
- New `grpctrace` package that provides gRPC client and server interceptors for both unary and stream connections. (#621)
- New `api/label` package, providing common label set implementation. (#651)
- Support for JSON marshaling of `Resources`. (#654)
- `TraceID` and `SpanID` implementations for `Stringer` interface. (#642)
- `RemoteAddrKey` in the othttp plugin to include the HTTP client address in top-level spans. (#627)
- `WithSpanFormatter` option to the othttp plugin. (#617)
- Updated README to include section for compatible libraries and include reference to the contrib repository. (#612)
- The prometheus exporter now supports exporting histograms. (#601)
- A `String` method to the `Resource` to return a hashable identifier for a now unique resource. (#613)
- An `Iter` method to the `Resource` to return an array `AttributeIterator`. (#613)
- An `Equal` method to the `Resource` test the equivalence of resources. (#613)
- An iterable structure (`AttributeIterator`) for `Resource` attributes.

### Changed

- zipkin export's `NewExporter` now requires a `serviceName` argument to ensure this needed values is provided. (#644)
- Pass `Resources` through the metrics export pipeline. (#659)

### Removed

- `WithKeys` option from the metric API. (#639)

### Fixed

- Use the `label.Set.Equivalent` value instead of an encoding in the batcher. (#658)
- Correct typo `trace.Exporter` to `trace.SpanSyncer` in comments. (#653)
- Use type names for return values in jaeger exporter. (#648)
- Increase the visibility of the `api/key` package by updating comments and fixing usages locally. (#650)
- `Checkpoint` only after `Update`; Keep records in the `sync.Map` longer. (#647)
- Do not cache `reflect.ValueOf()` in metric Labels. (#649)
- Batch metrics exported from the OTLP exporter based on `Resource` and labels. (#626)
- Add error wrapping to the prometheus exporter. (#631)
- Update the OTLP exporter batching of traces to use a unique `string` representation of an associated `Resource` as the batching key. (#623)
- Update OTLP `SpanData` transform to only include the `ParentSpanID` if one exists. (#614)
- Update `Resource` internal representation to uniquely and reliably identify resources. (#613)
- Check return value from `CheckpointSet.ForEach` in prometheus exporter. (#622)
- Ensure spans created by httptrace client tracer reflect operation structure. (#618)
- Create a new recorder rather than reuse when multiple observations in same epoch for asynchronous instruments. #610
- The default port the OTLP exporter uses to connect to the OpenTelemetry collector is updated to match the one the collector listens on by default. (#611)

## [0.4.2] - 2020-03-31

### Fixed

- Fix `pre_release.sh` to update version in `sdk/opentelemetry.go`. (#607)
- Fix time conversion from internal to OTLP in OTLP exporter. (#606)

## [0.4.1] - 2020-03-31

### Fixed

- Update `tag.sh` to create signed tags. (#604)

## [0.4.0] - 2020-03-30

### Added

- New API package `api/metric/registry` that exposes a `MeterImpl` wrapper for use by SDKs to generate unique instruments. (#580)
- Script to verify examples after a new release. (#579)

### Removed

- The dogstatsd exporter due to lack of support.
   This additionally removes support for statsd. (#591)
- `LabelSet` from the metric API.
   This is replaced by a `[]core.KeyValue` slice. (#595)
- `Labels` from the metric API's `Meter` interface. (#595)

### Changed

- The metric `export.Labels` became an interface which the SDK implements and the `export` package provides a simple, immutable implementation of this interface intended for testing purposes. (#574)
- Renamed `internal/metric.Meter` to `MeterImpl`. (#580)
- Renamed `api/global/internal.obsImpl` to `asyncImpl`. (#580)

### Fixed

- Corrected missing return in mock span. (#582)
- Update License header for all source files to match CNCF guidelines and include a test to ensure it is present. (#586) (#596)
- Update to v0.3.0 of the OTLP in the OTLP exporter. (#588)
- Update pre-release script to be compatible between GNU and BSD based systems. (#592)
- Add a `RecordBatch` benchmark. (#594)
- Moved span transforms of the OTLP exporter to the internal package. (#593)
- Build both go-1.13 and go-1.14 in circleci to test for all supported versions of Go. (#569)
- Removed unneeded allocation on empty labels in OLTP exporter. (#597)
- Update `BatchedSpanProcessor` to process the queue until no data but respect max batch size. (#599)
- Update project documentation godoc.org links to pkg.go.dev. (#602)

## [0.3.0] - 2020-03-21

This is a first official beta release, which provides almost fully complete metrics, tracing, and context propagation functionality.
There is still a possibility of breaking changes.

### Added

- Add `Observer` metric instrument. (#474)
- Add global `Propagators` functionality to enable deferred initialization for propagators registered before the first Meter SDK is installed. (#494)
- Simplified export setup pipeline for the jaeger exporter to match other exporters. (#459)
- The zipkin trace exporter. (#495)
- The OTLP exporter to export metric and trace telemetry to the OpenTelemetry collector. (#497) (#544) (#545)
- Add `StatusMessage` field to the trace `Span`. (#524)
- Context propagation in OpenTracing bridge in terms of OpenTelemetry context propagation. (#525)
- The `Resource` type was added to the SDK. (#528)
- The global API now supports a `Tracer` and `Meter` function as shortcuts to getting a global `*Provider` and calling these methods directly. (#538)
- The metric API now defines a generic `MeterImpl` interface to support general purpose `Meter` construction.
   Additionally, `SyncImpl` and `AsyncImpl` are added to support general purpose instrument construction. (#560)
- A metric `Kind` is added to represent the `MeasureKind`, `ObserverKind`, and `CounterKind`. (#560)
- Scripts to better automate the release process. (#576)

### Changed

- Default to to use `AlwaysSampler` instead of `ProbabilitySampler` to match OpenTelemetry specification. (#506)
- Renamed `AlwaysSampleSampler` to `AlwaysOnSampler` in the trace API. (#511)
- Renamed `NeverSampleSampler` to `AlwaysOffSampler` in the trace API. (#511)
- The `Status` field of the `Span` was changed to `StatusCode` to disambiguate with the added `StatusMessage`. (#524)
- Updated the trace `Sampler` interface conform to the OpenTelemetry specification. (#531)
- Rename metric API `Options` to `Config`. (#541)
- Rename metric `Counter` aggregator to be `Sum`. (#541)
- Unify metric options into `Option` from instrument specific options. (#541)
- The trace API's `TraceProvider` now support `Resource`s. (#545)
- Correct error in zipkin module name. (#548)
- The jaeger trace exporter now supports `Resource`s. (#551)
- Metric SDK now supports `Resource`s.
   The `WithResource` option was added to configure a `Resource` on creation and the `Resource` method was added to the metric `Descriptor` to return the associated `Resource`. (#552)
- Replace `ErrNoLastValue` and `ErrEmptyDataSet` by `ErrNoData` in the metric SDK. (#557)
- The stdout trace exporter now supports `Resource`s. (#558)
- The metric `Descriptor` is now included at the API instead of the SDK. (#560)
- Replace `Ordered` with an iterator in `export.Labels`. (#567)

### Removed

- The vendor specific Stackdriver. It is now hosted on 3rd party vendor infrastructure. (#452)
- The `Unregister` method for metric observers as it is not in the OpenTelemetry specification. (#560)
- `GetDescriptor` from the metric SDK. (#575)
- The `Gauge` instrument from the metric API. (#537)

### Fixed

- Make histogram aggregator checkpoint consistent. (#438)
- Update README with import instructions and how to build and test. (#505)
- The default label encoding was updated to be unique. (#508)
- Use `NewRoot` in the othttp plugin for public endpoints. (#513)
- Fix data race in `BatchedSpanProcessor`. (#518)
- Skip test-386 for Mac OS 10.15.x (Catalina and upwards). #521
- Use a variable-size array to represent ordered labels in maps. (#523)
- Update the OTLP protobuf and update changed import path. (#532)
- Use `StateLocker` implementation in `MinMaxSumCount`. (#546)
- Eliminate goroutine leak in histogram stress test. (#547)
- Update OTLP exporter with latest protobuf. (#550)
- Add filters to the othttp plugin. (#556)
- Provide an implementation of the `Header*` filters that do not depend on Go 1.14. (#565)
- Encode labels once during checkpoint.
   The checkpoint function is executed in a single thread so we can do the encoding lazily before passing the encoded version of labels to the exporter.
   This is a cheap and quick way to avoid encoding the labels on every collection interval. (#572)
- Run coverage over all packages in `COVERAGE_MOD_DIR`. (#573)

## [0.2.3] - 2020-03-04

### Added

- `RecordError` method on `Span`s in the trace API to Simplify adding error events to spans. (#473)
- Configurable push frequency for exporters setup pipeline. (#504)

### Changed

- Rename the `exporter` directory to `exporters`.
   The `go.opentelemetry.io/otel/exporter/trace/jaeger` package was mistakenly released with a `v1.0.0` tag instead of `v0.1.0`.
   This resulted in all subsequent releases not becoming the default latest.
   A consequence of this was that all `go get`s pulled in the incompatible `v0.1.0` release of that package when pulling in more recent packages from other otel packages.
   Renaming the `exporter` directory to `exporters` fixes this issue by renaming the package and therefore clearing any existing dependency tags.
   Consequentially, this action also renames *all* exporter packages. (#502)

### Removed

- The `CorrelationContextHeader` constant in the `correlation` package is no longer exported. (#503)

## [0.2.2] - 2020-02-27

### Added

- `HTTPSupplier` interface in the propagation API to specify methods to retrieve and store a single value for a key to be associated with a carrier. (#467)
- `HTTPExtractor` interface in the propagation API to extract information from an `HTTPSupplier` into a context. (#467)
- `HTTPInjector` interface in the propagation API to inject information into an `HTTPSupplier.` (#467)
- `Config` and configuring `Option` to the propagator API. (#467)
- `Propagators` interface in the propagation API to contain the set of injectors and extractors for all supported carrier formats. (#467)
- `HTTPPropagator` interface in the propagation API to inject and extract from an `HTTPSupplier.` (#467)
- `WithInjectors` and `WithExtractors` functions to the propagator API to configure injectors and extractors to use. (#467)
- `ExtractHTTP` and `InjectHTTP` functions to apply configured HTTP extractors and injectors to a passed context. (#467)
- Histogram aggregator. (#433)
- `DefaultPropagator` function and have it return `trace.TraceContext` as the default context propagator. (#456)
- `AlwaysParentSample` sampler to the trace API. (#455)
- `WithNewRoot` option function to the trace API to specify the created span should be considered a root span. (#451)

### Changed

- Renamed `WithMap` to `ContextWithMap` in the correlation package. (#481)
- Renamed `FromContext` to `MapFromContext` in the correlation package. (#481)
- Move correlation context propagation to correlation package. (#479)
- Do not default to putting remote span context into links. (#480)
- `Tracer.WithSpan` updated to accept `StartOptions`. (#472)
- Renamed `MetricKind` to `Kind` to not stutter in the type usage. (#432)
- Renamed the `export` package to `metric` to match directory structure. (#432)
- Rename the `api/distributedcontext` package to `api/correlation`. (#444)
- Rename the `api/propagators` package to `api/propagation`. (#444)
- Move the propagators from the `propagators` package into the `trace` API package. (#444)
- Update `Float64Gauge`, `Int64Gauge`, `Float64Counter`, `Int64Counter`, `Float64Measure`, and `Int64Measure` metric methods to use value receivers instead of pointers. (#462)
- Moved all dependencies of tools package to a tools directory. (#466)

### Removed

- Binary propagators. (#467)
- NOOP propagator. (#467)

### Fixed

- Upgraded `github.com/golangci/golangci-lint` from `v1.21.0` to `v1.23.6` in `tools/`. (#492)
- Fix a possible nil-dereference crash (#478)
- Correct comments for `InstallNewPipeline` in the stdout exporter. (#483)
- Correct comments for `InstallNewPipeline` in the dogstatsd exporter. (#484)
- Correct comments for `InstallNewPipeline` in the prometheus exporter. (#482)
- Initialize `onError` based on `Config` in prometheus exporter. (#486)
- Correct module name in prometheus exporter README. (#475)
- Removed tracer name prefix from span names. (#430)
- Fix `aggregator_test.go` import package comment. (#431)
- Improved detail in stdout exporter. (#436)
- Fix a dependency issue (generate target should depend on stringer, not lint target) in Makefile. (#442)
- Reorders the Makefile targets within `precommit` target so we generate files and build the code before doing linting, so we can get much nicer errors about syntax errors from the compiler. (#442)
- Reword function documentation in gRPC plugin. (#446)
- Send the `span.kind` tag to Jaeger from the jaeger exporter. (#441)
- Fix `metadataSupplier` in the jaeger exporter to overwrite the header if existing instead of appending to it. (#441)
- Upgraded to Go 1.13 in CI. (#465)
- Correct opentelemetry.io URL in trace SDK documentation. (#464)
- Refactored reference counting logic in SDK determination of stale records. (#468)
- Add call to `runtime.Gosched` in instrument `acquireHandle` logic to not block the collector. (#469)

## [0.2.1.1] - 2020-01-13

### Fixed

- Use stateful batcher on Prometheus exporter fixing regression introduced in #395. (#428)

## [0.2.1] - 2020-01-08

### Added

- Global meter forwarding implementation.
   This enables deferred initialization for metric instruments registered before the first Meter SDK is installed. (#392)
- Global trace forwarding implementation.
   This enables deferred initialization for tracers registered before the first Trace SDK is installed. (#406)
- Standardize export pipeline creation in all exporters. (#395)
- A testing, organization, and comments for 64-bit field alignment. (#418)
- Script to tag all modules in the project. (#414)

### Changed

- Renamed `propagation` package to `propagators`. (#362)
- Renamed `B3Propagator` propagator to `B3`. (#362)
- Renamed `TextFormatPropagator` propagator to `TextFormat`. (#362)
- Renamed `BinaryPropagator` propagator to `Binary`. (#362)
- Renamed `BinaryFormatPropagator` propagator to `BinaryFormat`. (#362)
- Renamed `NoopTextFormatPropagator` propagator to `NoopTextFormat`. (#362)
- Renamed `TraceContextPropagator` propagator to `TraceContext`. (#362)
- Renamed `SpanOption` to `StartOption` in the trace API. (#369)
- Renamed `StartOptions` to `StartConfig` in the trace API. (#369)
- Renamed `EndOptions` to `EndConfig` in the trace API. (#369)
- `Number` now has a pointer receiver for its methods. (#375)
- Renamed `CurrentSpan` to `SpanFromContext` in the trace API. (#379)
- Renamed `SetCurrentSpan` to `ContextWithSpan` in the trace API. (#379)
- Renamed `Message` in Event to `Name` in the trace API. (#389)
- Prometheus exporter no longer aggregates metrics, instead it only exports them. (#385)
- Renamed `HandleImpl` to `BoundInstrumentImpl` in the metric API. (#400)
- Renamed `Float64CounterHandle` to `Float64CounterBoundInstrument` in the metric API. (#400)
- Renamed `Int64CounterHandle` to `Int64CounterBoundInstrument` in the metric API. (#400)
- Renamed `Float64GaugeHandle` to `Float64GaugeBoundInstrument` in the metric API. (#400)
- Renamed `Int64GaugeHandle` to `Int64GaugeBoundInstrument` in the metric API. (#400)
- Renamed `Float64MeasureHandle` to `Float64MeasureBoundInstrument` in the metric API. (#400)
- Renamed `Int64MeasureHandle` to `Int64MeasureBoundInstrument` in the metric API. (#400)
- Renamed `Release` method for bound instruments in the metric API to `Unbind`. (#400)
- Renamed `AcquireHandle` method for bound instruments in the metric API to `Bind`. (#400)
- Renamed the `File` option in the stdout exporter to `Writer`. (#404)
- Renamed all `Options` to `Config` for all metric exports where this wasn't already the case.

### Fixed

- Aggregator import path corrected. (#421)
- Correct links in README. (#368)
- The README was updated to match latest code changes in its examples. (#374)
- Don't capitalize error statements. (#375)
- Fix ignored errors. (#375)
- Fix ambiguous variable naming. (#375)
- Removed unnecessary type casting. (#375)
- Use named parameters. (#375)
- Updated release schedule. (#378)
- Correct http-stackdriver example module name. (#394)
- Removed the `http.request` span in `httptrace` package. (#397)
- Add comments in the metrics SDK (#399)
- Initialize checkpoint when creating ddsketch aggregator to prevent panic when merging into a empty one. (#402) (#403)
- Add documentation of compatible exporters in the README. (#405)
- Typo fix. (#408)
- Simplify span check logic in SDK tracer implementation. (#419)

## [0.2.0] - 2019-12-03

### Added

- Unary gRPC tracing example. (#351)
- Prometheus exporter. (#334)
- Dogstatsd metrics exporter. (#326)

### Changed

- Rename `MaxSumCount` aggregation to `MinMaxSumCount` and add the `Min` interface for this aggregation. (#352)
- Rename `GetMeter` to `Meter`. (#357)
- Rename `HTTPTraceContextPropagator` to `TraceContextPropagator`. (#355)
- Rename `HTTPB3Propagator` to `B3Propagator`. (#355)
- Rename `HTTPTraceContextPropagator` to `TraceContextPropagator`. (#355)
- Move `/global` package to `/api/global`. (#356)
- Rename `GetTracer` to `Tracer`. (#347)

### Removed

- `SetAttribute` from the `Span` interface in the trace API. (#361)
- `AddLink` from the `Span` interface in the trace API. (#349)
- `Link` from the `Span` interface in the trace API. (#349)

### Fixed

- Exclude example directories from coverage report. (#365)
- Lint make target now implements automatic fixes with `golangci-lint` before a second run to report the remaining issues. (#360)
- Drop `GO111MODULE` environment variable in Makefile as Go 1.13 is the project specified minimum version and this is environment variable is not needed for that version of Go. (#359)
- Run the race checker for all test. (#354)
- Redundant commands in the Makefile are removed. (#354)
- Split the `generate` and `lint` targets of the Makefile. (#354)
- Renames `circle-ci` target to more generic `ci` in Makefile. (#354)
- Add example Prometheus binary to gitignore. (#358)
- Support negative numbers with the `MaxSumCount`. (#335)
- Resolve race conditions in `push_test.go` identified in #339. (#340)
- Use `/usr/bin/env bash` as a shebang in scripts rather than `/bin/bash`. (#336)
- Trace benchmark now tests both `AlwaysSample` and `NeverSample`.
   Previously it was testing `AlwaysSample` twice. (#325)
- Trace benchmark now uses a `[]byte` for `TraceID` to fix failing test. (#325)
- Added a trace benchmark to test variadic functions in `setAttribute` vs `setAttributes` (#325)
- The `defaultkeys` batcher was only using the encoded label set as its map key while building a checkpoint.
   This allowed distinct label sets through, but any metrics sharing a label set could be overwritten or merged incorrectly.
   This was corrected. (#333)

## [0.1.2] - 2019-11-18

### Fixed

- Optimized the `simplelru` map for attributes to reduce the number of allocations. (#328)
- Removed unnecessary unslicing of parameters that are already a slice. (#324)

## [0.1.1] - 2019-11-18

This release contains a Metrics SDK with stdout exporter and supports basic aggregations such as counter, gauges, array, maxsumcount, and ddsketch.

### Added

- Metrics stdout export pipeline. (#265)
- Array aggregation for raw measure metrics. (#282)
- The core.Value now have a `MarshalJSON` method. (#281)

### Removed

- `WithService`, `WithResources`, and `WithComponent` methods of tracers. (#314)
- Prefix slash in `Tracer.Start()` for the Jaeger example. (#292)

### Changed

- Allocation in LabelSet construction to reduce GC overhead. (#318)
- `trace.WithAttributes` to append values instead of replacing (#315)
- Use a formula for tolerance in sampling tests. (#298)
- Move export types into trace and metric-specific sub-directories. (#289)
- `SpanKind` back to being based on an `int` type. (#288)

### Fixed

- URL to OpenTelemetry website in README. (#323)
- Name of othttp default tracer. (#321)
- `ExportSpans` for the stackdriver exporter now handles `nil` context. (#294)
- CI modules cache to correctly restore/save from/to the cache. (#316)
- Fix metric SDK race condition between `LoadOrStore` and the assignment `rec.recorder = i.meter.exporter.AggregatorFor(rec)`. (#293)
- README now reflects the new code structure introduced with these changes. (#291)
- Make the basic example work. (#279)

## [0.1.0] - 2019-11-04

This is the first release of open-telemetry go library.
It contains api and sdk for trace and meter.

### Added

- Initial OpenTelemetry trace and metric API prototypes.
- Initial OpenTelemetry trace, metric, and export SDK packages.
- A wireframe bridge to support compatibility with OpenTracing.
- Example code for a basic, http-stackdriver, http, jaeger, and named tracer setup.
- Exporters for Jaeger, Stackdriver, and stdout.
- Propagators for binary, B3, and trace-context protocols.
- Project information and guidelines in the form of a README and CONTRIBUTING.
- Tools to build the project and a Makefile to automate the process.
- Apache-2.0 license.
- CircleCI build CI manifest files.
- CODEOWNERS file to track owners of this project.

[Unreleased]: https://github.com/open-telemetry/opentelemetry-go/compare/v1.35.0...HEAD
[1.35.0/0.57.0/0.11.0]: https://github.com/open-telemetry/opentelemetry-go/releases/tag/v1.35.0
[1.34.0/0.56.0/0.10.0]: https://github.com/open-telemetry/opentelemetry-go/releases/tag/v1.34.0
[1.33.0/0.55.0/0.9.0/0.0.12]: https://github.com/open-telemetry/opentelemetry-go/releases/tag/v1.33.0
[1.32.0/0.54.0/0.8.0/0.0.11]: https://github.com/open-telemetry/opentelemetry-go/releases/tag/v1.32.0
[1.31.0/0.53.0/0.7.0/0.0.10]: https://github.com/open-telemetry/opentelemetry-go/releases/tag/v1.31.0
[1.30.0/0.52.0/0.6.0/0.0.9]: https://github.com/open-telemetry/opentelemetry-go/releases/tag/v1.30.0
[1.29.0/0.51.0/0.5.0]: https://github.com/open-telemetry/opentelemetry-go/releases/tag/v1.29.0
[1.28.0/0.50.0/0.4.0]: https://github.com/open-telemetry/opentelemetry-go/releases/tag/v1.28.0
[1.27.0/0.49.0/0.3.0]: https://github.com/open-telemetry/opentelemetry-go/releases/tag/v1.27.0
[1.26.0/0.48.0/0.2.0-alpha]: https://github.com/open-telemetry/opentelemetry-go/releases/tag/v1.26.0
[1.25.0/0.47.0/0.0.8/0.1.0-alpha]: https://github.com/open-telemetry/opentelemetry-go/releases/tag/v1.25.0
[1.24.0/0.46.0/0.0.1-alpha]: https://github.com/open-telemetry/opentelemetry-go/releases/tag/v1.24.0
[1.23.1]: https://github.com/open-telemetry/opentelemetry-go/releases/tag/v1.23.1
[1.23.0]: https://github.com/open-telemetry/opentelemetry-go/releases/tag/v1.23.0
[1.23.0-rc.1]: https://github.com/open-telemetry/opentelemetry-go/releases/tag/v1.23.0-rc.1
[1.22.0/0.45.0]: https://github.com/open-telemetry/opentelemetry-go/releases/tag/v1.22.0
[1.21.0/0.44.0]: https://github.com/open-telemetry/opentelemetry-go/releases/tag/v1.21.0
[1.20.0/0.43.0]: https://github.com/open-telemetry/opentelemetry-go/releases/tag/v1.20.0
[1.19.0/0.42.0/0.0.7]: https://github.com/open-telemetry/opentelemetry-go/releases/tag/v1.19.0
[1.19.0-rc.1/0.42.0-rc.1]: https://github.com/open-telemetry/opentelemetry-go/releases/tag/v1.19.0-rc.1
[1.18.0/0.41.0/0.0.6]: https://github.com/open-telemetry/opentelemetry-go/releases/tag/v1.18.0
[1.17.0/0.40.0/0.0.5]: https://github.com/open-telemetry/opentelemetry-go/releases/tag/v1.17.0
[1.16.0/0.39.0]: https://github.com/open-telemetry/opentelemetry-go/releases/tag/v1.16.0
[1.16.0-rc.1/0.39.0-rc.1]: https://github.com/open-telemetry/opentelemetry-go/releases/tag/v1.16.0-rc.1
[1.15.1/0.38.1]: https://github.com/open-telemetry/opentelemetry-go/releases/tag/v1.15.1
[1.15.0/0.38.0]: https://github.com/open-telemetry/opentelemetry-go/releases/tag/v1.15.0
[1.15.0-rc.2/0.38.0-rc.2]: https://github.com/open-telemetry/opentelemetry-go/releases/tag/v1.15.0-rc.2
[1.15.0-rc.1/0.38.0-rc.1]: https://github.com/open-telemetry/opentelemetry-go/releases/tag/v1.15.0-rc.1
[1.14.0/0.37.0/0.0.4]: https://github.com/open-telemetry/opentelemetry-go/releases/tag/v1.14.0
[1.13.0/0.36.0]: https://github.com/open-telemetry/opentelemetry-go/releases/tag/v1.13.0
[1.12.0/0.35.0]: https://github.com/open-telemetry/opentelemetry-go/releases/tag/v1.12.0
[1.11.2/0.34.0]: https://github.com/open-telemetry/opentelemetry-go/releases/tag/v1.11.2
[1.11.1/0.33.0]: https://github.com/open-telemetry/opentelemetry-go/releases/tag/v1.11.1
[1.11.0/0.32.3]: https://github.com/open-telemetry/opentelemetry-go/releases/tag/v1.11.0
[0.32.2]: https://github.com/open-telemetry/opentelemetry-go/releases/tag/sdk/metric/v0.32.2
[0.32.1]: https://github.com/open-telemetry/opentelemetry-go/releases/tag/sdk/metric/v0.32.1
[0.32.0]: https://github.com/open-telemetry/opentelemetry-go/releases/tag/sdk/metric/v0.32.0
[1.10.0]: https://github.com/open-telemetry/opentelemetry-go/releases/tag/v1.10.0
[1.9.0/0.0.3]: https://github.com/open-telemetry/opentelemetry-go/releases/tag/v1.9.0
[1.8.0/0.31.0]: https://github.com/open-telemetry/opentelemetry-go/releases/tag/v1.8.0
[1.7.0/0.30.0]: https://github.com/open-telemetry/opentelemetry-go/releases/tag/v1.7.0
[0.29.0]: https://github.com/open-telemetry/opentelemetry-go/releases/tag/metric/v0.29.0
[1.6.3]: https://github.com/open-telemetry/opentelemetry-go/releases/tag/v1.6.3
[1.6.2]: https://github.com/open-telemetry/opentelemetry-go/releases/tag/v1.6.2
[1.6.1]: https://github.com/open-telemetry/opentelemetry-go/releases/tag/v1.6.1
[1.6.0/0.28.0]: https://github.com/open-telemetry/opentelemetry-go/releases/tag/v1.6.0
[1.5.0]: https://github.com/open-telemetry/opentelemetry-go/releases/tag/v1.5.0
[1.4.1]: https://github.com/open-telemetry/opentelemetry-go/releases/tag/v1.4.1
[1.4.0]: https://github.com/open-telemetry/opentelemetry-go/releases/tag/v1.4.0
[1.3.0]: https://github.com/open-telemetry/opentelemetry-go/releases/tag/v1.3.0
[1.2.0]: https://github.com/open-telemetry/opentelemetry-go/releases/tag/v1.2.0
[1.1.0]: https://github.com/open-telemetry/opentelemetry-go/releases/tag/v1.1.0
[1.0.1]: https://github.com/open-telemetry/opentelemetry-go/releases/tag/v1.0.1
[Metrics 0.24.0]: https://github.com/open-telemetry/opentelemetry-go/releases/tag/metric/v0.24.0
[1.0.0]: https://github.com/open-telemetry/opentelemetry-go/releases/tag/v1.0.0
[1.0.0-RC3]: https://github.com/open-telemetry/opentelemetry-go/releases/tag/v1.0.0-RC3
[1.0.0-RC2]: https://github.com/open-telemetry/opentelemetry-go/releases/tag/v1.0.0-RC2
[Experimental Metrics v0.22.0]: https://github.com/open-telemetry/opentelemetry-go/releases/tag/metric/v0.22.0
[1.0.0-RC1]: https://github.com/open-telemetry/opentelemetry-go/releases/tag/v1.0.0-RC1
[0.20.0]: https://github.com/open-telemetry/opentelemetry-go/releases/tag/v0.20.0
[0.19.0]: https://github.com/open-telemetry/opentelemetry-go/releases/tag/v0.19.0
[0.18.0]: https://github.com/open-telemetry/opentelemetry-go/releases/tag/v0.18.0
[0.17.0]: https://github.com/open-telemetry/opentelemetry-go/releases/tag/v0.17.0
[0.16.0]: https://github.com/open-telemetry/opentelemetry-go/releases/tag/v0.16.0
[0.15.0]: https://github.com/open-telemetry/opentelemetry-go/releases/tag/v0.15.0
[0.14.0]: https://github.com/open-telemetry/opentelemetry-go/releases/tag/v0.14.0
[0.13.0]: https://github.com/open-telemetry/opentelemetry-go/releases/tag/v0.13.0
[0.12.0]: https://github.com/open-telemetry/opentelemetry-go/releases/tag/v0.12.0
[0.11.0]: https://github.com/open-telemetry/opentelemetry-go/releases/tag/v0.11.0
[0.10.0]: https://github.com/open-telemetry/opentelemetry-go/releases/tag/v0.10.0
[0.9.0]: https://github.com/open-telemetry/opentelemetry-go/releases/tag/v0.9.0
[0.8.0]: https://github.com/open-telemetry/opentelemetry-go/releases/tag/v0.8.0
[0.7.0]: https://github.com/open-telemetry/opentelemetry-go/releases/tag/v0.7.0
[0.6.0]: https://github.com/open-telemetry/opentelemetry-go/releases/tag/v0.6.0
[0.5.0]: https://github.com/open-telemetry/opentelemetry-go/releases/tag/v0.5.0
[0.4.3]: https://github.com/open-telemetry/opentelemetry-go/releases/tag/v0.4.3
[0.4.2]: https://github.com/open-telemetry/opentelemetry-go/releases/tag/v0.4.2
[0.4.1]: https://github.com/open-telemetry/opentelemetry-go/releases/tag/v0.4.1
[0.4.0]: https://github.com/open-telemetry/opentelemetry-go/releases/tag/v0.4.0
[0.3.0]: https://github.com/open-telemetry/opentelemetry-go/releases/tag/v0.3.0
[0.2.3]: https://github.com/open-telemetry/opentelemetry-go/releases/tag/v0.2.3
[0.2.2]: https://github.com/open-telemetry/opentelemetry-go/releases/tag/v0.2.2
[0.2.1.1]: https://github.com/open-telemetry/opentelemetry-go/releases/tag/v0.2.1.1
[0.2.1]: https://github.com/open-telemetry/opentelemetry-go/releases/tag/v0.2.1
[0.2.0]: https://github.com/open-telemetry/opentelemetry-go/releases/tag/v0.2.0
[0.1.2]: https://github.com/open-telemetry/opentelemetry-go/releases/tag/v0.1.2
[0.1.1]: https://github.com/open-telemetry/opentelemetry-go/releases/tag/v0.1.1
[0.1.0]: https://github.com/open-telemetry/opentelemetry-go/releases/tag/v0.1.0

<!-- Released section ended -->

[Go 1.24]: https://go.dev/doc/go1.24
[Go 1.23]: https://go.dev/doc/go1.23
[Go 1.22]: https://go.dev/doc/go1.22
[Go 1.21]: https://go.dev/doc/go1.21
[Go 1.20]: https://go.dev/doc/go1.20
[Go 1.19]: https://go.dev/doc/go1.19
[Go 1.18]: https://go.dev/doc/go1.18

[metric API]:https://pkg.go.dev/go.opentelemetry.io/otel/metric
[metric SDK]:https://pkg.go.dev/go.opentelemetry.io/otel/sdk/metric
[trace API]:https://pkg.go.dev/go.opentelemetry.io/otel/trace

[GO-2024-2687]: https://pkg.go.dev/vuln/GO-2024-2687<|MERGE_RESOLUTION|>--- conflicted
+++ resolved
@@ -10,13 +10,10 @@
 
 ### Added
 
-<<<<<<< HEAD
 - Add exponential histogram support in `go.opentelemetry.io/otel/exporters/prometheus`. (#6421)
-=======
 - The `go.opentelemetry.io/otel/semconv/v1.31.0` package.
   The package contains semantic conventions from the `v1.31.0` version of the OpenTelemetry Semantic Conventions.
   See the [migration documentation](./semconv/v1.31.0/MIGRATION.md) for information on how to upgrade from `go.opentelemetry.io/otel/semconv/v1.30.0`(#6479)
->>>>>>> afb93220
 
 ### Removed
 
