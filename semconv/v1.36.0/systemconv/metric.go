--- conflicted
+++ resolved
@@ -523,38 +523,6 @@
 	return "Seconds each logical CPU spent on each mode"
 }
 
-<<<<<<< HEAD
-// Add adds incr to the existing count.
-//
-// All additional attrs passed are included in the recorded value.
-func (m CPUTime) Add(
-	ctx context.Context,
-	incr float64,
-	attrs ...attribute.KeyValue,
-) {
-	if len(attrs) == 0 {
-		m.Float64Counter.Add(ctx, incr)
-		return
-	}
-
-	o := addOptPool.Get().(*[]metric.AddOption)
-	defer func() {
-		*o = (*o)[:0]
-		addOptPool.Put(o)
-	}()
-
-	*o = append(
-		*o,
-		metric.WithAttributes(
-			attrs...,
-		),
-	)
-
-	m.Float64Counter.Add(ctx, incr, *o...)
-}
-
-=======
->>>>>>> e7fa5ba7
 // AttrCPULogicalNumber returns an optional attribute for the
 // "cpu.logical_number" semantic convention. It represents the logical CPU number
 // [0..n-1].
