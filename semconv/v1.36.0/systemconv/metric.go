--- conflicted
+++ resolved
@@ -579,7 +579,6 @@
 	return "Seconds each logical CPU spent on each mode"
 }
 
-<<<<<<< HEAD
 // Add adds incr to the existing count for attrs.
 //
 // All additional attrs passed are included in the recorded value.
@@ -621,8 +620,6 @@
 	m.Float64Counter.Add(ctx, incr, *o...)
 }
 
-=======
->>>>>>> 4b2bef6d
 // AttrCPULogicalNumber returns an optional attribute for the
 // "cpu.logical_number" semantic convention. It represents the logical CPU number
 // [0..n-1].
