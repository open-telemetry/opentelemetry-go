--- conflicted
+++ resolved
@@ -160,11 +160,7 @@
 
 .PHONY: license-check
 license-check:
-<<<<<<< HEAD
-	@licRes=$$(for f in $$(find . -type f \( -iname '*.go' -o -iname '*.sh' \) ! -path './exporters/otlp/internal/opentelemetry-proto/*') ; do \
-=======
-	@licRes=$$(for f in $$(find . -type f \( -iname '*.go' -o -iname '*.sh' \) ! -path './vendor/*' ! -path '**/third_party/*' ! -path './exporters/otlp/internal/opentelemetry-proto/*') ; do \
->>>>>>> 5d2636e5
+	@licRes=$$(for f in $$(find . -type f \( -iname '*.go' -o -iname '*.sh' \) ! -path '**/third_party/*' ! -path './exporters/otlp/internal/opentelemetry-proto/*') ; do \
 	           awk '/Copyright The OpenTelemetry Authors|generated|GENERATED/ && NR<=3 { found=1; next } END { if (!found) print FILENAME }' $$f; \
 	   done); \
 	   if [ -n "$${licRes}" ]; then \
