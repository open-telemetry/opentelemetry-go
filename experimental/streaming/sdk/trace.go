--- conflicted
+++ resolved
@@ -126,11 +126,4 @@
 		},
 	}
 	return trace.SetCurrentSpan(ctx, span), span
-<<<<<<< HEAD
-}
-
-func (t *tracer) Inject(ctx context.Context, span trace.Span, injector trace.Injector) {
-	injector.Inject(span.SpanContext(), tag.FromContext(ctx))
-=======
->>>>>>> 83935b25
 }