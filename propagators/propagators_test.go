// Copyright The OpenTelemetry Authors
//
// Licensed under the Apache License, Version 2.0 (the "License");
// you may not use this file except in compliance with the License.
// You may obtain a copy of the License at
//
//     http://www.apache.org/licenses/LICENSE-2.0
//
// Unless required by applicable law or agreed to in writing, software
// distributed under the License is distributed on an "AS IS" BASIS,
// WITHOUT WARRANTIES OR CONDITIONS OF ANY KIND, either express or implied.
// See the License for the specific language governing permissions and
// limitations under the License.

package propagators_test

import (
	"context"
	"testing"

	"github.com/stretchr/testify/assert"
	"github.com/stretchr/testify/require"

	"go.opentelemetry.io/otel"
<<<<<<< HEAD
=======
	"go.opentelemetry.io/otel/api/trace"
>>>>>>> 5660b0b5
	"go.opentelemetry.io/otel/propagators"
)

const (
	traceIDStr = "4bf92f3577b34da6a3ce929d0e0e4736"
	spanIDStr  = "00f067aa0ba902b7"
)

var (
	traceID = mustTraceIDFromHex(traceIDStr)
	spanID  = mustSpanIDFromHex(spanIDStr)
)

func mustTraceIDFromHex(s string) (t otel.ID) {
	var err error
	t, err = otel.IDFromHex(s)
	if err != nil {
		panic(err)
	}
	return
}

func mustSpanIDFromHex(s string) (t otel.SpanID) {
	var err error
	t, err = otel.SpanIDFromHex(s)
	if err != nil {
		panic(err)
	}
	return
}

type outOfThinAirPropagator struct {
	t *testing.T
}

<<<<<<< HEAD
var _ otel.HTTPPropagator = outOfThinAirPropagator{}

func (p outOfThinAirPropagator) Extract(ctx context.Context, supplier otel.HTTPSupplier) context.Context {
	sc := otel.SpanContext{
=======
var _ otel.TextMapPropagator = outOfThinAirPropagator{}

func (p outOfThinAirPropagator) Extract(ctx context.Context, carrier otel.TextMapCarrier) context.Context {
	sc := trace.SpanContext{
>>>>>>> 5660b0b5
		TraceID:    traceID,
		SpanID:     spanID,
		TraceFlags: 0,
	}
	require.True(p.t, sc.IsValid())
	return otel.ContextWithRemoteSpanContext(ctx, sc)
}

<<<<<<< HEAD
func (outOfThinAirPropagator) Inject(context.Context, otel.HTTPSupplier) {}
=======
func (outOfThinAirPropagator) Inject(context.Context, otel.TextMapCarrier) {}
>>>>>>> 5660b0b5

func (outOfThinAirPropagator) Fields() []string {
	return nil
}

type nilCarrier struct{}

<<<<<<< HEAD
var _ otel.HTTPSupplier = nilSupplier{}
=======
var _ otel.TextMapCarrier = nilCarrier{}
>>>>>>> 5660b0b5

func (nilCarrier) Get(key string) string {
	return ""
}

func (nilCarrier) Set(key string, value string) {}

func TestMultiplePropagators(t *testing.T) {
	ootaProp := outOfThinAirPropagator{t: t}
<<<<<<< HEAD
	ns := nilSupplier{}
	testProps := []otel.HTTPPropagator{
=======
	ns := nilCarrier{}
	testProps := []otel.TextMapPropagator{
>>>>>>> 5660b0b5
		propagators.TraceContext{},
	}
	bg := context.Background()
	// sanity check of oota propagator, ensuring that it really
	// generates the valid span context out of thin air
	{
<<<<<<< HEAD
		props := otel.NewPropagators(otel.WithExtractors(ootaProp))
		ctx := otel.ExtractHTTP(bg, props, ns)
		sc := otel.RemoteSpanContextFromContext(ctx)
=======
		ctx := ootaProp.Extract(bg, ns)
		sc := trace.RemoteSpanContextFromContext(ctx)
>>>>>>> 5660b0b5
		require.True(t, sc.IsValid(), "oota prop failed sanity check")
	}
	// sanity check for real propagators, ensuring that they
	// really are not putting any valid span context into an empty
	// go context in absence of the HTTP headers.
	for _, prop := range testProps {
<<<<<<< HEAD
		props := otel.NewPropagators(otel.WithExtractors(prop))
		ctx := otel.ExtractHTTP(bg, props, ns)
		sc := otel.RemoteSpanContextFromContext(ctx)
		require.Falsef(t, sc.IsValid(), "%#v failed sanity check", prop)
	}
	for _, prop := range testProps {
		props := otel.NewPropagators(otel.WithExtractors(ootaProp, prop))
		ctx := otel.ExtractHTTP(bg, props, ns)
		sc := otel.RemoteSpanContextFromContext(ctx)
		assert.Truef(t, sc.IsValid(), "%#v clobbers span context", prop)
	}
}

func TestDefaultHTTPPropagator(t *testing.T) {
	p := propagators.DefaultPropagator()

	ext := p.HTTPExtractors()
	require.Len(t, ext, 2)
	assert.IsType(t, propagators.TraceContext{}, ext[0])
	assert.IsType(t, propagators.Baggage{}, ext[1])

	inj := p.HTTPInjectors()
	require.Len(t, inj, 2)
	assert.IsType(t, propagators.TraceContext{}, inj[0])
	assert.IsType(t, propagators.Baggage{}, inj[1])
=======
		ctx := prop.Extract(bg, ns)
		sc := trace.RemoteSpanContextFromContext(ctx)
		require.Falsef(t, sc.IsValid(), "%#v failed sanity check", prop)
	}
	for _, prop := range testProps {
		props := otel.NewCompositeTextMapPropagator(ootaProp, prop)
		ctx := props.Extract(bg, ns)
		sc := trace.RemoteSpanContextFromContext(ctx)
		assert.Truef(t, sc.IsValid(), "%#v clobbers span context", prop)
	}
>>>>>>> 5660b0b5
}<|MERGE_RESOLUTION|>--- conflicted
+++ resolved
@@ -22,10 +22,6 @@
 	"github.com/stretchr/testify/require"
 
 	"go.opentelemetry.io/otel"
-<<<<<<< HEAD
-=======
-	"go.opentelemetry.io/otel/api/trace"
->>>>>>> 5660b0b5
 	"go.opentelemetry.io/otel/propagators"
 )
 
@@ -61,17 +57,10 @@
 	t *testing.T
 }
 
-<<<<<<< HEAD
-var _ otel.HTTPPropagator = outOfThinAirPropagator{}
-
-func (p outOfThinAirPropagator) Extract(ctx context.Context, supplier otel.HTTPSupplier) context.Context {
-	sc := otel.SpanContext{
-=======
 var _ otel.TextMapPropagator = outOfThinAirPropagator{}
 
 func (p outOfThinAirPropagator) Extract(ctx context.Context, carrier otel.TextMapCarrier) context.Context {
-	sc := trace.SpanContext{
->>>>>>> 5660b0b5
+	sc := otel.SpanContext{
 		TraceID:    traceID,
 		SpanID:     spanID,
 		TraceFlags: 0,
@@ -80,11 +69,7 @@
 	return otel.ContextWithRemoteSpanContext(ctx, sc)
 }
 
-<<<<<<< HEAD
-func (outOfThinAirPropagator) Inject(context.Context, otel.HTTPSupplier) {}
-=======
 func (outOfThinAirPropagator) Inject(context.Context, otel.TextMapCarrier) {}
->>>>>>> 5660b0b5
 
 func (outOfThinAirPropagator) Fields() []string {
 	return nil
@@ -92,11 +77,7 @@
 
 type nilCarrier struct{}
 
-<<<<<<< HEAD
-var _ otel.HTTPSupplier = nilSupplier{}
-=======
 var _ otel.TextMapCarrier = nilCarrier{}
->>>>>>> 5660b0b5
 
 func (nilCarrier) Get(key string) string {
 	return ""
@@ -106,69 +87,30 @@
 
 func TestMultiplePropagators(t *testing.T) {
 	ootaProp := outOfThinAirPropagator{t: t}
-<<<<<<< HEAD
-	ns := nilSupplier{}
-	testProps := []otel.HTTPPropagator{
-=======
 	ns := nilCarrier{}
 	testProps := []otel.TextMapPropagator{
->>>>>>> 5660b0b5
 		propagators.TraceContext{},
 	}
 	bg := context.Background()
 	// sanity check of oota propagator, ensuring that it really
 	// generates the valid span context out of thin air
 	{
-<<<<<<< HEAD
-		props := otel.NewPropagators(otel.WithExtractors(ootaProp))
-		ctx := otel.ExtractHTTP(bg, props, ns)
+		ctx := ootaProp.Extract(bg, ns)
 		sc := otel.RemoteSpanContextFromContext(ctx)
-=======
-		ctx := ootaProp.Extract(bg, ns)
-		sc := trace.RemoteSpanContextFromContext(ctx)
->>>>>>> 5660b0b5
 		require.True(t, sc.IsValid(), "oota prop failed sanity check")
 	}
 	// sanity check for real propagators, ensuring that they
 	// really are not putting any valid span context into an empty
 	// go context in absence of the HTTP headers.
 	for _, prop := range testProps {
-<<<<<<< HEAD
-		props := otel.NewPropagators(otel.WithExtractors(prop))
-		ctx := otel.ExtractHTTP(bg, props, ns)
+		ctx := prop.Extract(bg, ns)
 		sc := otel.RemoteSpanContextFromContext(ctx)
-		require.Falsef(t, sc.IsValid(), "%#v failed sanity check", prop)
-	}
-	for _, prop := range testProps {
-		props := otel.NewPropagators(otel.WithExtractors(ootaProp, prop))
-		ctx := otel.ExtractHTTP(bg, props, ns)
-		sc := otel.RemoteSpanContextFromContext(ctx)
-		assert.Truef(t, sc.IsValid(), "%#v clobbers span context", prop)
-	}
-}
-
-func TestDefaultHTTPPropagator(t *testing.T) {
-	p := propagators.DefaultPropagator()
-
-	ext := p.HTTPExtractors()
-	require.Len(t, ext, 2)
-	assert.IsType(t, propagators.TraceContext{}, ext[0])
-	assert.IsType(t, propagators.Baggage{}, ext[1])
-
-	inj := p.HTTPInjectors()
-	require.Len(t, inj, 2)
-	assert.IsType(t, propagators.TraceContext{}, inj[0])
-	assert.IsType(t, propagators.Baggage{}, inj[1])
-=======
-		ctx := prop.Extract(bg, ns)
-		sc := trace.RemoteSpanContextFromContext(ctx)
 		require.Falsef(t, sc.IsValid(), "%#v failed sanity check", prop)
 	}
 	for _, prop := range testProps {
 		props := otel.NewCompositeTextMapPropagator(ootaProp, prop)
 		ctx := props.Extract(bg, ns)
-		sc := trace.RemoteSpanContextFromContext(ctx)
+		sc := otel.RemoteSpanContextFromContext(ctx)
 		assert.Truef(t, sc.IsValid(), "%#v clobbers span context", prop)
 	}
->>>>>>> 5660b0b5
 }