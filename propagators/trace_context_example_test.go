--- conflicted
+++ resolved
@@ -15,24 +15,12 @@
 package propagators_test
 
 import (
-<<<<<<< HEAD
-	"go.opentelemetry.io/otel"
 	"go.opentelemetry.io/otel/global"
-=======
-	"go.opentelemetry.io/otel/api/global"
->>>>>>> 5660b0b5
 	"go.opentelemetry.io/otel/propagators"
 )
 
 func ExampleTraceContext() {
 	tc := propagators.TraceContext{}
 	// Register the TraceContext propagator globally.
-<<<<<<< HEAD
-	global.SetPropagators(otel.NewPropagators(
-		otel.WithExtractors(tc),
-		otel.WithInjectors(tc),
-	))
-=======
 	global.SetTextMapPropagator(tc)
->>>>>>> 5660b0b5
 }