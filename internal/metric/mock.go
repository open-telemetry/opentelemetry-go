// Copyright 2019, OpenTelemetry Authors
//
// Licensed under the Apache License, Version 2.0 (the "License");
// you may not use this file except in compliance with the License.
// You may obtain a copy of the License at
//
//     http://www.apache.org/licenses/LICENSE-2.0
//
// Unless required by applicable law or agreed to in writing, software
// distributed under the License is distributed on an "AS IS" BASIS,
// WITHOUT WARRANTIES OR CONDITIONS OF ANY KIND, either express or implied.
// See the License for the specific language governing permissions and
// limitations under the License.

package metric

import (
	"context"
	"sync"

	"go.opentelemetry.io/otel/api/core"
	apimetric "go.opentelemetry.io/otel/api/metric"
)

type (
	Handle struct {
		Instrument *Instrument
		LabelSet   *LabelSet
	}

	Instrument struct {
		Name       string
		Kind       Kind
		NumberKind core.NumberKind
		Opts       apimetric.Options
	}

	LabelSet struct {
		TheMeter *Meter
		Labels   map[core.Key]core.Value
	}

	Batch struct {
		Ctx          context.Context
		LabelSet     *LabelSet
		Measurements []Measurement
	}

	MeterProvider struct {
		lock       sync.Mutex
		registered map[string]*Meter
	}

	Meter struct {
		MeasurementBatches []Batch
	}

	Kind int8

	Measurement struct {
		Instrument *Instrument
		Number     core.Number
	}
)

var (
	_ apimetric.InstrumentImpl      = &Instrument{}
	_ apimetric.BoundInstrumentImpl = &Handle{}
	_ apimetric.LabelSet            = &LabelSet{}
	_ apimetric.Meter               = &Meter{}
)

const (
	KindCounter Kind = iota
	KindGauge
	KindMeasure
)

<<<<<<< HEAD
func (i *Instrument) AcquireHandle(labels apimetric.LabelSet) apimetric.HandleImpl {
	if ld, ok := labels.(apimetric.LabelSetDelegate); ok {
		labels = ld.Delegate()
	}
=======
func (i *Instrument) Bind(labels apimetric.LabelSet) apimetric.BoundInstrumentImpl {
>>>>>>> 627428e5
	return &Handle{
		Instrument: i,
		LabelSet:   labels.(*LabelSet),
	}
}

func (i *Instrument) RecordOne(ctx context.Context, number core.Number, labels apimetric.LabelSet) {
	if ld, ok := labels.(apimetric.LabelSetDelegate); ok {
		labels = ld.Delegate()
	}
	doRecordBatch(ctx, labels.(*LabelSet), i, number)
}

func (h *Handle) RecordOne(ctx context.Context, number core.Number) {
	doRecordBatch(ctx, h.LabelSet, h.Instrument, number)
}

func (h *Handle) Unbind() {
}

func doRecordBatch(ctx context.Context, labelSet *LabelSet, instrument *Instrument, number core.Number) {
	labelSet.TheMeter.recordMockBatch(ctx, labelSet, Measurement{
		Instrument: instrument,
		Number:     number,
	})
}

func (s *LabelSet) Meter() apimetric.Meter {
	return s.TheMeter
}

func NewProvider() *MeterProvider {
	return &MeterProvider{
		registered: map[string]*Meter{},
	}
}

func (p *MeterProvider) Meter(name string) apimetric.Meter {
	p.lock.Lock()
	defer p.lock.Unlock()

	if lookup, ok := p.registered[name]; ok {
		return lookup
	}
	m := NewMeter()
	p.registered[name] = m
	return m
}

func NewMeter() *Meter {
	return &Meter{}
}

func (m *Meter) Labels(labels ...core.KeyValue) apimetric.LabelSet {
	ul := make(map[core.Key]core.Value)
	for _, kv := range labels {
		ul[kv.Key] = kv.Value
	}
	return &LabelSet{
		TheMeter: m,
		Labels:   ul,
	}
}

func (m *Meter) NewInt64Counter(name string, cos ...apimetric.CounterOptionApplier) apimetric.Int64Counter {
	instrument := m.newCounterInstrument(name, core.Int64NumberKind, cos...)
	return apimetric.WrapInt64CounterInstrument(instrument)
}

func (m *Meter) NewFloat64Counter(name string, cos ...apimetric.CounterOptionApplier) apimetric.Float64Counter {
	instrument := m.newCounterInstrument(name, core.Float64NumberKind, cos...)
	return apimetric.WrapFloat64CounterInstrument(instrument)
}

func (m *Meter) newCounterInstrument(name string, numberKind core.NumberKind, cos ...apimetric.CounterOptionApplier) *Instrument {
	opts := apimetric.Options{}
	apimetric.ApplyCounterOptions(&opts, cos...)
	return &Instrument{
		Name:       name,
		Kind:       KindCounter,
		NumberKind: numberKind,
		Opts:       opts,
	}
}

func (m *Meter) NewInt64Gauge(name string, gos ...apimetric.GaugeOptionApplier) apimetric.Int64Gauge {
	instrument := m.newGaugeInstrument(name, core.Int64NumberKind, gos...)
	return apimetric.WrapInt64GaugeInstrument(instrument)
}

func (m *Meter) NewFloat64Gauge(name string, gos ...apimetric.GaugeOptionApplier) apimetric.Float64Gauge {
	instrument := m.newGaugeInstrument(name, core.Float64NumberKind, gos...)
	return apimetric.WrapFloat64GaugeInstrument(instrument)
}

func (m *Meter) newGaugeInstrument(name string, numberKind core.NumberKind, gos ...apimetric.GaugeOptionApplier) *Instrument {
	opts := apimetric.Options{}
	apimetric.ApplyGaugeOptions(&opts, gos...)
	return &Instrument{
		Name:       name,
		Kind:       KindGauge,
		NumberKind: numberKind,
		Opts:       opts,
	}
}

func (m *Meter) NewInt64Measure(name string, mos ...apimetric.MeasureOptionApplier) apimetric.Int64Measure {
	instrument := m.newMeasureInstrument(name, core.Int64NumberKind, mos...)
	return apimetric.WrapInt64MeasureInstrument(instrument)
}

func (m *Meter) NewFloat64Measure(name string, mos ...apimetric.MeasureOptionApplier) apimetric.Float64Measure {
	instrument := m.newMeasureInstrument(name, core.Float64NumberKind, mos...)
	return apimetric.WrapFloat64MeasureInstrument(instrument)
}

func (m *Meter) newMeasureInstrument(name string, numberKind core.NumberKind, mos ...apimetric.MeasureOptionApplier) *Instrument {
	opts := apimetric.Options{}
	apimetric.ApplyMeasureOptions(&opts, mos...)
	return &Instrument{
		Name:       name,
		Kind:       KindMeasure,
		NumberKind: numberKind,
		Opts:       opts,
	}
}

func (m *Meter) RecordBatch(ctx context.Context, labels apimetric.LabelSet, measurements ...apimetric.Measurement) {
	ourLabelSet := labels.(*LabelSet)
	mm := make([]Measurement, len(measurements))
	for i := 0; i < len(measurements); i++ {
		m := measurements[i]
		mm[i] = Measurement{
			Instrument: m.InstrumentImpl().(*Instrument),
			Number:     m.Number(),
		}
	}
	m.recordMockBatch(ctx, ourLabelSet, mm...)
}

func (m *Meter) recordMockBatch(ctx context.Context, labelSet *LabelSet, measurements ...Measurement) {
	m.MeasurementBatches = append(m.MeasurementBatches, Batch{
		Ctx:          ctx,
		LabelSet:     labelSet,
		Measurements: measurements,
	})
}<|MERGE_RESOLUTION|>--- conflicted
+++ resolved
@@ -76,14 +76,10 @@
 	KindMeasure
 )
 
-<<<<<<< HEAD
-func (i *Instrument) AcquireHandle(labels apimetric.LabelSet) apimetric.HandleImpl {
+func (i *Instrument) Bind(labels apimetric.LabelSet) apimetric.BoundInstrumentImpl {
 	if ld, ok := labels.(apimetric.LabelSetDelegate); ok {
 		labels = ld.Delegate()
 	}
-=======
-func (i *Instrument) Bind(labels apimetric.LabelSet) apimetric.BoundInstrumentImpl {
->>>>>>> 627428e5
 	return &Handle{
 		Instrument: i,
 		LabelSet:   labels.(*LabelSet),
