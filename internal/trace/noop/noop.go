// Copyright The OpenTelemetry Authors
//
// Licensed under the Apache License, Version 2.0 (the "License");
// you may not use this file except in compliance with the License.
// You may obtain a copy of the License at
//
//     http://www.apache.org/licenses/LICENSE-2.0
//
// Unless required by applicable law or agreed to in writing, software
// distributed under the License is distributed on an "AS IS" BASIS,
// WITHOUT WARRANTIES OR CONDITIONS OF ANY KIND, either express or implied.
// See the License for the specific language governing permissions and
// limitations under the License.

// Package noop provides noop tracing implementations for tracer and span.
package noop

import (
	"context"

	"go.opentelemetry.io/otel"
)

var (
	// Tracer is a noop tracer that starts noop spans.
	Tracer otel.Tracer

	// Span is a noop Span.
	Span otel.Span
)

func init() {
<<<<<<< HEAD
	Tracer = otel.NoopProvider().Tracer("")
=======
	Tracer = trace.NoopTracerProvider().Tracer("")
>>>>>>> 5660b0b5
	_, Span = Tracer.Start(context.Background(), "")
}<|MERGE_RESOLUTION|>--- conflicted
+++ resolved
@@ -30,10 +30,6 @@
 )
 
 func init() {
-<<<<<<< HEAD
-	Tracer = otel.NoopProvider().Tracer("")
-=======
-	Tracer = trace.NoopTracerProvider().Tracer("")
->>>>>>> 5660b0b5
+	Tracer = otel.NewNoopTracerProvider().Tracer("")
 	_, Span = Tracer.Start(context.Background(), "")
 }