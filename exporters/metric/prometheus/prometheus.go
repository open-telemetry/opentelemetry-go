--- conflicted
+++ resolved
@@ -154,13 +154,8 @@
 	)
 }
 
-<<<<<<< HEAD
-// MeterProvider returns the otel.MeterProvider of this exporter.
+// MeterProvider returns the MeterProvider of this exporter.
 func (e *Exporter) MeterProvider() otel.MeterProvider {
-=======
-// MeterProvider returns the MeterProvider of this exporter.
-func (e *Exporter) MeterProvider() metric.MeterProvider {
->>>>>>> 5660b0b5
 	return e.controller.MeterProvider()
 }
 
