// Copyright The OpenTelemetry Authors
//
// Licensed under the Apache License, Version 2.0 (the "License");
// you may not use this file except in compliance with the License.
// You may obtain a copy of the License at
//
//     http://www.apache.org/licenses/LICENSE-2.0
//
// Unless required by applicable law or agreed to in writing, software
// distributed under the License is distributed on an "AS IS" BASIS,
// WITHOUT WARRANTIES OR CONDITIONS OF ANY KIND, either express or implied.
// See the License for the specific language governing permissions and
// limitations under the License.

package prometheus

import (
	"context"
	"fmt"
	"net/http"
	"sync"

	"go.opentelemetry.io/otel/api/metric"

	"github.com/prometheus/client_golang/prometheus"
	"github.com/prometheus/client_golang/prometheus/promhttp"

	"go.opentelemetry.io/otel/api/global"
	"go.opentelemetry.io/otel/api/label"
	export "go.opentelemetry.io/otel/sdk/export/metric"
	"go.opentelemetry.io/otel/sdk/export/metric/aggregator"
	"go.opentelemetry.io/otel/sdk/metric/controller/push"
	"go.opentelemetry.io/otel/sdk/metric/selector/simple"
)

// Exporter is an implementation of metric.Exporter that sends metrics to
// Prometheus.
type Exporter struct {
	handler http.Handler

	registerer prometheus.Registerer
	gatherer   prometheus.Gatherer

	lock     sync.RWMutex
	snapshot export.CheckpointSet
	onError  func(error)

	defaultSummaryQuantiles    []float64
	defaultHistogramBoundaries []metric.Number
}

var _ export.Exporter = &Exporter{}
var _ http.Handler = &Exporter{}

// Config is a set of configs for the tally reporter.
type Config struct {
	// Registry is the prometheus registry that will be used as the default Registerer and
	// Gatherer if these are not specified.
	//
	// If not set a new empty Registry is created.
	Registry *prometheus.Registry

	// Registerer is the prometheus registerer to register
	// metrics with.
	//
	// If not specified the Registry will be used as default.
	Registerer prometheus.Registerer

	// Gatherer is the prometheus gatherer to gather
	// metrics with.
	//
	// If not specified the Registry will be used as default.
	Gatherer prometheus.Gatherer

	// DefaultSummaryQuantiles is the default summary quantiles
	// to use. Use nil to specify the system-default summary quantiles.
	DefaultSummaryQuantiles []float64

	// DefaultHistogramBoundaries defines the default histogram bucket
	// boundaries.
	DefaultHistogramBoundaries []metric.Number

	// OnError is a function that handle errors that may occur while exporting metrics.
	// TODO: This should be refactored or even removed once we have a better error handling mechanism.
	OnError func(error)
}

// NewRawExporter returns a new prometheus exporter for prometheus metrics
// for use in a pipeline.
func NewRawExporter(config Config) (*Exporter, error) {
	if config.Registry == nil {
		config.Registry = prometheus.NewRegistry()
	}

	if config.Registerer == nil {
		config.Registerer = config.Registry
	}

	if config.Gatherer == nil {
		config.Gatherer = config.Registry
	}

	if config.OnError == nil {
		config.OnError = func(err error) {
			fmt.Println(err.Error())
		}
	}

	e := &Exporter{
		handler:                    promhttp.HandlerFor(config.Gatherer, promhttp.HandlerOpts{}),
		registerer:                 config.Registerer,
		gatherer:                   config.Gatherer,
		defaultSummaryQuantiles:    config.DefaultSummaryQuantiles,
		defaultHistogramBoundaries: config.DefaultHistogramBoundaries,
		onError:                    config.OnError,
	}

	c := newCollector(e)
	if err := config.Registerer.Register(c); err != nil {
		config.OnError(fmt.Errorf("cannot register the collector: %w", err))
	}

	return e, nil
}

// InstallNewPipeline instantiates a NewExportPipeline and registers it globally.
// Typically called as:
//
// 	pipeline, hf, err := prometheus.InstallNewPipeline(prometheus.Config{...})
//
// 	if err != nil {
// 		...
// 	}
// 	http.HandleFunc("/metrics", hf)
// 	defer pipeline.Stop()
// 	... Done
func InstallNewPipeline(config Config, options ...push.Option) (*push.Controller, *Exporter, error) {
	controller, exp, err := NewExportPipeline(config, options...)
	if err != nil {
		return controller, exp, err
	}
	global.SetMeterProvider(controller.Provider())
	return controller, exp, err
}

// NewExportPipeline sets up a complete export pipeline with the recommended setup,
// chaining a NewRawExporter into the recommended selectors and integrators.
//
// The returned Controller implements `metric.Provider`.  The controller is
// returned unstarted and should be started by the caller to begin collection.
func NewExportPipeline(config Config, options ...push.Option) (*push.Controller, *Exporter, error) {
	exporter, err := NewRawExporter(config)
	if err != nil {
		return nil, nil, err
	}

	// Prometheus uses a stateful push controller since instruments are
	// cumulative and should not be reset after each collection interval.
	//
	// Prometheus uses this approach to be resilient to scrape failures.
	// If a Prometheus server tries to scrape metrics from a host and fails for some reason,
	// it could try again on the next scrape and no data would be lost, only resolution.
	//
	// Gauges (or LastValues) and Summaries are an exception to this and have different behaviors.
	pusher := push.New(
		simple.NewWithHistogramDistribution(config.DefaultHistogramBoundaries),
		exporter,
		append(options, push.WithStateful(true))...,
	)

	return pusher, exporter, nil
}

// Export exports the provide metric record to prometheus.
<<<<<<< HEAD
func (e *Exporter) Export(_ context.Context, _ *resource.Resource, checkpointSet export.CheckpointSet) error {
	// TODO: Use the resource value in this exporter.
	e.lock.Lock()
	defer e.lock.Unlock()
=======
func (e *Exporter) Export(_ context.Context, checkpointSet export.CheckpointSet) error {
>>>>>>> 69da3056
	e.snapshot = checkpointSet
	return nil
}

// collector implements prometheus.Collector interface.
type collector struct {
	exp *Exporter
}

var _ prometheus.Collector = (*collector)(nil)

func newCollector(exporter *Exporter) *collector {
	return &collector{
		exp: exporter,
	}
}

func (c *collector) Describe(ch chan<- *prometheus.Desc) {
	c.exp.lock.RLock()
	defer c.exp.lock.RUnlock()

	if c.exp.snapshot == nil {
		return
	}

	c.exp.snapshot.RLock()
	defer c.exp.snapshot.RUnlock()

	_ = c.exp.snapshot.ForEach(func(record export.Record) error {
		ch <- c.toDesc(&record)
		return nil
	})
}

// Collect exports the last calculated CheckpointSet.
//
// Collect is invoked whenever prometheus.Gatherer is also invoked.
// For example, when the HTTP endpoint is invoked by Prometheus.
func (c *collector) Collect(ch chan<- prometheus.Metric) {
	c.exp.lock.RLock()
	defer c.exp.lock.RUnlock()

	if c.exp.snapshot == nil {
		return
	}

	c.exp.snapshot.RLock()
	defer c.exp.snapshot.RUnlock()

	err := c.exp.snapshot.ForEach(func(record export.Record) error {
		agg := record.Aggregator()
		numberKind := record.Descriptor().NumberKind()
		// TODO: Use the resource value in this record.
		labels := labelValues(record.Labels())
		desc := c.toDesc(&record)

		if hist, ok := agg.(aggregator.Histogram); ok {
			if err := c.exportHistogram(ch, hist, numberKind, desc, labels); err != nil {
				return fmt.Errorf("exporting histogram: %w", err)
			}
		} else if dist, ok := agg.(aggregator.Distribution); ok {
			// TODO: summaries values are never being resetted.
			//  As measurements are recorded, new records starts to have less impact on these summaries.
			//  We should implement an solution that is similar to the Prometheus Clients
			//  using a rolling window for summaries could be a solution.
			//
			//  References:
			// 	https://www.robustperception.io/how-does-a-prometheus-summary-work
			//  https://github.com/prometheus/client_golang/blob/fa4aa9000d2863904891d193dea354d23f3d712a/prometheus/summary.go#L135
			if err := c.exportSummary(ch, dist, numberKind, desc, labels); err != nil {
				return fmt.Errorf("exporting summary: %w", err)
			}
		} else if sum, ok := agg.(aggregator.Sum); ok {
			if err := c.exportCounter(ch, sum, numberKind, desc, labels); err != nil {
				return fmt.Errorf("exporting counter: %w", err)
			}
		} else if lastValue, ok := agg.(aggregator.LastValue); ok {
			if err := c.exportLastValue(ch, lastValue, numberKind, desc, labels); err != nil {
				return fmt.Errorf("exporting last value: %w", err)
			}
		}
		return nil
	})
	if err != nil {
		c.exp.onError(err)
	}
}

func (c *collector) exportLastValue(ch chan<- prometheus.Metric, lvagg aggregator.LastValue, kind metric.NumberKind, desc *prometheus.Desc, labels []string) error {
	lv, _, err := lvagg.LastValue()
	if err != nil {
		return fmt.Errorf("error retrieving last value: %w", err)
	}

	m, err := prometheus.NewConstMetric(desc, prometheus.GaugeValue, lv.CoerceToFloat64(kind), labels...)
	if err != nil {
		return fmt.Errorf("error creating constant metric: %w", err)
	}

	ch <- m
	return nil
}

func (c *collector) exportCounter(ch chan<- prometheus.Metric, sum aggregator.Sum, kind metric.NumberKind, desc *prometheus.Desc, labels []string) error {
	v, err := sum.Sum()
	if err != nil {
		return fmt.Errorf("error retrieving counter: %w", err)
	}

	m, err := prometheus.NewConstMetric(desc, prometheus.CounterValue, v.CoerceToFloat64(kind), labels...)
	if err != nil {
		return fmt.Errorf("error creating constant metric: %w", err)
	}

	ch <- m
	return nil
}

func (c *collector) exportSummary(ch chan<- prometheus.Metric, dist aggregator.Distribution, kind metric.NumberKind, desc *prometheus.Desc, labels []string) error {
	count, err := dist.Count()
	if err != nil {
		return fmt.Errorf("error retrieving count: %w", err)
	}

	var sum metric.Number
	sum, err = dist.Sum()
	if err != nil {
		return fmt.Errorf("error retrieving distribution sum: %w", err)
	}

	quantiles := make(map[float64]float64)
	for _, quantile := range c.exp.defaultSummaryQuantiles {
		q, _ := dist.Quantile(quantile)
		quantiles[quantile] = q.CoerceToFloat64(kind)
	}

	m, err := prometheus.NewConstSummary(desc, uint64(count), sum.CoerceToFloat64(kind), quantiles, labels...)
	if err != nil {
		return fmt.Errorf("error creating constant summary: %w", err)
	}

	ch <- m
	return nil
}

func (c *collector) exportHistogram(ch chan<- prometheus.Metric, hist aggregator.Histogram, kind metric.NumberKind, desc *prometheus.Desc, labels []string) error {
	buckets, err := hist.Histogram()
	if err != nil {
		return fmt.Errorf("error retrieving histogram: %w", err)
	}
	sum, err := hist.Sum()
	if err != nil {
		return fmt.Errorf("error retrieving sum: %w", err)
	}

	var totalCount uint64
	// counts maps from the bucket upper-bound to the cumulative count.
	// The bucket with upper-bound +inf is not included.
	counts := make(map[float64]uint64, len(buckets.Boundaries))
	for i := range buckets.Boundaries {
		boundary := buckets.Boundaries[i].CoerceToFloat64(kind)
		totalCount += buckets.Counts[i].AsUint64()
		counts[boundary] = totalCount
	}
	// Include the +inf bucket in the total count.
	totalCount += buckets.Counts[len(buckets.Counts)-1].AsUint64()

	m, err := prometheus.NewConstHistogram(desc, totalCount, sum.CoerceToFloat64(kind), counts, labels...)
	if err != nil {
		return fmt.Errorf("error creating constant histogram: %w", err)
	}

	ch <- m
	return nil
}

func (c *collector) toDesc(record *export.Record) *prometheus.Desc {
	desc := record.Descriptor()
	labels := labelsKeys(record.Labels())
	return prometheus.NewDesc(sanitize(desc.Name()), desc.Description(), labels, nil)
}

func (e *Exporter) ServeHTTP(w http.ResponseWriter, r *http.Request) {
	e.handler.ServeHTTP(w, r)
}

func labelsKeys(labels *label.Set) []string {
	iter := labels.Iter()
	keys := make([]string, 0, iter.Len())
	for iter.Next() {
		kv := iter.Label()
		keys = append(keys, sanitize(string(kv.Key)))
	}
	return keys
}

func labelValues(labels *label.Set) []string {
	// TODO(paivagustavo): parse the labels.Encoded() instead of calling `Emit()` directly
	//  this would avoid unnecessary allocations.
	iter := labels.Iter()
	values := make([]string, 0, iter.Len())
	for iter.Next() {
		label := iter.Label()
		values = append(values, label.Value.Emit())
	}
	return values
}<|MERGE_RESOLUTION|>--- conflicted
+++ resolved
@@ -172,14 +172,10 @@
 }
 
 // Export exports the provide metric record to prometheus.
-<<<<<<< HEAD
-func (e *Exporter) Export(_ context.Context, _ *resource.Resource, checkpointSet export.CheckpointSet) error {
+func (e *Exporter) Export(_ context.Context, checkpointSet export.CheckpointSet) error {
 	// TODO: Use the resource value in this exporter.
 	e.lock.Lock()
 	defer e.lock.Unlock()
-=======
-func (e *Exporter) Export(_ context.Context, checkpointSet export.CheckpointSet) error {
->>>>>>> 69da3056
 	e.snapshot = checkpointSet
 	return nil
 }
