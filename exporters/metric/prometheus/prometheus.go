--- conflicted
+++ resolved
@@ -140,14 +140,8 @@
 	if err != nil {
 		return controller, exp, err
 	}
-<<<<<<< HEAD
-	controller.Start()
-	global.SetMeterProvider(controller)
+	global.SetMeterProvider(controller.Provider())
 	return controller, exp, err
-=======
-	global.SetMeterProvider(controller.Provider())
-	return controller, hf, err
->>>>>>> 5a534a0b
 }
 
 // NewExportPipeline sets up a complete export pipeline with the recommended setup,
