package stdout_test

import (
	"bytes"
	"context"
	"encoding/json"
	"strings"
	"testing"
	"time"

	"github.com/stretchr/testify/require"

	"go.opentelemetry.io/otel/api/core"
	"go.opentelemetry.io/otel/api/key"
	"go.opentelemetry.io/otel/api/metric"
	"go.opentelemetry.io/otel/exporters/metric/stdout"
	"go.opentelemetry.io/otel/exporters/metric/test"
	export "go.opentelemetry.io/otel/sdk/export/metric"
	"go.opentelemetry.io/otel/sdk/export/metric/aggregator"
	sdk "go.opentelemetry.io/otel/sdk/metric"
	"go.opentelemetry.io/otel/sdk/metric/aggregator/array"
	"go.opentelemetry.io/otel/sdk/metric/aggregator/ddsketch"
	"go.opentelemetry.io/otel/sdk/metric/aggregator/lastvalue"
	"go.opentelemetry.io/otel/sdk/metric/aggregator/minmaxsumcount"
	"go.opentelemetry.io/otel/sdk/metric/aggregator/sum"
	aggtest "go.opentelemetry.io/otel/sdk/metric/aggregator/test"
)

type testFixture struct {
	t        *testing.T
	ctx      context.Context
	exporter *stdout.Exporter
	output   *bytes.Buffer
}

func newFixture(t *testing.T, config stdout.Config) testFixture {
	buf := &bytes.Buffer{}
	config.Writer = buf
	config.DoNotPrintTime = true
	exp, err := stdout.NewRawExporter(config)
	if err != nil {
		t.Fatal("Error building fixture: ", err)
	}
	return testFixture{
		t:        t,
		ctx:      context.Background(),
		exporter: exp,
		output:   buf,
	}
}

func (fix testFixture) Output() string {
	return strings.TrimSpace(fix.output.String())
}

func (fix testFixture) Export(checkpointSet export.CheckpointSet) {
	err := fix.exporter.Export(fix.ctx, checkpointSet)
	if err != nil {
		fix.t.Error("export failed: ", err)
	}
}

func TestStdoutInvalidQuantile(t *testing.T) {
	_, err := stdout.NewRawExporter(stdout.Config{
		Quantiles: []float64{1.1, 0.9},
	})
	require.Error(t, err, "Invalid quantile error expected")
	require.Equal(t, aggregator.ErrInvalidQuantile, err)
}

func TestStdoutTimestamp(t *testing.T) {
	var buf bytes.Buffer
	exporter, err := stdout.NewRawExporter(stdout.Config{
		Writer:         &buf,
		DoNotPrintTime: false,
	})
	if err != nil {
		t.Fatal("Invalid config: ", err)
	}

	before := time.Now()

	checkpointSet := test.NewCheckpointSet(sdk.NewDefaultLabelEncoder())

	ctx := context.Background()
	desc := metric.NewDescriptor("test.name", metric.ObserverKind, core.Int64NumberKind)
	lvagg := lastvalue.New()
	aggtest.CheckedUpdate(t, lvagg, core.NewInt64Number(321), &desc)
	lvagg.Checkpoint(ctx, &desc)

	checkpointSet.Add(&desc, lvagg)

	if err := exporter.Export(ctx, checkpointSet); err != nil {
		t.Fatal("Unexpected export error: ", err)
	}

	after := time.Now()

	var printed map[string]interface{}

	if err := json.Unmarshal(buf.Bytes(), &printed); err != nil {
		t.Fatal("JSON parse error: ", err)
	}

	updateTS := printed["time"].(string)
	updateTimestamp, err := time.Parse(time.RFC3339Nano, updateTS)
	if err != nil {
		t.Fatal("JSON parse error: ", updateTS, ": ", err)
	}

	lastValueTS := printed["updates"].([]interface{})[0].(map[string]interface{})["time"].(string)
	lastValueTimestamp, err := time.Parse(time.RFC3339Nano, lastValueTS)
	if err != nil {
		t.Fatal("JSON parse error: ", lastValueTS, ": ", err)
	}

	require.True(t, updateTimestamp.After(before))
	require.True(t, updateTimestamp.Before(after))

	require.True(t, lastValueTimestamp.After(before))
	require.True(t, lastValueTimestamp.Before(after))

	require.True(t, lastValueTimestamp.Before(updateTimestamp))
}

func TestStdoutCounterFormat(t *testing.T) {
	fix := newFixture(t, stdout.Config{})

	checkpointSet := test.NewCheckpointSet(sdk.NewDefaultLabelEncoder())

	desc := metric.NewDescriptor("test.name", metric.CounterKind, core.Int64NumberKind)
	cagg := sum.New()
	aggtest.CheckedUpdate(fix.t, cagg, core.NewInt64Number(123), &desc)
	cagg.Checkpoint(fix.ctx, &desc)

	checkpointSet.Add(&desc, cagg, key.String("A", "B"), key.String("C", "D"))

	fix.Export(checkpointSet)

	require.Equal(t, `{"updates":[{"name":"test.name{A=B,C=D}","sum":123}]}`, fix.Output())
}

func TestStdoutLastValueFormat(t *testing.T) {
	fix := newFixture(t, stdout.Config{})

	checkpointSet := test.NewCheckpointSet(sdk.NewDefaultLabelEncoder())

	desc := metric.NewDescriptor("test.name", metric.ObserverKind, core.Float64NumberKind)
	lvagg := lastvalue.New()
	aggtest.CheckedUpdate(fix.t, lvagg, core.NewFloat64Number(123.456), &desc)
	lvagg.Checkpoint(fix.ctx, &desc)

	checkpointSet.Add(&desc, lvagg, key.String("A", "B"), key.String("C", "D"))

	fix.Export(checkpointSet)

	require.Equal(t, `{"updates":[{"name":"test.name{A=B,C=D}","last":123.456}]}`, fix.Output())
}

func TestStdoutMinMaxSumCount(t *testing.T) {
	fix := newFixture(t, stdout.Config{})

	checkpointSet := test.NewCheckpointSet(sdk.NewDefaultLabelEncoder())

	desc := metric.NewDescriptor("test.name", metric.MeasureKind, core.Float64NumberKind)
	magg := minmaxsumcount.New(&desc)
	aggtest.CheckedUpdate(fix.t, magg, core.NewFloat64Number(123.456), &desc)
	aggtest.CheckedUpdate(fix.t, magg, core.NewFloat64Number(876.543), &desc)
	magg.Checkpoint(fix.ctx, &desc)

	checkpointSet.Add(&desc, magg, key.String("A", "B"), key.String("C", "D"))

	fix.Export(checkpointSet)

	require.Equal(t, `{"updates":[{"name":"test.name{A=B,C=D}","min":123.456,"max":876.543,"sum":999.999,"count":2}]}`, fix.Output())
}

func TestStdoutMeasureFormat(t *testing.T) {
	fix := newFixture(t, stdout.Config{
		PrettyPrint: true,
	})

	checkpointSet := test.NewCheckpointSet(sdk.NewDefaultLabelEncoder())

	desc := metric.NewDescriptor("test.name", metric.MeasureKind, core.Float64NumberKind)
	magg := array.New()

	for i := 0; i < 1000; i++ {
		aggtest.CheckedUpdate(fix.t, magg, core.NewFloat64Number(float64(i)+0.5), &desc)
	}

	magg.Checkpoint(fix.ctx, &desc)

	checkpointSet.Add(&desc, magg, key.String("A", "B"), key.String("C", "D"))

	fix.Export(checkpointSet)

	require.Equal(t, `{
	"updates": [
		{
			"name": "test.name{A=B,C=D}",
			"min": 0.5,
			"max": 999.5,
			"sum": 500000,
			"count": 1000,
			"quantiles": [
				{
					"q": 0.5,
					"v": 500.5
				},
				{
					"q": 0.9,
					"v": 900.5
				},
				{
					"q": 0.99,
					"v": 990.5
				}
			]
		}
	]
}`, fix.Output())
}

<<<<<<< HEAD
func TestStdoutEmptyDataSet(t *testing.T) {
	desc := metric.NewDescriptor("test.name", metric.MeasureKind, core.Float64NumberKind)
=======
func TestStdoutNoData(t *testing.T) {
	desc := export.NewDescriptor("test.name", export.MeasureKind, nil, "", "", core.Float64NumberKind)
>>>>>>> 80b720a7
	for name, tc := range map[string]export.Aggregator{
		"ddsketch":       ddsketch.New(ddsketch.NewDefaultConfig(), &desc),
		"minmaxsumcount": minmaxsumcount.New(&desc),
	} {
		tc := tc
		t.Run(name, func(t *testing.T) {
			t.Parallel()

			fix := newFixture(t, stdout.Config{})

			checkpointSet := test.NewCheckpointSet(sdk.NewDefaultLabelEncoder())

			magg := tc
			magg.Checkpoint(fix.ctx, &desc)

			checkpointSet.Add(&desc, magg)

			fix.Export(checkpointSet)

			require.Equal(t, `{"updates":null}`, fix.Output())
		})
	}
}

func TestStdoutLastValueNotSet(t *testing.T) {
	fix := newFixture(t, stdout.Config{})

	checkpointSet := test.NewCheckpointSet(sdk.NewDefaultLabelEncoder())

	desc := metric.NewDescriptor("test.name", metric.ObserverKind, core.Float64NumberKind)
	lvagg := lastvalue.New()
	lvagg.Checkpoint(fix.ctx, &desc)

	checkpointSet.Add(&desc, lvagg, key.String("A", "B"), key.String("C", "D"))

	fix.Export(checkpointSet)

	require.Equal(t, `{"updates":null}`, fix.Output())
}

func TestStdoutCounterWithUnspecifiedKeys(t *testing.T) {
	fix := newFixture(t, stdout.Config{})

	checkpointSet := test.NewCheckpointSet(sdk.NewDefaultLabelEncoder())

	keys := []core.Key{key.New("C"), key.New("D")}

	desc := metric.NewDescriptor("test.name", metric.CounterKind, core.Int64NumberKind, metric.WithKeys(keys...))
	cagg := sum.New()
	aggtest.CheckedUpdate(fix.t, cagg, core.NewInt64Number(10), &desc)
	cagg.Checkpoint(fix.ctx, &desc)

	checkpointSet.Add(&desc, cagg, key.String("A", "B"))

	fix.Export(checkpointSet)

	require.Equal(t, `{"updates":[{"name":"test.name{A=B,C,D}","sum":10}]}`, fix.Output())
}<|MERGE_RESOLUTION|>--- conflicted
+++ resolved
@@ -222,13 +222,8 @@
 }`, fix.Output())
 }
 
-<<<<<<< HEAD
-func TestStdoutEmptyDataSet(t *testing.T) {
+func TestStdoutNoData(t *testing.T) {
 	desc := metric.NewDescriptor("test.name", metric.MeasureKind, core.Float64NumberKind)
-=======
-func TestStdoutNoData(t *testing.T) {
-	desc := export.NewDescriptor("test.name", export.MeasureKind, nil, "", "", core.Float64NumberKind)
->>>>>>> 80b720a7
 	for name, tc := range map[string]export.Aggregator{
 		"ddsketch":       ddsketch.New(ddsketch.NewDefaultConfig(), &desc),
 		"minmaxsumcount": minmaxsumcount.New(&desc),
