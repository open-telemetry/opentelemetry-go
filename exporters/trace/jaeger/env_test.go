// Copyright The OpenTelemetry Authors
//
// Licensed under the Apache License, Version 2.0 (the "License");
// you may not use this file except in compliance with the License.
// You may obtain a copy of the License at
//
//     http://www.apache.org/licenses/LICENSE-2.0
//
// Unless required by applicable law or agreed to in writing, software
// distributed under the License is distributed on an "AS IS" BASIS,
// WITHOUT WARRANTIES OR CONDITIONS OF ANY KIND, either express or implied.
// See the License for the specific language governing permissions and
// limitations under the License.

package jaeger

import (
	"os"
	"testing"

	"github.com/stretchr/testify/assert"
	"github.com/stretchr/testify/require"

	ottest "go.opentelemetry.io/otel/internal/internaltest"
)

func TestNewRawExporterWithEnv(t *testing.T) {
	const (
		collectorEndpoint = "http://localhost"
		username          = "user"
		password          = "password"
	)

	envStore, err := ottest.SetEnvVariables(map[string]string{
		envEndpoint: collectorEndpoint,
		envUser:     username,
		envPassword: password,
	})
	require.NoError(t, err)
	defer func() {
		require.NoError(t, envStore.Restore())
	}()

	// Create Jaeger Exporter with environment variables
	exp, err := NewRawExporter(
		WithCollectorEndpoint(CollectorEndpointFromEnv(), WithCollectorEndpointOptionFromEnv()),
<<<<<<< HEAD
	)

	assert.NoError(t, err)
=======
		WithDisabled(true),
		WithDisabledFromEnv(),
	)

	assert.NoError(t, err)
	assert.Equal(t, false, exp.o.Disabled)

>>>>>>> 7d8e6bd7
	require.IsType(t, &collectorUploader{}, exp.uploader)
	uploader := exp.uploader.(*collectorUploader)
	assert.Equal(t, collectorEndpoint, uploader.endpoint)
	assert.Equal(t, username, uploader.username)
	assert.Equal(t, password, uploader.password)
}

func TestNewRawExporterWithEnvImplicitly(t *testing.T) {
	const (
		collectorEndpoint = "http://localhost"
		username          = "user"
		password          = "password"
	)

	envStore, err := ottest.SetEnvVariables(map[string]string{
		envEndpoint: collectorEndpoint,
		envUser:     username,
		envPassword: password,
	})
	require.NoError(t, err)
	defer func() {
		require.NoError(t, envStore.Restore())
	}()

	// Create Jaeger Exporter with environment variables
	exp, err := NewRawExporter(
		WithCollectorEndpoint("should be overwritten"),
	)

	assert.NoError(t, err)
<<<<<<< HEAD
=======
	// NewRawExporter will ignore Disabled env
	assert.Equal(t, true, exp.o.Disabled)
>>>>>>> 7d8e6bd7

	require.IsType(t, &collectorUploader{}, exp.uploader)
	uploader := exp.uploader.(*collectorUploader)
	assert.Equal(t, collectorEndpoint, uploader.endpoint)
	assert.Equal(t, username, uploader.username)
	assert.Equal(t, password, uploader.password)
}

func TestEnvOrWithAgentHostPortFromEnv(t *testing.T) {
	testCases := []struct {
		name         string
		envAgentHost string
		envAgentPort string
		defaultHost  string
		defaultPort  string
		expectedHost string
		expectedPort string
	}{
		{
			name:         "overrides default host/port values via environment variables",
			envAgentHost: "localhost",
			envAgentPort: "6832",
			defaultHost:  "hostNameToBeReplaced",
			defaultPort:  "8203",
			expectedHost: "localhost",
			expectedPort: "6832",
		},
		{
			name:         "envAgentHost is empty, will not overwrite default host value",
			envAgentHost: "",
			envAgentPort: "6832",
			defaultHost:  "hostNameNotToBeReplaced",
			defaultPort:  "8203",
			expectedHost: "hostNameNotToBeReplaced",
			expectedPort: "6832",
		},
		{
			name:         "envAgentPort is empty, will not overwrite default port value",
			envAgentHost: "localhost",
			envAgentPort: "",
			defaultHost:  "hostNameToBeReplaced",
			defaultPort:  "8203",
			expectedHost: "localhost",
			expectedPort: "8203",
		},
		{
			name:         "envAgentHost and envAgentPort are empty, will not overwrite default host/port values",
			envAgentHost: "",
			envAgentPort: "",
			defaultHost:  "hostNameNotToBeReplaced",
			defaultPort:  "8203",
			expectedHost: "hostNameNotToBeReplaced",
			expectedPort: "8203",
		},
	}

	envStore := ottest.NewEnvStore()
	envStore.Record(envAgentHost)
	envStore.Record(envAgentPort)
	defer func() {
		require.NoError(t, envStore.Restore())
	}()
	for _, tc := range testCases {
		t.Run(tc.name, func(t *testing.T) {
			require.NoError(t, os.Setenv(envAgentHost, tc.envAgentHost))
			require.NoError(t, os.Setenv(envAgentPort, tc.envAgentPort))
			host := envOr(envAgentHost, tc.defaultHost)
			port := envOr(envAgentPort, tc.defaultPort)
			assert.Equal(t, tc.expectedHost, host)
			assert.Equal(t, tc.expectedPort, port)
		})
	}
}

func TestCollectorEndpointFromEnv(t *testing.T) {
	const (
		collectorEndpoint = "http://localhost"
	)

	envStore, err := ottest.SetEnvVariables(map[string]string{
		envEndpoint: collectorEndpoint,
	})
	require.NoError(t, err)
	defer func() {
		require.NoError(t, envStore.Restore())
	}()

	assert.Equal(t, collectorEndpoint, CollectorEndpointFromEnv())
}

func TestWithCollectorEndpointOptionFromEnv(t *testing.T) {
	testCases := []struct {
		name                             string
		envUsername                      string
		envPassword                      string
		collectorEndpointOptions         CollectorEndpointOptions
		expectedCollectorEndpointOptions CollectorEndpointOptions
	}{
		{
			name:        "overrides value via environment variables",
			envUsername: "username",
			envPassword: "password",
			collectorEndpointOptions: CollectorEndpointOptions{
				username: "foo",
				password: "bar",
			},
			expectedCollectorEndpointOptions: CollectorEndpointOptions{
				username: "username",
				password: "password",
			},
		},
		{
			name:        "environment variables is empty, will not overwrite value",
			envUsername: "",
			envPassword: "",
			collectorEndpointOptions: CollectorEndpointOptions{
				username: "foo",
				password: "bar",
			},
			expectedCollectorEndpointOptions: CollectorEndpointOptions{
				username: "foo",
				password: "bar",
			},
		},
	}

	envStore := ottest.NewEnvStore()
	envStore.Record(envUser)
	envStore.Record(envPassword)
	defer func() {
		require.NoError(t, envStore.Restore())
	}()
	for _, tc := range testCases {
		t.Run(tc.name, func(t *testing.T) {
			require.NoError(t, os.Setenv(envUser, tc.envUsername))
			require.NoError(t, os.Setenv(envPassword, tc.envPassword))

			f := WithCollectorEndpointOptionFromEnv()
			f(&tc.collectorEndpointOptions)

			assert.Equal(t, tc.expectedCollectorEndpointOptions, tc.collectorEndpointOptions)
		})
	}
<<<<<<< HEAD
=======
}

func TestWithDisabledFromEnv(t *testing.T) {
	testCases := []struct {
		name            string
		env             string
		options         options
		expectedOptions options
	}{
		{
			name:            "overwriting",
			env:             "true",
			options:         options{},
			expectedOptions: options{Disabled: true},
		},
		{
			name:            "no overwriting",
			env:             "",
			options:         options{Disabled: true},
			expectedOptions: options{Disabled: true},
		},
	}

	envStore := ottest.NewEnvStore()
	envStore.Record(envDisabled)
	defer func() {
		require.NoError(t, envStore.Restore())
	}()
	for _, tc := range testCases {
		t.Run(tc.name, func(t *testing.T) {
			require.NoError(t, os.Setenv(envDisabled, tc.env))

			f := WithDisabledFromEnv()
			f(&tc.options)

			assert.Equal(t, tc.expectedOptions, tc.options)
		})
	}
>>>>>>> 7d8e6bd7
}<|MERGE_RESOLUTION|>--- conflicted
+++ resolved
@@ -44,19 +44,10 @@
 	// Create Jaeger Exporter with environment variables
 	exp, err := NewRawExporter(
 		WithCollectorEndpoint(CollectorEndpointFromEnv(), WithCollectorEndpointOptionFromEnv()),
-<<<<<<< HEAD
 	)
 
 	assert.NoError(t, err)
-=======
-		WithDisabled(true),
-		WithDisabledFromEnv(),
-	)
-
-	assert.NoError(t, err)
-	assert.Equal(t, false, exp.o.Disabled)
-
->>>>>>> 7d8e6bd7
+
 	require.IsType(t, &collectorUploader{}, exp.uploader)
 	uploader := exp.uploader.(*collectorUploader)
 	assert.Equal(t, collectorEndpoint, uploader.endpoint)
@@ -87,11 +78,6 @@
 	)
 
 	assert.NoError(t, err)
-<<<<<<< HEAD
-=======
-	// NewRawExporter will ignore Disabled env
-	assert.Equal(t, true, exp.o.Disabled)
->>>>>>> 7d8e6bd7
 
 	require.IsType(t, &collectorUploader{}, exp.uploader)
 	uploader := exp.uploader.(*collectorUploader)
@@ -235,45 +221,4 @@
 			assert.Equal(t, tc.expectedCollectorEndpointOptions, tc.collectorEndpointOptions)
 		})
 	}
-<<<<<<< HEAD
-=======
-}
-
-func TestWithDisabledFromEnv(t *testing.T) {
-	testCases := []struct {
-		name            string
-		env             string
-		options         options
-		expectedOptions options
-	}{
-		{
-			name:            "overwriting",
-			env:             "true",
-			options:         options{},
-			expectedOptions: options{Disabled: true},
-		},
-		{
-			name:            "no overwriting",
-			env:             "",
-			options:         options{Disabled: true},
-			expectedOptions: options{Disabled: true},
-		},
-	}
-
-	envStore := ottest.NewEnvStore()
-	envStore.Record(envDisabled)
-	defer func() {
-		require.NoError(t, envStore.Restore())
-	}()
-	for _, tc := range testCases {
-		t.Run(tc.name, func(t *testing.T) {
-			require.NoError(t, os.Setenv(envDisabled, tc.env))
-
-			f := WithDisabledFromEnv()
-			f(&tc.options)
-
-			assert.Equal(t, tc.expectedOptions, tc.options)
-		})
-	}
->>>>>>> 7d8e6bd7
 }