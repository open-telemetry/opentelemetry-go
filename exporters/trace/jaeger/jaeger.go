--- conflicted
+++ resolved
@@ -41,11 +41,8 @@
 	keySpanKind                      = "span.kind"
 	keyStatusCode                    = "otel.status_code"
 	keyStatusMessage                 = "otel.status_description"
-<<<<<<< HEAD
 	keyDroppedAttributeCount         = "otel.event.dropped_attributes_count"
-=======
 	keyEventName                     = "event"
->>>>>>> ee687ca5
 )
 
 type Option func(*options)
@@ -295,15 +292,11 @@
 
 	var logs []*gen.Log
 	for _, a := range ss.MessageEvents {
-<<<<<<< HEAD
-		nTags := len(a.Attributes) + 1
-		if a.DroppedAttributeCount != 0 {
-			nTags++
-		}
-		fields := make([]*gen.Tag, 0, nTags)
-=======
 		nTags := len(a.Attributes)
 		if a.Name != "" {
+			nTags++
+		}
+		if a.DroppedAttributeCount != 0 {
 			nTags++
 		}
 		fields := make([]*gen.Tag, 0, nTags)
@@ -312,20 +305,15 @@
 			// to be given precedence and overwrite this.
 			fields = append(fields, getStringTag(keyEventName, a.Name))
 		}
->>>>>>> ee687ca5
 		for _, kv := range a.Attributes {
 			tag := keyValueToTag(kv)
 			if tag != nil {
 				fields = append(fields, tag)
 			}
 		}
-<<<<<<< HEAD
-		fields = append(fields, getStringTag("name", a.Name))
 		if a.DroppedAttributeCount != 0 {
 			fields = append(fields, getInt64Tag(keyDroppedAttributeCount, int64(a.DroppedAttributeCount)))
 		}
-=======
->>>>>>> ee687ca5
 		logs = append(logs, &gen.Log{
 			Timestamp: a.Time.UnixNano() / 1000,
 			Fields:    fields,
