--- conflicted
+++ resolved
@@ -122,34 +122,19 @@
 
 // NewExportPipeline sets up a complete export pipeline
 // with the recommended setup for trace provider
-<<<<<<< HEAD
-func NewExportPipeline(endpointOption EndpointOption, opts ...Option) (trace.TracerProvider, func(), error) {
-=======
 func NewExportPipeline(endpointOption EndpointOption, opts ...Option) (*sdktrace.TracerProvider, error) {
-	o := options{}
-	for _, opt := range opts {
-		opt(&o)
-	}
-
->>>>>>> 081cc61d
 	exporter, err := NewRawExporter(endpointOption, opts...)
 	if err != nil {
 		return nil, err
 	}
 
-<<<<<<< HEAD
 	// TODO (MrAlias): The recommended default setup needs to register the
 	// exporter as a batcher, not a syncer. This will conflict with batching
 	// of the bundler currently, but when the bundler is removed it needs to
 	// be updated.
 	// https://github.com/open-telemetry/opentelemetry-go/issues/1799
 	tp := sdktrace.NewTracerProvider(sdktrace.WithSyncer(exporter))
-	return tp, exporter.Flush, nil
-=======
-	pOpts := append(o.TracerProviderOptions, sdktrace.WithSyncer(exporter))
-	tp := sdktrace.NewTracerProvider(pOpts...)
 	return tp, nil
->>>>>>> 081cc61d
 }
 
 // InstallNewPipeline instantiates a NewExportPipeline with the
