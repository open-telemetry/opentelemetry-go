module go.opentelemetry.io/otel/exporters/stdout/stdoutmetric

go 1.18

require (
	github.com/stretchr/testify v1.8.0
	go.opentelemetry.io/otel v1.11.0
	go.opentelemetry.io/otel/metric v0.32.3
	go.opentelemetry.io/otel/sdk v1.11.0
	go.opentelemetry.io/otel/sdk/metric v0.32.3
)

require (
	github.com/davecgh/go-spew v1.1.1 // indirect
	github.com/go-logr/logr v1.2.3 // indirect
	github.com/go-logr/stdr v1.2.2 // indirect
	github.com/pmezard/go-difflib v1.0.0 // indirect
	go.opentelemetry.io/otel/trace v1.11.0 // indirect
<<<<<<< HEAD
	golang.org/x/sys v0.0.0-20221013171732-95e765b1cc43 // indirect
=======
	golang.org/x/sys v0.0.0-20220919091848-fb04ddd9f9c8 // indirect
>>>>>>> 1cbd4c2b
	gopkg.in/yaml.v3 v3.0.1 // indirect
)

replace go.opentelemetry.io/otel/metric => ../../../metric

replace go.opentelemetry.io/otel => ../../..

replace go.opentelemetry.io/otel/sdk/metric => ../../../sdk/metric

replace go.opentelemetry.io/otel/trace => ../../../trace

replace go.opentelemetry.io/otel/sdk => ../../../sdk<|MERGE_RESOLUTION|>--- conflicted
+++ resolved
@@ -16,11 +16,7 @@
 	github.com/go-logr/stdr v1.2.2 // indirect
 	github.com/pmezard/go-difflib v1.0.0 // indirect
 	go.opentelemetry.io/otel/trace v1.11.0 // indirect
-<<<<<<< HEAD
-	golang.org/x/sys v0.0.0-20221013171732-95e765b1cc43 // indirect
-=======
 	golang.org/x/sys v0.0.0-20220919091848-fb04ddd9f9c8 // indirect
->>>>>>> 1cbd4c2b
 	gopkg.in/yaml.v3 v3.0.1 // indirect
 )
 
