--- conflicted
+++ resolved
@@ -4,16 +4,9 @@
 
 require (
 	github.com/stretchr/testify v1.11.1
-<<<<<<< HEAD
-	go.opentelemetry.io/otel v1.37.0
-	go.opentelemetry.io/otel/metric v1.37.0
-	go.opentelemetry.io/otel/sdk v1.37.0
-	go.opentelemetry.io/otel/sdk/metric v1.37.0
-=======
 	go.opentelemetry.io/otel v1.38.0
 	go.opentelemetry.io/otel/sdk v1.38.0
 	go.opentelemetry.io/otel/sdk/metric v1.38.0
->>>>>>> 73cbc69e
 )
 
 require (
@@ -22,16 +15,10 @@
 	github.com/go-logr/stdr v1.2.2 // indirect
 	github.com/google/uuid v1.6.0 // indirect
 	github.com/pmezard/go-difflib v1.0.0 // indirect
-<<<<<<< HEAD
-	go.opentelemetry.io/auto/sdk v1.1.0 // indirect
-	go.opentelemetry.io/otel/trace v1.37.0 // indirect
-	golang.org/x/sys v0.35.0 // indirect
-=======
 	go.opentelemetry.io/auto/sdk v1.2.1 // indirect
 	go.opentelemetry.io/otel/metric v1.38.0 // indirect
 	go.opentelemetry.io/otel/trace v1.38.0 // indirect
 	golang.org/x/sys v0.37.0 // indirect
->>>>>>> 73cbc69e
 	gopkg.in/yaml.v3 v3.0.1 // indirect
 )
 
