// Copyright The OpenTelemetry Authors
// SPDX-License-Identifier: Apache-2.0

package stdouttrace // import "go.opentelemetry.io/otel/exporters/stdout/stdouttrace"

import (
	"context"
	"encoding/json"
	"errors"
	"fmt"
	"sync"
	"time"

	"go.opentelemetry.io/otel"
	"go.opentelemetry.io/otel/attribute"
	"go.opentelemetry.io/otel/exporters/stdout/stdouttrace/internal/counter"
	"go.opentelemetry.io/otel/exporters/stdout/stdouttrace/internal/x"
	"go.opentelemetry.io/otel/metric"
	"go.opentelemetry.io/otel/sdk"
	"go.opentelemetry.io/otel/sdk/trace"
	"go.opentelemetry.io/otel/sdk/trace/tracetest"
	semconv "go.opentelemetry.io/otel/semconv/v1.36.0"
	"go.opentelemetry.io/otel/semconv/v1.36.0/otelconv"
)

// otelComponentType is a name identifying the type of the OpenTelemetry
// component. It is not a standardized OTel component type, so it uses the
// Go package prefixed type name to ensure uniqueness and identity.
const otelComponentType = "go.opentelemetry.io/otel/exporters/stdout/stdouttrace.Exporter"

var zeroTime time.Time

var _ trace.SpanExporter = &Exporter{}

// New creates an Exporter with the passed options.
func New(options ...Option) (*Exporter, error) {
	cfg := newConfig(options...)

	enc := json.NewEncoder(cfg.Writer)
	if cfg.PrettyPrint {
		enc.SetIndent("", "\t")
	}

	exporter := &Exporter{
		encoder:    enc,
		timestamps: cfg.Timestamps,
	}

	if !x.SelfObservability.Enabled() {
		return exporter, nil
	}

	exporter.selfObservabilityEnabled = true
	exporter.selfObservabilityAttrs = []attribute.KeyValue{
		semconv.OTelComponentName(fmt.Sprintf("%s/%d", otelComponentType, counter.NextExporterID())),
		semconv.OTelComponentTypeKey.String(otelComponentType),
	}

	mp := otel.GetMeterProvider()
	m := mp.Meter(
		"go.opentelemetry.io/otel/exporters/stdout/stdouttrace",
		metric.WithInstrumentationVersion(sdk.Version()),
		metric.WithSchemaURL(semconv.SchemaURL),
	)

	var err, e error
	if exporter.spanInflightMetric, e = otelconv.NewSDKExporterSpanInflight(m); e != nil {
		e = fmt.Errorf("failed to create span inflight metric: %w", e)
		err = errors.Join(err, e)
	}
	if exporter.spanExportedMetric, e = otelconv.NewSDKExporterSpanExported(m); e != nil {
		e = fmt.Errorf("failed to create span exported metric: %w", e)
		err = errors.Join(err, e)
	}
	if exporter.operationDurationMetric, e = otelconv.NewSDKExporterOperationDuration(m); e != nil {
		e = fmt.Errorf("failed to create operation duration metric: %w", e)
		err = errors.Join(err, e)
	}

	return exporter, err
}

// Exporter is an implementation of trace.SpanSyncer that writes spans to stdout.
type Exporter struct {
	encoder    *json.Encoder
	encoderMu  sync.Mutex
	timestamps bool

	stoppedMu sync.RWMutex
	stopped   bool

	selfObservabilityEnabled bool
	selfObservabilityAttrs   []attribute.KeyValue // selfObservability common attributes
	spanInflightMetric       otelconv.SDKExporterSpanInflight
	spanExportedMetric       otelconv.SDKExporterSpanExported
	operationDurationMetric  otelconv.SDKExporterOperationDuration
}

// ExportSpans writes spans in json format to stdout.
func (e *Exporter) ExportSpans(ctx context.Context, spans []trace.ReadOnlySpan) (err error) {
	var success int64
	if e.selfObservabilityEnabled {
		count := int64(len(spans))

		e.spanInflightMetric.Add(ctx, count, e.selfObservabilityAttrs...)
		defer func(starting time.Time) {
			e.spanInflightMetric.Add(context.Background(), -count, e.selfObservabilityAttrs...)

			// Record the success and duration of the operation.
			//
			// Do not exclude 0 values, as they are valid and indicate no spans
			// were exported which is meaningful for certain aggregations.
			e.spanExportedMetric.Add(context.Background(), success, e.selfObservabilityAttrs...)

			attr := e.selfObservabilityAttrs
			if err != nil {
				// additional attributes for self-observability,
				// only spanExportedMetric and operationDurationMetric are supported.
				//
				// TODO: use a pool to amortize allocations.
				attr = make([]attribute.KeyValue, len(e.selfObservabilityAttrs), len(e.selfObservabilityAttrs)+1)
				copy(attr, e.selfObservabilityAttrs)
				attr = append(attr, semconv.ErrorType(err))

				e.spanExportedMetric.Add(context.Background(), count-success, attr...)
			}

<<<<<<< HEAD
			e.operationDurationMetric.Record(context.Background(), time.Since(starting).Seconds(), attr...)
=======
			e.spanInflightMetric.Add(ctx, -count, e.selfObservabilityAttrs...)
			e.spanExportedMetric.Add(ctx, count, addAttrs...)
			e.operationDurationMetric.Record(ctx, time.Since(starting).Seconds(), addAttrs...)
>>>>>>> 75db61c2
		}(time.Now())
	}

	if err := ctx.Err(); err != nil {
		return err
	}
	e.stoppedMu.RLock()
	stopped := e.stopped
	e.stoppedMu.RUnlock()
	if stopped {
		return nil
	}

	if len(spans) == 0 {
		return nil
	}

	stubs := tracetest.SpanStubsFromReadOnlySpans(spans)

	e.encoderMu.Lock()
	defer e.encoderMu.Unlock()
	for i := range stubs {
		stub := &stubs[i]
		// Remove timestamps
		if !e.timestamps {
			stub.StartTime = zeroTime
			stub.EndTime = zeroTime
			for j := range stub.Events {
				ev := &stub.Events[j]
				ev.Time = zeroTime
			}
		}

		// Encode span stubs, one by one
		if e := e.encoder.Encode(stub); e != nil {
			err = errors.Join(err, fmt.Errorf("failed to encode span %d: %w", i, e))
			continue
		}
		success++
	}
	return err
}

// Shutdown is called to stop the exporter, it performs no action.
func (e *Exporter) Shutdown(context.Context) error {
	e.stoppedMu.Lock()
	e.stopped = true
	e.stoppedMu.Unlock()

	return nil
}

// MarshalLog is the marshaling function used by the logging system to represent this Exporter.
func (e *Exporter) MarshalLog() any {
	return struct {
		Type           string
		WithTimestamps bool
	}{
		Type:           "stdout",
		WithTimestamps: e.timestamps,
	}
}<|MERGE_RESOLUTION|>--- conflicted
+++ resolved
@@ -104,13 +104,13 @@
 
 		e.spanInflightMetric.Add(ctx, count, e.selfObservabilityAttrs...)
 		defer func(starting time.Time) {
-			e.spanInflightMetric.Add(context.Background(), -count, e.selfObservabilityAttrs...)
+			e.spanInflightMetric.Add(ctx, -count, e.selfObservabilityAttrs...)
 
 			// Record the success and duration of the operation.
 			//
 			// Do not exclude 0 values, as they are valid and indicate no spans
 			// were exported which is meaningful for certain aggregations.
-			e.spanExportedMetric.Add(context.Background(), success, e.selfObservabilityAttrs...)
+			e.spanExportedMetric.Add(ctx, success, e.selfObservabilityAttrs...)
 
 			attr := e.selfObservabilityAttrs
 			if err != nil {
@@ -122,16 +122,10 @@
 				copy(attr, e.selfObservabilityAttrs)
 				attr = append(attr, semconv.ErrorType(err))
 
-				e.spanExportedMetric.Add(context.Background(), count-success, attr...)
+				e.spanExportedMetric.Add(ctx, count-success, attr...)
 			}
 
-<<<<<<< HEAD
-			e.operationDurationMetric.Record(context.Background(), time.Since(starting).Seconds(), attr...)
-=======
-			e.spanInflightMetric.Add(ctx, -count, e.selfObservabilityAttrs...)
-			e.spanExportedMetric.Add(ctx, count, addAttrs...)
-			e.operationDurationMetric.Record(ctx, time.Since(starting).Seconds(), addAttrs...)
->>>>>>> 75db61c2
+			e.operationDurationMetric.Record(ctx, time.Since(starting).Seconds(), attr...)
 		}(time.Now())
 	}
 
