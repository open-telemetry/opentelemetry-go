// Copyright The OpenTelemetry Authors
//
// Licensed under the Apache License, Version 2.0 (the "License");
// you may not use this file except in compliance with the License.
// You may obtain a copy of the License at
//
//     http://www.apache.org/licenses/LICENSE-2.0
//
// Unless required by applicable law or agreed to in writing, software
// distributed under the License is distributed on an "AS IS" BASIS,
// WITHOUT WARRANTIES OR CONDITIONS OF ANY KIND, either express or implied.
// See the License for the specific language governing permissions and
// limitations under the License.

package stdout // import "go.opentelemetry.io/otel/exporters/stdout"

import (
	"context"

	"go.opentelemetry.io/otel"
	"go.opentelemetry.io/otel/sdk/export/metric"
	exporttrace "go.opentelemetry.io/otel/sdk/export/trace"
	controller "go.opentelemetry.io/otel/sdk/metric/controller/basic"
	processor "go.opentelemetry.io/otel/sdk/metric/processor/basic"
	"go.opentelemetry.io/otel/sdk/metric/selector/simple"
	sdktrace "go.opentelemetry.io/otel/sdk/trace"
	"go.opentelemetry.io/otel/trace"
)

type Exporter struct {
	traceExporter
	metricExporter
}

var (
	_ metric.Exporter          = &Exporter{}
	_ exporttrace.SpanExporter = &Exporter{}
)

// NewExporter creates an Exporter with the passed options.
func NewExporter(options ...Option) (*Exporter, error) {
	config, err := NewConfig(options...)
	if err != nil {
		return nil, err
	}
	return &Exporter{
		traceExporter:  traceExporter{config: config},
		metricExporter: metricExporter{config},
	}, nil
}

// NewExportPipeline creates a complete export pipeline with the default
// selectors, processors, and trace registration. It is the responsibility
// of the caller to stop the returned push Controller.
func NewExportPipeline(exportOpts []Option, pushOpts []controller.Option) (trace.TracerProvider, *controller.Controller, error) {
	exporter, err := NewExporter(exportOpts...)
	if err != nil {
		return nil, nil, err
	}

	tp := sdktrace.NewTracerProvider(sdktrace.WithBatcher(exporter))
<<<<<<< HEAD
	pusher := controller.New(
		processor.New(
			simple.NewWithExactDistribution(),
=======
	pusher := push.New(
		basic.New(
			simple.NewWithInexpensiveDistribution(),
>>>>>>> 74deeddd
			exporter,
		),
		append(
			pushOpts,
			controller.WithPusher(exporter),
		)...,
	)
	err = pusher.Start(context.Background())

	return tp, pusher, err
}

// InstallNewPipeline creates a complete export pipelines with defaults and
// registers it globally. It is the responsibility of the caller to stop the
// returned push Controller.
//
// Typically this is called as:
//
// 	pipeline, err := stdout.InstallNewPipeline(stdout.Config{...})
// 	if err != nil {
// 		...
// 	}
// 	defer pipeline.Stop()
// 	... Done
func InstallNewPipeline(exportOpts []Option, pushOpts []controller.Option) (*controller.Controller, error) {
	tracerProvider, controller, err := NewExportPipeline(exportOpts, pushOpts)
	if err != nil {
		return controller, err
	}
	otel.SetTracerProvider(tracerProvider)
	otel.SetMeterProvider(controller.MeterProvider())
	return controller, err
}<|MERGE_RESOLUTION|>--- conflicted
+++ resolved
@@ -59,15 +59,9 @@
 	}
 
 	tp := sdktrace.NewTracerProvider(sdktrace.WithBatcher(exporter))
-<<<<<<< HEAD
 	pusher := controller.New(
 		processor.New(
-			simple.NewWithExactDistribution(),
-=======
-	pusher := push.New(
-		basic.New(
 			simple.NewWithInexpensiveDistribution(),
->>>>>>> 74deeddd
 			exporter,
 		),
 		append(
