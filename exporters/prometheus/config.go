// Copyright The OpenTelemetry Authors
//
// Licensed under the Apache License, Version 2.0 (the "License");
// you may not use this file except in compliance with the License.
// You may obtain a copy of the License at
//
//     http://www.apache.org/licenses/LICENSE-2.0
//
// Unless required by applicable law or agreed to in writing, software
// distributed under the License is distributed on an "AS IS" BASIS,
// WITHOUT WARRANTIES OR CONDITIONS OF ANY KIND, either express or implied.
// See the License for the specific language governing permissions and
// limitations under the License.

package prometheus // import "go.opentelemetry.io/otel/exporters/prometheus"

import (
	"github.com/prometheus/client_golang/prometheus"

	"go.opentelemetry.io/otel/sdk/metric"
)

// config contains options for the exporter.
type config struct {
<<<<<<< HEAD
	registerer        prometheus.Registerer
	disableTargetInfo bool
=======
	registerer  prometheus.Registerer
	aggregation metric.AggregationSelector
>>>>>>> 99153429
}

// newConfig creates a validated config configured with options.
func newConfig(opts ...Option) config {
	cfg := config{}
	for _, opt := range opts {
		cfg = opt.apply(cfg)
	}

	if cfg.registerer == nil {
		cfg.registerer = prometheus.DefaultRegisterer
	}

	return cfg
}

func (cfg config) manualReaderOptions() []metric.ManualReaderOption {
	opts := []metric.ManualReaderOption{}
	if cfg.aggregation != nil {
		opts = append(opts, metric.WithAggregationSelector(cfg.aggregation))
	}
	return opts
}

// Option sets exporter option values.
type Option interface {
	apply(config) config
}

type optionFunc func(config) config

func (fn optionFunc) apply(cfg config) config {
	return fn(cfg)
}

// WithRegisterer configures which prometheus Registerer the Exporter will
// register with.  If no registerer is used the prometheus DefaultRegisterer is
// used.
func WithRegisterer(reg prometheus.Registerer) Option {
	return optionFunc(func(cfg config) config {
		cfg.registerer = reg
		return cfg
	})
}

<<<<<<< HEAD
// WithoutTargetInfo configures the Exporter to not export the resource target_info metric.
// If not specified, the Exporter will create a target_info metric containing
// the metrics' resource.Resource attributes.
func WithoutTargetInfo() Option {
	return optionFunc(func(cfg config) config {
		cfg.disableTargetInfo = true
=======
// WithAggregationSelector configure the Aggregation Selector the exporter will
// use. If no AggregationSelector is provided the DefaultAggregationSelector is
// used.
func WithAggregationSelector(agg metric.AggregationSelector) Option {
	return optionFunc(func(cfg config) config {
		cfg.aggregation = agg
>>>>>>> 99153429
		return cfg
	})
}<|MERGE_RESOLUTION|>--- conflicted
+++ resolved
@@ -22,13 +22,9 @@
 
 // config contains options for the exporter.
 type config struct {
-<<<<<<< HEAD
 	registerer        prometheus.Registerer
 	disableTargetInfo bool
-=======
-	registerer  prometheus.Registerer
-	aggregation metric.AggregationSelector
->>>>>>> 99153429
+	aggregation       metric.AggregationSelector
 }
 
 // newConfig creates a validated config configured with options.
@@ -74,21 +70,22 @@
 	})
 }
 
-<<<<<<< HEAD
+// WithAggregationSelector configure the Aggregation Selector the exporter will
+// use. If no AggregationSelector is provided the DefaultAggregationSelector is
+// used.
+func WithAggregationSelector(agg metric.AggregationSelector) Option {
+	return optionFunc(func(cfg config) config {
+		cfg.aggregation = agg
+		return cfg
+	})
+}
+
 // WithoutTargetInfo configures the Exporter to not export the resource target_info metric.
 // If not specified, the Exporter will create a target_info metric containing
 // the metrics' resource.Resource attributes.
 func WithoutTargetInfo() Option {
 	return optionFunc(func(cfg config) config {
 		cfg.disableTargetInfo = true
-=======
-// WithAggregationSelector configure the Aggregation Selector the exporter will
-// use. If no AggregationSelector is provided the DefaultAggregationSelector is
-// used.
-func WithAggregationSelector(agg metric.AggregationSelector) Option {
-	return optionFunc(func(cfg config) config {
-		cfg.aggregation = agg
->>>>>>> 99153429
 		return cfg
 	})
 }