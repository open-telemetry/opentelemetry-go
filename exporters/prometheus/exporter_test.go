// Copyright The OpenTelemetry Authors
// SPDX-License-Identifier: Apache-2.0

package prometheus

import (
	"context"
	"errors"
	"io"
	"os"
	"sync"
	"testing"

	"github.com/prometheus/client_golang/prometheus"
	"github.com/prometheus/client_golang/prometheus/testutil"
	dto "github.com/prometheus/client_model/go"
	"github.com/prometheus/common/model"
	"github.com/stretchr/testify/assert"
	"github.com/stretchr/testify/require"

	"go.opentelemetry.io/otel"
	"go.opentelemetry.io/otel/attribute"
	otelmetric "go.opentelemetry.io/otel/metric"
	"go.opentelemetry.io/otel/sdk/metric"
	"go.opentelemetry.io/otel/sdk/resource"
	semconv "go.opentelemetry.io/otel/semconv/v1.26.0"
	"go.opentelemetry.io/otel/trace"
)

func TestPrometheusExporter(t *testing.T) {
	testCases := []struct {
		name                string
		emptyResource       bool
		customResourceAttrs []attribute.KeyValue
		recordMetrics       func(ctx context.Context, meter otelmetric.Meter)
		options             []Option
		expectedFile        string
		disableUTF8         bool
		checkMetricFamilies func(t testing.TB, dtos []*dto.MetricFamily)
	}{
		{
			name:         "counter",
			expectedFile: "testdata/counter.txt",
			recordMetrics: func(ctx context.Context, meter otelmetric.Meter) {
				opt := otelmetric.WithAttributes(
					attribute.Key("A").String("B"),
					attribute.Key("C").String("D"),
					attribute.Key("E").Bool(true),
					attribute.Key("F").Int(42),
				)
				counter, err := meter.Float64Counter(
					"foo",
					otelmetric.WithDescription("a simple counter"),
					otelmetric.WithUnit("s"),
				)
				require.NoError(t, err)
				counter.Add(ctx, 5, opt)
				counter.Add(ctx, 10.3, opt)
				counter.Add(ctx, 9, opt)

				attrs2 := attribute.NewSet(
					attribute.Key("A").String("D"),
					attribute.Key("C").String("B"),
					attribute.Key("E").Bool(true),
					attribute.Key("F").Int(42),
				)
				counter.Add(ctx, 5, otelmetric.WithAttributeSet(attrs2))
			},
		},
		{
			name:         "counter that already has the unit suffix",
			expectedFile: "testdata/counter_with_unit_suffix.txt",
			recordMetrics: func(ctx context.Context, meter otelmetric.Meter) {
				opt := otelmetric.WithAttributes(
					attribute.Key("A").String("B"),
					attribute.Key("C").String("D"),
					attribute.Key("E").Bool(true),
					attribute.Key("F").Int(42),
				)
				counter, err := meter.Float64Counter(
					"foo.seconds",
					otelmetric.WithDescription("a simple counter"),
					otelmetric.WithUnit("s"),
				)
				require.NoError(t, err)
				counter.Add(ctx, 5, opt)
				counter.Add(ctx, 10.3, opt)
				counter.Add(ctx, 9, opt)

				attrs2 := attribute.NewSet(
					attribute.Key("A").String("D"),
					attribute.Key("C").String("B"),
					attribute.Key("E").Bool(true),
					attribute.Key("F").Int(42),
				)
				counter.Add(ctx, 5, otelmetric.WithAttributeSet(attrs2))
			},
		},
		{
			name:         "counter that already has a total suffix",
			expectedFile: "testdata/counter.txt",
			recordMetrics: func(ctx context.Context, meter otelmetric.Meter) {
				opt := otelmetric.WithAttributes(
					attribute.Key("A").String("B"),
					attribute.Key("C").String("D"),
					attribute.Key("E").Bool(true),
					attribute.Key("F").Int(42),
				)
				counter, err := meter.Float64Counter(
					"foo.total",
					otelmetric.WithDescription("a simple counter"),
					otelmetric.WithUnit("s"),
				)
				require.NoError(t, err)
				counter.Add(ctx, 5, opt)
				counter.Add(ctx, 10.3, opt)
				counter.Add(ctx, 9, opt)

				attrs2 := attribute.NewSet(
					attribute.Key("A").String("D"),
					attribute.Key("C").String("B"),
					attribute.Key("E").Bool(true),
					attribute.Key("F").Int(42),
				)
				counter.Add(ctx, 5, otelmetric.WithAttributeSet(attrs2))
			},
		},
		{
			name:         "counter with suffixes disabled",
			expectedFile: "testdata/counter_disabled_suffix.txt",
			options:      []Option{WithoutCounterSuffixes()},
			recordMetrics: func(ctx context.Context, meter otelmetric.Meter) {
				opt := otelmetric.WithAttributes(
					attribute.Key("A").String("B"),
					attribute.Key("C").String("D"),
					attribute.Key("E").Bool(true),
					attribute.Key("F").Int(42),
				)
				counter, err := meter.Float64Counter(
					"foo",
					otelmetric.WithDescription("a simple counter without a total suffix"),
					otelmetric.WithUnit("s"),
				)
				require.NoError(t, err)
				counter.Add(ctx, 5, opt)
				counter.Add(ctx, 10.3, opt)
				counter.Add(ctx, 9, opt)

				attrs2 := attribute.NewSet(
					attribute.Key("A").String("D"),
					attribute.Key("C").String("B"),
					attribute.Key("E").Bool(true),
					attribute.Key("F").Int(42),
				)
				counter.Add(ctx, 5, otelmetric.WithAttributeSet(attrs2))
			},
		},
		{
			name:         "gauge",
			expectedFile: "testdata/gauge.txt",
			recordMetrics: func(ctx context.Context, meter otelmetric.Meter) {
				opt := otelmetric.WithAttributes(
					attribute.Key("A").String("B"),
					attribute.Key("C").String("D"),
				)
				gauge, err := meter.Float64UpDownCounter(
					"bar",
					otelmetric.WithDescription("a fun little gauge"),
					otelmetric.WithUnit("1"),
				)
				require.NoError(t, err)
				gauge.Add(ctx, 1.0, opt)
				gauge.Add(ctx, -.25, opt)
			},
		},
		{
			name:         "exponential histogram",
			expectedFile: "testdata/exponential_histogram.txt",
			checkMetricFamilies: func(t testing.TB, mfs []*dto.MetricFamily) {
				var hist *dto.MetricFamily

				for _, mf := range mfs {
					if *mf.Name == `exponential_histogram_baz_bytes` {
						hist = mf
						break
					}
				}

				if hist == nil {
					t.Fatal("expected to find histogram")
				}

				m := hist.GetMetric()[0].Histogram

				require.Equal(t, 236.0, *m.SampleSum)
				require.Equal(t, uint64(4), *m.SampleCount)
				require.Equal(t, []int64{1, -1, 1, -1, 2}, m.PositiveDelta)
				require.Equal(t, uint32(5), *m.PositiveSpan[0].Length)
				require.Equal(t, int32(3), *m.PositiveSpan[0].Offset)
			},
			recordMetrics: func(ctx context.Context, meter otelmetric.Meter) {
				// NOTE(GiedriusS): there is no text format for exponential (native)
				// histograms so we don't expect any output.
				opt := otelmetric.WithAttributes(
					attribute.Key("A").String("B"),
					attribute.Key("C").String("D"),
				)
				histogram, err := meter.Float64Histogram(
					"exponential_histogram_baz",
					otelmetric.WithDescription("a very nice histogram"),
					otelmetric.WithUnit("By"),
				)
				require.NoError(t, err)
				histogram.Record(ctx, 23, opt)
				histogram.Record(ctx, 7, opt)
				histogram.Record(ctx, 101, opt)
				histogram.Record(ctx, 105, opt)
			},
		},
		{
			name:         "histogram",
			expectedFile: "testdata/histogram.txt",
			recordMetrics: func(ctx context.Context, meter otelmetric.Meter) {
				opt := otelmetric.WithAttributes(
					attribute.Key("A").String("B"),
					attribute.Key("C").String("D"),
				)
				histogram, err := meter.Float64Histogram(
					"histogram_baz",
					otelmetric.WithDescription("a very nice histogram"),
					otelmetric.WithUnit("By"),
				)
				require.NoError(t, err)
				histogram.Record(ctx, 23, opt)
				histogram.Record(ctx, 7, opt)
				histogram.Record(ctx, 101, opt)
				histogram.Record(ctx, 105, opt)
			},
		},
		{
			name:         "sanitized attributes to labels",
			expectedFile: "testdata/sanitized_labels.txt",
			disableUTF8:  true,
			options:      []Option{WithoutUnits()},
			recordMetrics: func(ctx context.Context, meter otelmetric.Meter) {
				opt := otelmetric.WithAttributes(
					// exact match, value should be overwritten
					attribute.Key("A.B").String("X"),
					attribute.Key("A.B").String("Q"),

					// unintended match due to sanitization, values should be concatenated
					attribute.Key("C.D").String("Y"),
					attribute.Key("C/D").String("Z"),
				)
				counter, err := meter.Float64Counter(
					"foo",
					otelmetric.WithDescription("a sanitary counter"),
					// This unit is not added to
					otelmetric.WithUnit("By"),
				)
				require.NoError(t, err)
				counter.Add(ctx, 5, opt)
				counter.Add(ctx, 10.3, opt)
				counter.Add(ctx, 9, opt)
			},
		},
		{
			name:         "invalid instruments are renamed",
			expectedFile: "testdata/sanitized_names.txt",
			recordMetrics: func(ctx context.Context, meter otelmetric.Meter) {
				opt := otelmetric.WithAttributes(
					attribute.Key("A").String("B"),
					attribute.Key("C").String("D"),
				)
				// Valid.
				gauge, err := meter.Float64UpDownCounter("bar", otelmetric.WithDescription("a fun little gauge"))
				require.NoError(t, err)
				gauge.Add(ctx, 100, opt)
				gauge.Add(ctx, -25, opt)

				// Invalid, will be renamed.
				gauge, err = meter.Float64UpDownCounter(
					"invalid.gauge.name",
					otelmetric.WithDescription("a gauge with an invalid name"),
				)
				require.NoError(t, err)
				gauge.Add(ctx, 100, opt)

				counter, err := meter.Float64Counter(
					"0invalid.counter.name",
					otelmetric.WithDescription("a counter with an invalid name"),
				)
				require.ErrorIs(t, err, metric.ErrInstrumentName)
				counter.Add(ctx, 100, opt)

				histogram, err := meter.Float64Histogram(
					"invalid.hist.name",
					otelmetric.WithDescription("a histogram with an invalid name"),
				)
				require.NoError(t, err)
				histogram.Record(ctx, 23, opt)
			},
		},
		{
			name:          "empty resource",
			emptyResource: true,
			expectedFile:  "testdata/empty_resource.txt",
			recordMetrics: func(ctx context.Context, meter otelmetric.Meter) {
				opt := otelmetric.WithAttributes(
					attribute.Key("A").String("B"),
					attribute.Key("C").String("D"),
					attribute.Key("E").Bool(true),
					attribute.Key("F").Int(42),
				)
				counter, err := meter.Float64Counter("foo", otelmetric.WithDescription("a simple counter"))
				require.NoError(t, err)
				counter.Add(ctx, 5, opt)
				counter.Add(ctx, 10.3, opt)
				counter.Add(ctx, 9, opt)
			},
		},
		{
			name: "custom resource",
			customResourceAttrs: []attribute.KeyValue{
				attribute.Key("A").String("B"),
				attribute.Key("C").String("D"),
			},
			expectedFile: "testdata/custom_resource.txt",
			recordMetrics: func(ctx context.Context, meter otelmetric.Meter) {
				opt := otelmetric.WithAttributes(
					attribute.Key("A").String("B"),
					attribute.Key("C").String("D"),
					attribute.Key("E").Bool(true),
					attribute.Key("F").Int(42),
				)
				counter, err := meter.Float64Counter("foo", otelmetric.WithDescription("a simple counter"))
				require.NoError(t, err)
				counter.Add(ctx, 5, opt)
				counter.Add(ctx, 10.3, opt)
				counter.Add(ctx, 9, opt)
			},
		},
		{
			name:         "without target_info",
			options:      []Option{WithoutTargetInfo()},
			expectedFile: "testdata/without_target_info.txt",
			recordMetrics: func(ctx context.Context, meter otelmetric.Meter) {
				opt := otelmetric.WithAttributes(
					attribute.Key("A").String("B"),
					attribute.Key("C").String("D"),
					attribute.Key("E").Bool(true),
					attribute.Key("F").Int(42),
				)
				counter, err := meter.Float64Counter("foo", otelmetric.WithDescription("a simple counter"))
				require.NoError(t, err)
				counter.Add(ctx, 5, opt)
				counter.Add(ctx, 10.3, opt)
				counter.Add(ctx, 9, opt)
			},
		},
		{
			name:         "without scope_info",
			options:      []Option{WithoutScopeInfo()},
			expectedFile: "testdata/without_scope_info.txt",
			recordMetrics: func(ctx context.Context, meter otelmetric.Meter) {
				opt := otelmetric.WithAttributes(
					attribute.Key("A").String("B"),
					attribute.Key("C").String("D"),
				)
				gauge, err := meter.Int64UpDownCounter(
					"bar",
					otelmetric.WithDescription("a fun little gauge"),
					otelmetric.WithUnit("1"),
				)
				require.NoError(t, err)
				gauge.Add(ctx, 2, opt)
				gauge.Add(ctx, -1, opt)
			},
		},
		{
			name:         "without scope_info and target_info",
			options:      []Option{WithoutScopeInfo(), WithoutTargetInfo()},
			expectedFile: "testdata/without_scope_and_target_info.txt",
			recordMetrics: func(ctx context.Context, meter otelmetric.Meter) {
				opt := otelmetric.WithAttributes(
					attribute.Key("A").String("B"),
					attribute.Key("C").String("D"),
				)
				counter, err := meter.Int64Counter(
					"bar",
					otelmetric.WithDescription("a fun little counter"),
					otelmetric.WithUnit("By"),
				)
				require.NoError(t, err)
				counter.Add(ctx, 2, opt)
				counter.Add(ctx, 1, opt)
			},
		},
		{
			name:         "with namespace",
			expectedFile: "testdata/with_namespace.txt",
			options: []Option{
				WithNamespace("test"),
			},
			recordMetrics: func(ctx context.Context, meter otelmetric.Meter) {
				opt := otelmetric.WithAttributes(
					attribute.Key("A").String("B"),
					attribute.Key("C").String("D"),
					attribute.Key("E").Bool(true),
					attribute.Key("F").Int(42),
				)
				counter, err := meter.Float64Counter("foo", otelmetric.WithDescription("a simple counter"))
				require.NoError(t, err)
				counter.Add(ctx, 5, opt)
				counter.Add(ctx, 10.3, opt)
				counter.Add(ctx, 9, opt)
			},
		},
		{
			name:         "with resource attributes filter",
			expectedFile: "testdata/with_resource_attributes_filter.txt",
			options: []Option{
				WithResourceAsConstantLabels(attribute.NewDenyKeysFilter()),
			},
			recordMetrics: func(ctx context.Context, meter otelmetric.Meter) {
				opt := otelmetric.WithAttributes(
					attribute.Key("A").String("B"),
					attribute.Key("C").String("D"),
					attribute.Key("E").Bool(true),
					attribute.Key("F").Int(42),
				)
				counter, err := meter.Float64Counter("foo", otelmetric.WithDescription("a simple counter"))
				require.NoError(t, err)
				counter.Add(ctx, 5, opt)
				counter.Add(ctx, 10.1, opt)
				counter.Add(ctx, 9.8, opt)
			},
		},
		{
			name:         "with some resource attributes filter",
			expectedFile: "testdata/with_allow_resource_attributes_filter.txt",
			options: []Option{
				WithResourceAsConstantLabels(attribute.NewAllowKeysFilter("service.name")),
			},
			recordMetrics: func(ctx context.Context, meter otelmetric.Meter) {
				opt := otelmetric.WithAttributes(
					attribute.Key("A").String("B"),
					attribute.Key("C").String("D"),
					attribute.Key("E").Bool(true),
					attribute.Key("F").Int(42),
				)
				counter, err := meter.Float64Counter("foo", otelmetric.WithDescription("a simple counter"))
				require.NoError(t, err)
				counter.Add(ctx, 5, opt)
				counter.Add(ctx, 5.9, opt)
				counter.Add(ctx, 5.3, opt)
			},
		},
		{
			name:         "counter utf-8",
			expectedFile: "testdata/counter_utf8.txt",
			recordMetrics: func(ctx context.Context, meter otelmetric.Meter) {
				opt := otelmetric.WithAttributes(
					attribute.Key("A.G").String("B"),
					attribute.Key("C.H").String("D"),
					attribute.Key("E.I").Bool(true),
					attribute.Key("F.J").Int(42),
				)
				counter, err := meter.Float64Counter(
					"foo.things",
					otelmetric.WithDescription("a simple counter"),
					otelmetric.WithUnit("s"),
				)
				require.NoError(t, err)
				counter.Add(ctx, 5, opt)
				counter.Add(ctx, 10.3, opt)
				counter.Add(ctx, 9, opt)

				attrs2 := attribute.NewSet(
					attribute.Key("A.G").String("D"),
					attribute.Key("C.H").String("B"),
					attribute.Key("E.I").Bool(true),
					attribute.Key("F.J").Int(42),
				)
				counter.Add(ctx, 5, otelmetric.WithAttributeSet(attrs2))
			},
		},
		{
			name:         "non-monotonic sum does not add exemplars",
			expectedFile: "testdata/non_monotonic_sum_does_not_add_exemplars.txt",
			recordMetrics: func(ctx context.Context, meter otelmetric.Meter) {
				sc := trace.NewSpanContext(trace.SpanContextConfig{
					SpanID:     trace.SpanID{0o1},
					TraceID:    trace.TraceID{0o1},
					TraceFlags: trace.FlagsSampled,
				})
				ctx = trace.ContextWithSpanContext(ctx, sc)
				opt := otelmetric.WithAttributes(
					attribute.Key("A").String("B"),
					attribute.Key("C").String("D"),
					attribute.Key("E").Bool(true),
					attribute.Key("F").Int(42),
				)
				counter, err := meter.Float64UpDownCounter(
					"foo",
					otelmetric.WithDescription("a simple up down counter"),
					otelmetric.WithUnit("s"),
				)
				require.NoError(t, err)
				counter.Add(ctx, 5, opt)
				counter.Add(ctx, 10.3, opt)
				counter.Add(ctx, 9, opt)
				counter.Add(ctx, -1, opt)

				attrs2 := attribute.NewSet(
					attribute.Key("A").String("D"),
					attribute.Key("C").String("B"),
					attribute.Key("E").Bool(true),
					attribute.Key("F").Int(42),
				)
				counter.Add(ctx, 5, otelmetric.WithAttributeSet(attrs2))
			},
		},
	}

	for _, tc := range testCases {
		t.Run(tc.name, func(t *testing.T) {
			if tc.disableUTF8 {
<<<<<<< HEAD
				model.NameValidationScheme = model.LegacyValidation
				t.Cleanup(func() {
					// Reset to defaults
					model.NameValidationScheme = model.UTF8Validation
				})
=======
				model.NameValidationScheme = model.LegacyValidation // nolint:staticcheck // We need this check to keep supporting the legacy scheme.
				defer func() {
					// Reset to defaults
					model.NameValidationScheme = model.UTF8Validation // nolint:staticcheck // We need this check to keep supporting the legacy scheme.
				}()
>>>>>>> 2555f945
			}
			ctx := context.Background()
			registry := prometheus.NewRegistry()
			exporter, err := New(append(tc.options, WithRegisterer(registry))...)
			require.NoError(t, err)

			var res *resource.Resource
			if tc.emptyResource {
				res = resource.Empty()
			} else {
				res, err = resource.New(ctx,
					// always specify service.name because the default depends on the running OS
					resource.WithAttributes(semconv.ServiceName("prometheus_test")),
					// Overwrite the semconv.TelemetrySDKVersionKey value so we don't need to update every version
					resource.WithAttributes(semconv.TelemetrySDKVersion("latest")),
					resource.WithAttributes(tc.customResourceAttrs...),
				)
				require.NoError(t, err)

				res, err = resource.Merge(resource.Default(), res)
				require.NoError(t, err)
			}

			provider := metric.NewMeterProvider(
				metric.WithResource(res),
				metric.WithReader(exporter),
				metric.WithView(metric.NewView(
					metric.Instrument{Name: "histogram_*"},
					metric.Stream{Aggregation: metric.AggregationExplicitBucketHistogram{
						Boundaries: []float64{0, 5, 10, 25, 50, 75, 100, 250, 500, 1000},
					}},
				),
					metric.NewView(
						metric.Instrument{Name: "exponential_histogram_*"},
						metric.Stream{Aggregation: metric.AggregationBase2ExponentialHistogram{
							MaxSize: 10,
						}},
					),
				),
			)
			meter := provider.Meter(
				"testmeter",
				otelmetric.WithInstrumentationVersion("v0.1.0"),
				otelmetric.WithInstrumentationAttributes(attribute.String("fizz", "buzz")),
			)

			tc.recordMetrics(ctx, meter)

			file, err := os.Open(tc.expectedFile)
			require.NoError(t, err)
			t.Cleanup(func() { require.NoError(t, file.Close()) })

			err = testutil.GatherAndCompare(registry, file)
			require.NoError(t, err)

			if tc.checkMetricFamilies == nil {
				return
			}

			mfs, err := registry.Gather()
			require.NoError(t, err)

			tc.checkMetricFamilies(t, mfs)
		})
	}
}

func TestMultiScopes(t *testing.T) {
	ctx := context.Background()
	registry := prometheus.NewRegistry()
	exporter, err := New(WithRegisterer(registry))
	require.NoError(t, err)

	res, err := resource.New(ctx,
		// always specify service.name because the default depends on the running OS
		resource.WithAttributes(semconv.ServiceName("prometheus_test")),
		// Overwrite the semconv.TelemetrySDKVersionKey value so we don't need to update every version
		resource.WithAttributes(semconv.TelemetrySDKVersion("latest")),
	)
	require.NoError(t, err)
	res, err = resource.Merge(resource.Default(), res)
	require.NoError(t, err)

	provider := metric.NewMeterProvider(
		metric.WithReader(exporter),
		metric.WithResource(res),
	)

	fooCounter, err := provider.Meter("meterfoo", otelmetric.WithInstrumentationVersion("v0.1.0")).
		Int64Counter(
			"foo",
			otelmetric.WithUnit("s"),
			otelmetric.WithDescription("meter foo counter"))
	assert.NoError(t, err)
	fooCounter.Add(ctx, 100, otelmetric.WithAttributes(attribute.String("type", "foo")))

	barCounter, err := provider.Meter("meterbar", otelmetric.WithInstrumentationVersion("v0.1.0")).
		Int64Counter(
			"bar",
			otelmetric.WithUnit("s"),
			otelmetric.WithDescription("meter bar counter"))
	assert.NoError(t, err)
	barCounter.Add(ctx, 200, otelmetric.WithAttributes(attribute.String("type", "bar")))

	file, err := os.Open("testdata/multi_scopes.txt")
	require.NoError(t, err)
	t.Cleanup(func() { require.NoError(t, file.Close()) })

	err = testutil.GatherAndCompare(registry, file)
	require.NoError(t, err)
}

func TestDuplicateMetrics(t *testing.T) {
	ab := attribute.NewSet(attribute.String("A", "B"))
	withAB := otelmetric.WithAttributeSet(ab)
	typeBar := attribute.NewSet(attribute.String("type", "bar"))
	withTypeBar := otelmetric.WithAttributeSet(typeBar)
	typeFoo := attribute.NewSet(attribute.String("type", "foo"))
	withTypeFoo := otelmetric.WithAttributeSet(typeFoo)
	testCases := []struct {
		name                  string
		customResourceAttrs   []attribute.KeyValue
		recordMetrics         func(ctx context.Context, meterA, meterB otelmetric.Meter)
		options               []Option
		possibleExpectedFiles []string
	}{
		{
			name: "no_conflict_two_counters",
			recordMetrics: func(ctx context.Context, meterA, meterB otelmetric.Meter) {
				fooA, err := meterA.Int64Counter("foo",
					otelmetric.WithUnit("By"),
					otelmetric.WithDescription("meter counter foo"))
				assert.NoError(t, err)
				fooA.Add(ctx, 100, withAB)

				fooB, err := meterB.Int64Counter("foo",
					otelmetric.WithUnit("By"),
					otelmetric.WithDescription("meter counter foo"))
				assert.NoError(t, err)
				fooB.Add(ctx, 100, withAB)
			},
			possibleExpectedFiles: []string{"testdata/no_conflict_two_counters.txt"},
		},
		{
			name: "no_conflict_two_updowncounters",
			recordMetrics: func(ctx context.Context, meterA, meterB otelmetric.Meter) {
				fooA, err := meterA.Int64UpDownCounter("foo",
					otelmetric.WithUnit("By"),
					otelmetric.WithDescription("meter gauge foo"))
				assert.NoError(t, err)
				fooA.Add(ctx, 100, withAB)

				fooB, err := meterB.Int64UpDownCounter("foo",
					otelmetric.WithUnit("By"),
					otelmetric.WithDescription("meter gauge foo"))
				assert.NoError(t, err)
				fooB.Add(ctx, 100, withAB)
			},
			possibleExpectedFiles: []string{"testdata/no_conflict_two_updowncounters.txt"},
		},
		{
			name: "no_conflict_two_histograms",
			recordMetrics: func(ctx context.Context, meterA, meterB otelmetric.Meter) {
				fooA, err := meterA.Int64Histogram("foo",
					otelmetric.WithUnit("By"),
					otelmetric.WithDescription("meter histogram foo"))
				assert.NoError(t, err)
				fooA.Record(ctx, 100, withAB)

				fooB, err := meterB.Int64Histogram("foo",
					otelmetric.WithUnit("By"),
					otelmetric.WithDescription("meter histogram foo"))
				assert.NoError(t, err)
				fooB.Record(ctx, 100, withAB)
			},
			possibleExpectedFiles: []string{"testdata/no_conflict_two_histograms.txt"},
		},
		{
			name: "conflict_help_two_counters",
			recordMetrics: func(ctx context.Context, meterA, meterB otelmetric.Meter) {
				barA, err := meterA.Int64Counter("bar",
					otelmetric.WithUnit("By"),
					otelmetric.WithDescription("meter a bar"))
				assert.NoError(t, err)
				barA.Add(ctx, 100, withTypeBar)

				barB, err := meterB.Int64Counter("bar",
					otelmetric.WithUnit("By"),
					otelmetric.WithDescription("meter b bar"))
				assert.NoError(t, err)
				barB.Add(ctx, 100, withTypeBar)
			},
			possibleExpectedFiles: []string{
				"testdata/conflict_help_two_counters_1.txt",
				"testdata/conflict_help_two_counters_2.txt",
			},
		},
		{
			name: "conflict_help_two_updowncounters",
			recordMetrics: func(ctx context.Context, meterA, meterB otelmetric.Meter) {
				barA, err := meterA.Int64UpDownCounter("bar",
					otelmetric.WithUnit("By"),
					otelmetric.WithDescription("meter a bar"))
				assert.NoError(t, err)
				barA.Add(ctx, 100, withTypeBar)

				barB, err := meterB.Int64UpDownCounter("bar",
					otelmetric.WithUnit("By"),
					otelmetric.WithDescription("meter b bar"))
				assert.NoError(t, err)
				barB.Add(ctx, 100, withTypeBar)
			},
			possibleExpectedFiles: []string{
				"testdata/conflict_help_two_updowncounters_1.txt",
				"testdata/conflict_help_two_updowncounters_2.txt",
			},
		},
		{
			name: "conflict_help_two_histograms",
			recordMetrics: func(ctx context.Context, meterA, meterB otelmetric.Meter) {
				barA, err := meterA.Int64Histogram("bar",
					otelmetric.WithUnit("By"),
					otelmetric.WithDescription("meter a bar"))
				assert.NoError(t, err)
				barA.Record(ctx, 100, withAB)

				barB, err := meterB.Int64Histogram("bar",
					otelmetric.WithUnit("By"),
					otelmetric.WithDescription("meter b bar"))
				assert.NoError(t, err)
				barB.Record(ctx, 100, withAB)
			},
			possibleExpectedFiles: []string{
				"testdata/conflict_help_two_histograms_1.txt",
				"testdata/conflict_help_two_histograms_2.txt",
			},
		},
		{
			name: "conflict_unit_two_counters",
			recordMetrics: func(ctx context.Context, meterA, meterB otelmetric.Meter) {
				bazA, err := meterA.Int64Counter("bar",
					otelmetric.WithUnit("By"),
					otelmetric.WithDescription("meter bar"))
				assert.NoError(t, err)
				bazA.Add(ctx, 100, withTypeBar)

				bazB, err := meterB.Int64Counter("bar",
					otelmetric.WithUnit("s"),
					otelmetric.WithDescription("meter bar"))
				assert.NoError(t, err)
				bazB.Add(ctx, 100, withTypeBar)
			},
			options:               []Option{WithoutUnits()},
			possibleExpectedFiles: []string{"testdata/conflict_unit_two_counters.txt"},
		},
		{
			name: "conflict_unit_two_updowncounters",
			recordMetrics: func(ctx context.Context, meterA, meterB otelmetric.Meter) {
				barA, err := meterA.Int64UpDownCounter("bar",
					otelmetric.WithUnit("By"),
					otelmetric.WithDescription("meter gauge bar"))
				assert.NoError(t, err)
				barA.Add(ctx, 100, withTypeBar)

				barB, err := meterB.Int64UpDownCounter("bar",
					otelmetric.WithUnit("s"),
					otelmetric.WithDescription("meter gauge bar"))
				assert.NoError(t, err)
				barB.Add(ctx, 100, withTypeBar)
			},
			options:               []Option{WithoutUnits()},
			possibleExpectedFiles: []string{"testdata/conflict_unit_two_updowncounters.txt"},
		},
		{
			name: "conflict_unit_two_histograms",
			recordMetrics: func(ctx context.Context, meterA, meterB otelmetric.Meter) {
				barA, err := meterA.Int64Histogram("bar",
					otelmetric.WithUnit("By"),
					otelmetric.WithDescription("meter histogram bar"))
				assert.NoError(t, err)
				barA.Record(ctx, 100, withAB)

				barB, err := meterB.Int64Histogram("bar",
					otelmetric.WithUnit("s"),
					otelmetric.WithDescription("meter histogram bar"))
				assert.NoError(t, err)
				barB.Record(ctx, 100, withAB)
			},
			options:               []Option{WithoutUnits()},
			possibleExpectedFiles: []string{"testdata/conflict_unit_two_histograms.txt"},
		},
		{
			name: "conflict_type_counter_and_updowncounter",
			recordMetrics: func(ctx context.Context, meterA, meterB otelmetric.Meter) {
				counter, err := meterA.Int64Counter("foo",
					otelmetric.WithUnit("By"),
					otelmetric.WithDescription("meter foo"))
				assert.NoError(t, err)
				counter.Add(ctx, 100, withTypeFoo)

				gauge, err := meterA.Int64UpDownCounter("foo_total",
					otelmetric.WithUnit("By"),
					otelmetric.WithDescription("meter foo"))
				assert.NoError(t, err)
				gauge.Add(ctx, 200, withTypeFoo)
			},
			options: []Option{WithoutUnits()},
			possibleExpectedFiles: []string{
				"testdata/conflict_type_counter_and_updowncounter_1.txt",
				"testdata/conflict_type_counter_and_updowncounter_2.txt",
			},
		},
		{
			name: "conflict_type_histogram_and_updowncounter",
			recordMetrics: func(ctx context.Context, meterA, meterB otelmetric.Meter) {
				fooA, err := meterA.Int64UpDownCounter("foo",
					otelmetric.WithUnit("By"),
					otelmetric.WithDescription("meter gauge foo"))
				assert.NoError(t, err)
				fooA.Add(ctx, 100, withAB)

				fooHistogramA, err := meterA.Int64Histogram("foo",
					otelmetric.WithUnit("By"),
					otelmetric.WithDescription("meter histogram foo"))
				assert.NoError(t, err)
				fooHistogramA.Record(ctx, 100, withAB)
			},
			possibleExpectedFiles: []string{
				"testdata/conflict_type_histogram_and_updowncounter_1.txt",
				"testdata/conflict_type_histogram_and_updowncounter_2.txt",
			},
		},
	}

	for _, tc := range testCases {
		t.Run(tc.name, func(t *testing.T) {
			// initialize registry exporter
			ctx := context.Background()
			registry := prometheus.NewRegistry()
			exporter, err := New(append(tc.options, WithRegisterer(registry))...)
			require.NoError(t, err)

			// initialize resource
			res, err := resource.New(ctx,
				resource.WithAttributes(semconv.ServiceName("prometheus_test")),
				resource.WithAttributes(semconv.TelemetrySDKVersion("latest")),
			)
			require.NoError(t, err)
			res, err = resource.Merge(resource.Default(), res)
			require.NoError(t, err)

			// initialize provider
			provider := metric.NewMeterProvider(
				metric.WithReader(exporter),
				metric.WithResource(res),
			)

			// initialize two meter a, b
			meterA := provider.Meter("ma", otelmetric.WithInstrumentationVersion("v0.1.0"))
			meterB := provider.Meter("mb", otelmetric.WithInstrumentationVersion("v0.1.0"))

			tc.recordMetrics(ctx, meterA, meterB)

			match := false
			for _, filename := range tc.possibleExpectedFiles {
				file, ferr := os.Open(filename)
				require.NoError(t, ferr)
				t.Cleanup(func() { require.NoError(t, file.Close()) })

				err = testutil.GatherAndCompare(registry, file)
				if err == nil {
					match = true
					break
				}
			}
			require.Truef(t, match, "expected export not produced: %v", err)
		})
	}
}

func TestCollectorConcurrentSafe(t *testing.T) {
	// This tests makes sure that the implemented
	// https://pkg.go.dev/github.com/prometheus/client_golang/prometheus#Collector
	// is concurrent safe.
	ctx := context.Background()
	registry := prometheus.NewRegistry()
	exporter, err := New(WithRegisterer(registry))
	require.NoError(t, err)
	provider := metric.NewMeterProvider(metric.WithReader(exporter))
	meter := provider.Meter("testmeter")
	cnt, err := meter.Int64Counter("foo")
	require.NoError(t, err)
	cnt.Add(ctx, 100)

	var wg sync.WaitGroup
	concurrencyLevel := 10
	for i := 0; i < concurrencyLevel; i++ {
		wg.Add(1)
		go func() {
			defer wg.Done()
			_, err := registry.Gather() // this calls collector.Collect
			assert.NoError(t, err)
		}()
	}

	wg.Wait()
}

func TestIncompatibleMeterName(t *testing.T) {
	defer func(orig otel.ErrorHandler) {
		otel.SetErrorHandler(orig)
	}(otel.GetErrorHandler())

	errs := []error{}
	eh := otel.ErrorHandlerFunc(func(e error) { errs = append(errs, e) })
	otel.SetErrorHandler(eh)

	// This test checks that Prometheus exporter ignores
	// when it encounters incompatible meter name.

	// Invalid label or metric name leads to error returned from
	// createScopeInfoMetric.
	invalidName := string([]byte{0xff, 0xfe, 0xfd})

	ctx := context.Background()
	registry := prometheus.NewRegistry()
	exporter, err := New(WithRegisterer(registry))
	require.NoError(t, err)
	provider := metric.NewMeterProvider(
		metric.WithResource(resource.Empty()),
		metric.WithReader(exporter))
	meter := provider.Meter(invalidName)
	cnt, err := meter.Int64Counter("foo")
	require.NoError(t, err)
	cnt.Add(ctx, 100)

	file, err := os.Open("testdata/TestIncompatibleMeterName.txt")
	require.NoError(t, err)
	t.Cleanup(func() { require.NoError(t, file.Close()) })

	err = testutil.GatherAndCompare(registry, file)
	require.NoError(t, err)

	assert.Len(t, errs, 1)

	// A second collect shouldn't trigger new errors
	_, err = file.Seek(0, io.SeekStart)
	assert.NoError(t, err)
	err = testutil.GatherAndCompare(registry, file)
	require.NoError(t, err)
	assert.Len(t, errs, 1)
}

func TestShutdownExporter(t *testing.T) {
	var handledError error
	eh := otel.ErrorHandlerFunc(func(e error) { handledError = errors.Join(handledError, e) })
	otel.SetErrorHandler(eh)

	ctx := context.Background()
	registry := prometheus.NewRegistry()

	for i := 0; i < 3; i++ {
		exporter, err := New(WithRegisterer(registry))
		require.NoError(t, err)
		provider := metric.NewMeterProvider(
			metric.WithResource(resource.Default()),
			metric.WithReader(exporter))
		meter := provider.Meter("testmeter")
		cnt, err := meter.Int64Counter("foo")
		require.NoError(t, err)
		cnt.Add(ctx, 100)

		// verify that metrics added to a previously shutdown MeterProvider
		// do not conflict with metrics added in this loop.
		_, err = registry.Gather()
		require.NoError(t, err)

		// Shutdown should cause future prometheus Gather() calls to no longer
		// include metrics from this loop's MeterProvider.
		err = provider.Shutdown(ctx)
		require.NoError(t, err)
	}
	// ensure we aren't unnecessarily logging errors from the shutdown MeterProvider
	require.NoError(t, handledError)
}

func TestExemplars(t *testing.T) {
	attrsOpt := otelmetric.WithAttributes(
		attribute.Key("A.1").String("B"),
		attribute.Key("C.2").String("D"),
		attribute.Key("E.3").Bool(true),
		attribute.Key("F.4").Int(42),
	)
	expectedNonEscapedLabels := map[string]string{
		traceIDExemplarKey: "01000000000000000000000000000000",
		spanIDExemplarKey:  "0100000000000000",
		"A.1":              "B",
		"C.2":              "D",
		"E.3":              "true",
		"F.4":              "42",
	}
	expectedEscapedLabels := map[string]string{
		traceIDExemplarKey: "01000000000000000000000000000000",
		spanIDExemplarKey:  "0100000000000000",
		"A_1":              "B",
		"C_2":              "D",
		"E_3":              "true",
		"F_4":              "42",
	}
	for _, tc := range []struct {
		name                  string
		recordMetrics         func(ctx context.Context, meter otelmetric.Meter)
		expectedExemplarValue float64
		expectedLabels        map[string]string
		escapingScheme        model.EscapingScheme
		validationScheme      model.ValidationScheme
	}{
		{
			name: "escaped counter",
			recordMetrics: func(ctx context.Context, meter otelmetric.Meter) {
				counter, err := meter.Float64Counter("foo")
				require.NoError(t, err)
				counter.Add(ctx, 9, attrsOpt)
			},
			expectedExemplarValue: 9,
			expectedLabels:        expectedEscapedLabels,
			escapingScheme:        model.UnderscoreEscaping,
			validationScheme:      model.LegacyValidation,
		},
		{
			name: "escaped histogram",
			recordMetrics: func(ctx context.Context, meter otelmetric.Meter) {
				hist, err := meter.Int64Histogram("foo")
				require.NoError(t, err)
				hist.Record(ctx, 9, attrsOpt)
			},
			expectedExemplarValue: 9,
			expectedLabels:        expectedEscapedLabels,
			escapingScheme:        model.UnderscoreEscaping,
			validationScheme:      model.LegacyValidation,
		},
		{
			name: "non-escaped counter",
			recordMetrics: func(ctx context.Context, meter otelmetric.Meter) {
				counter, err := meter.Float64Counter("foo")
				require.NoError(t, err)
				counter.Add(ctx, 9, attrsOpt)
			},
			expectedExemplarValue: 9,
			expectedLabels:        expectedNonEscapedLabels,
			escapingScheme:        model.NoEscaping,
			validationScheme:      model.UTF8Validation,
		},
		{
			name: "non-escaped histogram",
			recordMetrics: func(ctx context.Context, meter otelmetric.Meter) {
				hist, err := meter.Int64Histogram("foo")
				require.NoError(t, err)
				hist.Record(ctx, 9, attrsOpt)
			},
			expectedExemplarValue: 9,
			expectedLabels:        expectedNonEscapedLabels,
			escapingScheme:        model.NoEscaping,
			validationScheme:      model.UTF8Validation,
		},
	} {
		t.Run(tc.name, func(t *testing.T) {
			originalEscapingScheme := model.NameEscapingScheme
			originalValidationScheme := model.NameValidationScheme // nolint:staticcheck // We need this check to keep supporting the legacy scheme.
			model.NameEscapingScheme = tc.escapingScheme
			model.NameValidationScheme = tc.validationScheme // nolint:staticcheck // We need this check to keep supporting the legacy scheme.
			// Restore original value after the test is complete
			defer func() {
				model.NameEscapingScheme = originalEscapingScheme
				model.NameValidationScheme = originalValidationScheme // nolint:staticcheck // We need this check to keep supporting the legacy scheme.
			}()
			// initialize registry exporter
			ctx := context.Background()
			registry := prometheus.NewRegistry()
			exporter, err := New(WithRegisterer(registry), WithoutTargetInfo(), WithoutScopeInfo())
			require.NoError(t, err)

			// initialize resource
			res, err := resource.New(ctx,
				resource.WithAttributes(semconv.ServiceName("prometheus_test")),
				resource.WithAttributes(semconv.TelemetrySDKVersion("latest")),
			)
			require.NoError(t, err)
			res, err = resource.Merge(resource.Default(), res)
			require.NoError(t, err)

			// initialize provider and meter
			provider := metric.NewMeterProvider(
				metric.WithReader(exporter),
				metric.WithResource(res),
				metric.WithView(metric.NewView(
					metric.Instrument{Name: "*"},
					metric.Stream{
						// filter out all attributes so they are added as filtered
						// attributes to the exemplar
						AttributeFilter: attribute.NewAllowKeysFilter(),
					},
				)),
			)
			meter := provider.Meter("meter", otelmetric.WithInstrumentationVersion("v0.1.0"))

			// Add a sampled span context so that measurements get exemplars added
			sc := trace.NewSpanContext(trace.SpanContextConfig{
				SpanID:     trace.SpanID{0o1},
				TraceID:    trace.TraceID{0o1},
				TraceFlags: trace.FlagsSampled,
			})
			ctx = trace.ContextWithSpanContext(ctx, sc)
			// Record a single observation with the exemplar
			tc.recordMetrics(ctx, meter)

			// Verify that the exemplar is present in the proto version of the
			// prometheus metrics.
			got, done, err := prometheus.ToTransactionalGatherer(registry).Gather()
			defer done()
			require.NoError(t, err)

			require.Len(t, got, 1)
			family := got[0]
			require.Len(t, family.GetMetric(), 1)
			metric := family.GetMetric()[0]
			var exemplar *dto.Exemplar
			switch family.GetType() {
			case dto.MetricType_COUNTER:
				exemplar = metric.GetCounter().GetExemplar()
			case dto.MetricType_HISTOGRAM:
				for _, b := range metric.GetHistogram().GetBucket() {
					if b.GetExemplar() != nil {
						exemplar = b.GetExemplar()
						continue
					}
				}
			}
			require.NotNil(t, exemplar)
			require.Equal(t, tc.expectedExemplarValue, exemplar.GetValue())
			require.Len(t, exemplar.GetLabel(), len(tc.expectedLabels))
			for _, label := range exemplar.GetLabel() {
				val, ok := tc.expectedLabels[label.GetName()]
				require.True(t, ok)
				require.Equal(t, label.GetValue(), val)
			}
		})
	}
}<|MERGE_RESOLUTION|>--- conflicted
+++ resolved
@@ -526,19 +526,11 @@
 	for _, tc := range testCases {
 		t.Run(tc.name, func(t *testing.T) {
 			if tc.disableUTF8 {
-<<<<<<< HEAD
-				model.NameValidationScheme = model.LegacyValidation
-				t.Cleanup(func() {
-					// Reset to defaults
-					model.NameValidationScheme = model.UTF8Validation
-				})
-=======
 				model.NameValidationScheme = model.LegacyValidation // nolint:staticcheck // We need this check to keep supporting the legacy scheme.
 				defer func() {
 					// Reset to defaults
 					model.NameValidationScheme = model.UTF8Validation // nolint:staticcheck // We need this check to keep supporting the legacy scheme.
 				}()
->>>>>>> 2555f945
 			}
 			ctx := context.Background()
 			registry := prometheus.NewRegistry()
