--- conflicted
+++ resolved
@@ -151,11 +151,7 @@
 	})
 }
 
-<<<<<<< HEAD
-// Shutdown shuts down the client, freeing all resource.
-=======
 // Shutdown shuts down the client, freeing all resources.
->>>>>>> b761af75
 //
 // Any active connections to a remote endpoint are closed if they were created
 // by the client. Any gRPC connection passed during creation using
@@ -208,7 +204,7 @@
 	return ctx, cancel
 }
 
-<<<<<<< HEAD
+
 type noopClient struct{}
 
 func newNoopClient() *noopClient {
@@ -219,8 +215,6 @@
 
 func (c *noopClient) Shutdown(context.Context) error { return nil }
 
-=======
->>>>>>> b761af75
 // retryable returns if err identifies a request that can be retried and a
 // duration to wait for if an explicit throttle time is included in err.
 func retryable(err error) (bool, time.Duration) {
