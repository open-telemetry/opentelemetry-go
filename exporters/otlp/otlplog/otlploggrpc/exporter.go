// Copyright The OpenTelemetry Authors
// SPDX-License-Identifier: Apache-2.0

package otlploggrpc // import "go.opentelemetry.io/otel/exporters/otlp/otlplog/otlploggrpc"

import (
	"context"
	"sync"
	"sync/atomic"

	"go.opentelemetry.io/otel/exporters/otlp/otlplog/otlploggrpc/internal/transform"
	"go.opentelemetry.io/otel/sdk/log"
	logpb "go.opentelemetry.io/proto/otlp/logs/v1"
)

type logClient interface {
	UploadLogs(ctx context.Context, rl []*logpb.ResourceLogs) error
	Shutdown(context.Context) error
}

// Exporter is a OpenTelemetry log Exporter. It transports log data encoded as
// OTLP protobufs using gRPC.
type Exporter struct {
	// Ensure synchronous access to the client across all functionality.
	clientMu sync.Mutex
	client   logClient

	stopped atomic.Bool
}

// Compile-time check Exporter implements [log.Exporter].
var _ log.Exporter = (*Exporter)(nil)

// New returns a new [Exporter].
//
// It is recommended to use it with a [BatchProcessor]
// or other processor exporting records asynchronously.
func New(_ context.Context, options ...Option) (*Exporter, error) {
	cfg := newConfig(options)
	c, err := newClient(cfg)
	if err != nil {
		return nil, err
	}
	return newExporter(c), nil
}

func newExporter(c logClient) *Exporter {
	var e Exporter
	e.client = c
	return &e
}

var transformResourceLogs = transform.ResourceLogs

// Export transforms and transmits log records to an OTLP receiver.
//
<<<<<<< HEAD
// This method returns nil error if called after Shutdown.
=======
// This method returns nil and drops records if called after Shutdown.
>>>>>>> d595dab7
// This method returns an error if the method is canceled by the passed context.
func (e *Exporter) Export(ctx context.Context, records []log.Record) error {
	if e.stopped.Load() {
		return nil
	}

	otlp := transformResourceLogs(records)
	if otlp == nil {
		return nil
	}

	e.clientMu.Lock()
	defer e.clientMu.Unlock()
	return e.client.UploadLogs(ctx, otlp)
}

// Shutdown shuts down the Exporter. Calls to Export or ForceFlush will perform
// no operation after this is called.
func (e *Exporter) Shutdown(ctx context.Context) error {
	if e.stopped.Swap(true) {
		return nil
	}

	e.clientMu.Lock()
	defer e.clientMu.Unlock()

	err := e.client.Shutdown(ctx)
	e.client = newNoopClient()
	return err
}

// ForceFlush does nothing. The Exporter holds no state.
func (e *Exporter) ForceFlush(ctx context.Context) error {
	return nil
}<|MERGE_RESOLUTION|>--- conflicted
+++ resolved
@@ -54,11 +54,7 @@
 
 // Export transforms and transmits log records to an OTLP receiver.
 //
-<<<<<<< HEAD
-// This method returns nil error if called after Shutdown.
-=======
 // This method returns nil and drops records if called after Shutdown.
->>>>>>> d595dab7
 // This method returns an error if the method is canceled by the passed context.
 func (e *Exporter) Export(ctx context.Context, records []log.Record) error {
 	if e.stopped.Load() {
