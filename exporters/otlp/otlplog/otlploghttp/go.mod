--- conflicted
+++ resolved
@@ -18,12 +18,8 @@
 	go.opentelemetry.io/otel/metric v1.25.0 // indirect
 	go.opentelemetry.io/otel/sdk v1.24.0 // indirect
 	go.opentelemetry.io/otel/trace v1.25.0 // indirect
-<<<<<<< HEAD
-	golang.org/x/sys v0.18.0 // indirect
+	golang.org/x/sys v0.19.0 // indirect
 	google.golang.org/protobuf v1.32.0 // indirect
-=======
-	golang.org/x/sys v0.19.0 // indirect
->>>>>>> 30487e14
 	gopkg.in/yaml.v3 v3.0.1 // indirect
 )
 
