// Copyright The OpenTelemetry Authors
//
// Licensed under the Apache License, Version 2.0 (the "License");
// you may not use this file except in compliance with the License.
// You may obtain a copy of the License at
//
//     http://www.apache.org/licenses/LICENSE-2.0
//
// Unless required by applicable law or agreed to in writing, software
// distributed under the License is distributed on an "AS IS" BASIS,
// WITHOUT WARRANTIES OR CONDITIONS OF ANY KIND, either express or implied.
// See the License for the specific language governing permissions and
// limitations under the License.

package otlp

import (
	"context"
	"sync"
	"testing"

	colmetricpb "github.com/open-telemetry/opentelemetry-proto/gen/go/collector/metrics/v1"
	commonpb "github.com/open-telemetry/opentelemetry-proto/gen/go/common/v1"
	metricpb "github.com/open-telemetry/opentelemetry-proto/gen/go/metrics/v1"
	resourcepb "github.com/open-telemetry/opentelemetry-proto/gen/go/resource/v1"
	"github.com/stretchr/testify/assert"
	"github.com/stretchr/testify/require"

	"go.opentelemetry.io/otel/api/kv"
	"go.opentelemetry.io/otel/api/label"
	"go.opentelemetry.io/otel/api/metric"
	metricsdk "go.opentelemetry.io/otel/sdk/export/metric"
	"go.opentelemetry.io/otel/sdk/export/metric/aggregator"
	"go.opentelemetry.io/otel/sdk/metric/aggregator/minmaxsumcount"
	"go.opentelemetry.io/otel/sdk/metric/aggregator/sum"
	"go.opentelemetry.io/otel/sdk/resource"

	"google.golang.org/grpc"
)

type metricsServiceClientStub struct {
	rm []metricpb.ResourceMetrics
}

func (m *metricsServiceClientStub) Export(ctx context.Context, in *colmetricpb.ExportMetricsServiceRequest, opts ...grpc.CallOption) (*colmetricpb.ExportMetricsServiceResponse, error) {
	for _, rm := range in.GetResourceMetrics() {
		if rm == nil {
			continue
		}
		m.rm = append(m.rm, *rm)
	}
	return &colmetricpb.ExportMetricsServiceResponse{}, nil
}

func (m *metricsServiceClientStub) ResourceMetrics() []metricpb.ResourceMetrics {
	return m.rm
}

func (m *metricsServiceClientStub) Reset() {
	m.rm = nil
}

type checkpointSet struct {
	sync.RWMutex
	records []metricsdk.Record
}

func (m *checkpointSet) ForEach(fn func(metricsdk.Record) error) error {
	for _, r := range m.records {
		if err := fn(r); err != nil && err != aggregator.ErrNoData {
			return err
		}
	}
	return nil
}

type record struct {
	name     string
	mKind    metric.Kind
	nKind    metric.NumberKind
	resource *resource.Resource
	opts     []metric.Option
	labels   []kv.KeyValue
}

var (
	baseKeyValues = []kv.KeyValue{kv.String("host", "test.com")}
	cpuKey        = kv.Key("CPU")

	testInstA = resource.New(kv.String("instance", "tester-a"))
	testInstB = resource.New(kv.String("instance", "tester-b"))

	cpu1MD = &metricpb.MetricDescriptor{
		Name: "int64-count",
		Type: metricpb.MetricDescriptor_COUNTER_INT64,
		Labels: []*commonpb.StringKeyValue{
			{
				Key:   "CPU",
				Value: "1",
			},
			{
				Key:   "host",
				Value: "test.com",
			},
		},
	}
	cpu2MD = &metricpb.MetricDescriptor{
		Name: "int64-count",
		Type: metricpb.MetricDescriptor_COUNTER_INT64,
		Labels: []*commonpb.StringKeyValue{
			{
				Key:   "CPU",
				Value: "2",
			},
			{
				Key:   "host",
				Value: "test.com",
			},
		},
	}

	testerAResource = &resourcepb.Resource{
		Attributes: []*commonpb.AttributeKeyValue{
			{
				Key:         "instance",
				Type:        commonpb.AttributeKeyValue_STRING,
				StringValue: "tester-a",
			},
		},
	}
	testerBResource = &resourcepb.Resource{
		Attributes: []*commonpb.AttributeKeyValue{
			{
				Key:         "instance",
				Type:        commonpb.AttributeKeyValue_STRING,
				StringValue: "tester-b",
			},
		},
	}
)

func TestNoGroupingExport(t *testing.T) {
	runMetricExportTests(
		t,
		[]record{
			{
				"int64-count",
				metric.CounterKind,
				metric.Int64NumberKind,
				nil,
				nil,
				append(baseKeyValues, cpuKey.Int(1)),
			},
			{
				"int64-count",
				metric.CounterKind,
				metric.Int64NumberKind,
				nil,
				nil,
				append(baseKeyValues, cpuKey.Int(2)),
			},
		},
		[]metricpb.ResourceMetrics{
			{
				Resource: nil,
				InstrumentationLibraryMetrics: []*metricpb.InstrumentationLibraryMetrics{
					{
						Metrics: []*metricpb.Metric{
							{
								MetricDescriptor: cpu1MD,
								Int64DataPoints: []*metricpb.Int64DataPoint{
									{
										Value: 11,
									},
								},
							},
							{
								MetricDescriptor: cpu2MD,
								Int64DataPoints: []*metricpb.Int64DataPoint{
									{
										Value: 11,
									},
								},
							},
						},
					},
				},
			},
		},
	)
}

func TestValuerecorderMetricGroupingExport(t *testing.T) {
	r := record{
		"valuerecorder",
		metric.ValueRecorderKind,
		metric.Int64NumberKind,
		nil,
		nil,
		append(baseKeyValues, cpuKey.Int(1)),
	}
	expected := []metricpb.ResourceMetrics{
		{
			Resource: nil,
			InstrumentationLibraryMetrics: []*metricpb.InstrumentationLibraryMetrics{
				{
					Metrics: []*metricpb.Metric{
						{
							MetricDescriptor: &metricpb.MetricDescriptor{
								Name: "valuerecorder",
								Type: metricpb.MetricDescriptor_SUMMARY,
								Labels: []*commonpb.StringKeyValue{
									{
										Key:   "CPU",
										Value: "1",
									},
									{
										Key:   "host",
										Value: "test.com",
									},
								},
							},
							SummaryDataPoints: []*metricpb.SummaryDataPoint{
								{
									Count: 2,
									Sum:   11,
									PercentileValues: []*metricpb.SummaryDataPoint_ValueAtPercentile{
										{
											Percentile: 0.0,
											Value:      1.0,
										},
										{
											Percentile: 100.0,
											Value:      10.0,
										},
									},
								},
								{
									Count: 2,
									Sum:   11,
									PercentileValues: []*metricpb.SummaryDataPoint_ValueAtPercentile{
										{
											Percentile: 0.0,
											Value:      1.0,
										},
										{
											Percentile: 100.0,
											Value:      10.0,
										},
									},
								},
							},
						},
					},
				},
			},
		},
	}
	runMetricExportTests(t, []record{r, r}, expected)
	//changing the number kind should make no difference.
	r.nKind = metric.Uint64NumberKind
	runMetricExportTests(t, []record{r, r}, expected)
	r.nKind = metric.Float64NumberKind
	runMetricExportTests(t, []record{r, r}, expected)
}

func TestCountInt64MetricGroupingExport(t *testing.T) {
	r := record{
		"int64-count",
		metric.CounterKind,
		metric.Int64NumberKind,
		nil,
		nil,
		append(baseKeyValues, cpuKey.Int(1)),
	}
	runMetricExportTests(
		t,
		[]record{r, r},
		[]metricpb.ResourceMetrics{
			{
				Resource: nil,
				InstrumentationLibraryMetrics: []*metricpb.InstrumentationLibraryMetrics{
					{
						Metrics: []*metricpb.Metric{
							{
								MetricDescriptor: cpu1MD,
								Int64DataPoints: []*metricpb.Int64DataPoint{
									{
										Value: 11,
									},
									{
										Value: 11,
									},
								},
							},
						},
					},
				},
			},
		},
	)
}

func TestCountUint64MetricGroupingExport(t *testing.T) {
	r := record{
		"uint64-count",
		metric.CounterKind,
		metric.Uint64NumberKind,
		nil,
		nil,
		append(baseKeyValues, cpuKey.Int(1)),
	}
	runMetricExportTests(
		t,
		[]record{r, r},
		[]metricpb.ResourceMetrics{
			{
				Resource: nil,
				InstrumentationLibraryMetrics: []*metricpb.InstrumentationLibraryMetrics{
					{
						Metrics: []*metricpb.Metric{
							{
								MetricDescriptor: &metricpb.MetricDescriptor{
									Name: "uint64-count",
									Type: metricpb.MetricDescriptor_COUNTER_INT64,
									Labels: []*commonpb.StringKeyValue{
										{
											Key:   "CPU",
											Value: "1",
										},
										{
											Key:   "host",
											Value: "test.com",
										},
									},
								},
								Int64DataPoints: []*metricpb.Int64DataPoint{
									{
										Value: 11,
									},
									{
										Value: 11,
									},
								},
							},
						},
					},
				},
			},
		},
	)
}

func TestCountFloat64MetricGroupingExport(t *testing.T) {
	r := record{
		"float64-count",
		metric.CounterKind,
		metric.Float64NumberKind,
		nil,
		nil,
		append(baseKeyValues, cpuKey.Int(1)),
	}
	runMetricExportTests(
		t,
		[]record{r, r},
		[]metricpb.ResourceMetrics{
			{
				Resource: nil,
				InstrumentationLibraryMetrics: []*metricpb.InstrumentationLibraryMetrics{
					{
						Metrics: []*metricpb.Metric{
							{
								MetricDescriptor: &metricpb.MetricDescriptor{
									Name: "float64-count",
									Type: metricpb.MetricDescriptor_COUNTER_DOUBLE,
									Labels: []*commonpb.StringKeyValue{
										{
											Key:   "CPU",
											Value: "1",
										},
										{
											Key:   "host",
											Value: "test.com",
										},
									},
								},
								DoubleDataPoints: []*metricpb.DoubleDataPoint{
									{
										Value: 11,
									},
									{
										Value: 11,
									},
								},
							},
						},
					},
				},
			},
		},
	)
}

func TestResourceMetricGroupingExport(t *testing.T) {
	runMetricExportTests(
		t,
		[]record{
			{
				"int64-count",
				metric.CounterKind,
				metric.Int64NumberKind,
				testInstA,
				nil,
				append(baseKeyValues, cpuKey.Int(1)),
			},
			{
				"int64-count",
				metric.CounterKind,
				metric.Int64NumberKind,
				testInstA,
				nil,
				append(baseKeyValues, cpuKey.Int(1)),
			},
			{
				"int64-count",
				metric.CounterKind,
				metric.Int64NumberKind,
				testInstA,
				nil,
				append(baseKeyValues, cpuKey.Int(2)),
			},
			{
				"int64-count",
				metric.CounterKind,
				metric.Int64NumberKind,
				testInstB,
				nil,
				append(baseKeyValues, cpuKey.Int(1)),
			},
		},
		[]metricpb.ResourceMetrics{
			{
				Resource: testerAResource,
				InstrumentationLibraryMetrics: []*metricpb.InstrumentationLibraryMetrics{
					{
						Metrics: []*metricpb.Metric{
							{
								MetricDescriptor: cpu1MD,
								Int64DataPoints: []*metricpb.Int64DataPoint{
									{
										Value: 11,
									},
									{
										Value: 11,
									},
								},
							},
							{
								MetricDescriptor: cpu2MD,
								Int64DataPoints: []*metricpb.Int64DataPoint{
									{
										Value: 11,
									},
								},
							},
						},
					},
				},
			},
			{
				Resource: testerBResource,
				InstrumentationLibraryMetrics: []*metricpb.InstrumentationLibraryMetrics{
					{
						Metrics: []*metricpb.Metric{
							{
								MetricDescriptor: cpu1MD,
								Int64DataPoints: []*metricpb.Int64DataPoint{
									{
										Value: 11,
									},
								},
							},
						},
					},
				},
			},
		},
	)
}

func TestResourceInstLibMetricGroupingExport(t *testing.T) {
	runMetricExportTests(
		t,
		[]record{
			{
				"int64-count",
				metric.CounterKind,
				metric.Int64NumberKind,
				testInstA,
				[]metric.Option{
					metric.WithLibraryName("couting-lib"),
				},
				append(baseKeyValues, cpuKey.Int(1)),
			},
			{
				"int64-count",
				metric.CounterKind,
				metric.Int64NumberKind,
				testInstA,
				[]metric.Option{
					metric.WithLibraryName("couting-lib"),
				},
				append(baseKeyValues, cpuKey.Int(1)),
			},
			{
				"int64-count",
				metric.CounterKind,
				metric.Int64NumberKind,
				testInstA,
				[]metric.Option{
					metric.WithLibraryName("couting-lib"),
				},
				append(baseKeyValues, cpuKey.Int(2)),
			},
			{
				"int64-count",
				metric.CounterKind,
				metric.Int64NumberKind,
				testInstA,
				[]metric.Option{
					metric.WithLibraryName("summing-lib"),
				},
				append(baseKeyValues, cpuKey.Int(1)),
			},
			{
				"int64-count",
				metric.CounterKind,
				metric.Int64NumberKind,
				testInstB,
				[]metric.Option{
					metric.WithLibraryName("couting-lib"),
				},
				append(baseKeyValues, cpuKey.Int(1)),
			},
		},
		[]metricpb.ResourceMetrics{
			{
				Resource: testerAResource,
				InstrumentationLibraryMetrics: []*metricpb.InstrumentationLibraryMetrics{
					{
						InstrumentationLibrary: &commonpb.InstrumentationLibrary{
							Name: "couting-lib",
						},
						Metrics: []*metricpb.Metric{
							{
								MetricDescriptor: cpu1MD,
								Int64DataPoints: []*metricpb.Int64DataPoint{
									{
										Value: 11,
									},
									{
										Value: 11,
									},
								},
							},
							{
								MetricDescriptor: cpu2MD,
								Int64DataPoints: []*metricpb.Int64DataPoint{
									{
										Value: 11,
									},
								},
							},
						},
					},
					{
						InstrumentationLibrary: &commonpb.InstrumentationLibrary{
							Name: "summing-lib",
						},
						Metrics: []*metricpb.Metric{
							{
								MetricDescriptor: cpu1MD,
								Int64DataPoints: []*metricpb.Int64DataPoint{
									{
										Value: 11,
									},
								},
							},
						},
					},
				},
			},
			{
				Resource: testerBResource,
				InstrumentationLibraryMetrics: []*metricpb.InstrumentationLibraryMetrics{
					{
						InstrumentationLibrary: &commonpb.InstrumentationLibrary{
							Name: "couting-lib",
						},
						Metrics: []*metricpb.Metric{
							{
								MetricDescriptor: cpu1MD,
								Int64DataPoints: []*metricpb.Int64DataPoint{
									{
										Value: 11,
									},
								},
							},
						},
					},
				},
			},
		},
	)
}

// What works single-threaded should work multi-threaded
func runMetricExportTests(t *testing.T, rs []record, expected []metricpb.ResourceMetrics) {
	t.Run("1 goroutine", func(t *testing.T) {
		runMetricExportTest(t, NewUnstartedExporter(WorkerCount(1)), rs, expected)
	})
	t.Run("20 goroutines", func(t *testing.T) {
		runMetricExportTest(t, NewUnstartedExporter(WorkerCount(20)), rs, expected)
	})
}

func runMetricExportTest(t *testing.T, exp *Exporter, rs []record, expected []metricpb.ResourceMetrics) {
	msc := &metricsServiceClientStub{}
	exp.metricExporter = msc
	exp.started = true

	recs := map[label.Distinct][]metricsdk.Record{}
	resources := map[label.Distinct]*resource.Resource{}
	for _, r := range rs {
		desc := metric.NewDescriptor(r.name, r.mKind, r.nKind, r.opts...)
		labs := label.NewSet(r.labels...)

		var agg metricsdk.Aggregator
		switch r.mKind {
		case metric.CounterKind:
			agg = sum.New()
		default:
			agg = minmaxsumcount.New(&desc)
		}

		ctx := context.Background()
		switch r.nKind {
		case metric.Uint64NumberKind:
			require.NoError(t, agg.Update(ctx, metric.NewUint64Number(1), &desc))
			require.NoError(t, agg.Update(ctx, metric.NewUint64Number(10), &desc))
		case metric.Int64NumberKind:
			require.NoError(t, agg.Update(ctx, metric.NewInt64Number(1), &desc))
			require.NoError(t, agg.Update(ctx, metric.NewInt64Number(10), &desc))
		case metric.Float64NumberKind:
			require.NoError(t, agg.Update(ctx, metric.NewFloat64Number(1), &desc))
			require.NoError(t, agg.Update(ctx, metric.NewFloat64Number(10), &desc))
		default:
			t.Fatalf("invalid number kind: %v", r.nKind)
		}
		agg.Checkpoint(ctx, &desc)

		equiv := r.resource.Equivalent()
		resources[equiv] = r.resource
		recs[equiv] = append(recs[equiv], metricsdk.NewRecord(&desc, &labs, r.resource, agg))
	}
<<<<<<< HEAD
	for equiv, records := range recs {
		resource := resources[equiv]
		assert.NoError(t, exp.Export(context.Background(), resource, &checkpointSet{records: records}))
=======
	for _, records := range recs {
		assert.NoError(t, exp.Export(context.Background(), checkpointSet{records: records}))
>>>>>>> 69da3056
	}

	// assert.ElementsMatch does not equate nested slices of different order,
	// therefore this requires the top level slice to be broken down.
	// Build a map of Resource/InstrumentationLibrary pairs to Metrics, from
	// that validate the metric elements match for all expected pairs. Finally,
	// make we saw all expected pairs.
	type key struct {
		resource, instrumentationLibrary string
	}
	got := map[key][]*metricpb.Metric{}
	for _, rm := range msc.ResourceMetrics() {
		for _, ilm := range rm.InstrumentationLibraryMetrics {
			k := key{
				resource:               rm.GetResource().String(),
				instrumentationLibrary: ilm.GetInstrumentationLibrary().String(),
			}
			got[k] = ilm.GetMetrics()
		}
	}
	seen := map[key]struct{}{}
	for _, rm := range expected {
		for _, ilm := range rm.InstrumentationLibraryMetrics {
			k := key{
				resource:               rm.GetResource().String(),
				instrumentationLibrary: ilm.GetInstrumentationLibrary().String(),
			}
			seen[k] = struct{}{}
			g, ok := got[k]
			if !ok {
				t.Errorf("missing metrics for:\n\tResource: %s\n\tInstrumentationLibrary: %s\n", k.resource, k.instrumentationLibrary)
				continue
			}
			assert.ElementsMatch(t, ilm.GetMetrics(), g, "metrics did not match for:\n\tResource: %s\n\tInstrumentationLibrary: %s\n", k.resource, k.instrumentationLibrary)
		}
	}
	for k := range got {
		if _, ok := seen[k]; !ok {
			t.Errorf("did not expect metrics for:\n\tResource: %s\n\tInstrumentationLibrary: %s\n", k.resource, k.instrumentationLibrary)
		}
	}
}

func TestEmptyMetricExport(t *testing.T) {
	msc := &metricsServiceClientStub{}
	exp := NewUnstartedExporter()
	exp.metricExporter = msc
	exp.started = true

	for _, test := range []struct {
		records []metricsdk.Record
		want    []metricpb.ResourceMetrics
	}{
		{
			[]metricsdk.Record(nil),
			[]metricpb.ResourceMetrics(nil),
		},
		{
			[]metricsdk.Record{},
			[]metricpb.ResourceMetrics(nil),
		},
	} {
		msc.Reset()
<<<<<<< HEAD
		require.NoError(t, exp.Export(context.Background(), resource, &checkpointSet{records: test.records}))
=======
		require.NoError(t, exp.Export(context.Background(), checkpointSet{records: test.records}))
>>>>>>> 69da3056
		assert.Equal(t, test.want, msc.ResourceMetrics())
	}
}<|MERGE_RESOLUTION|>--- conflicted
+++ resolved
@@ -663,14 +663,8 @@
 		resources[equiv] = r.resource
 		recs[equiv] = append(recs[equiv], metricsdk.NewRecord(&desc, &labs, r.resource, agg))
 	}
-<<<<<<< HEAD
-	for equiv, records := range recs {
-		resource := resources[equiv]
-		assert.NoError(t, exp.Export(context.Background(), resource, &checkpointSet{records: records}))
-=======
 	for _, records := range recs {
-		assert.NoError(t, exp.Export(context.Background(), checkpointSet{records: records}))
->>>>>>> 69da3056
+		assert.NoError(t, exp.Export(context.Background(), &checkpointSet{records: records}))
 	}
 
 	// assert.ElementsMatch does not equate nested slices of different order,
@@ -734,11 +728,7 @@
 		},
 	} {
 		msc.Reset()
-<<<<<<< HEAD
-		require.NoError(t, exp.Export(context.Background(), resource, &checkpointSet{records: test.records}))
-=======
-		require.NoError(t, exp.Export(context.Background(), checkpointSet{records: test.records}))
->>>>>>> 69da3056
+		require.NoError(t, exp.Export(context.Background(), &checkpointSet{records: test.records}))
 		assert.Equal(t, test.want, msc.ResourceMetrics())
 	}
 }