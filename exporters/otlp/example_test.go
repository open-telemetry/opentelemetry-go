// Copyright The OpenTelemetry Authors
//
// Licensed under the Apache License, Version 2.0 (the "License");
// you may not use this file except in compliance with the License.
// You may obtain a copy of the License at
//
//     http://www.apache.org/licenses/LICENSE-2.0
//
// Unless required by applicable law or agreed to in writing, software
// distributed under the License is distributed on an "AS IS" BASIS,
// WITHOUT WARRANTIES OR CONDITIONS OF ANY KIND, either express or implied.
// See the License for the specific language governing permissions and
// limitations under the License.

package otlp_test

import (
	"context"
	"fmt"
	"log"
	"time"

	"google.golang.org/grpc/credentials"

	"go.opentelemetry.io/otel/api/global"
	"go.opentelemetry.io/otel/exporters/otlp"
	sdktrace "go.opentelemetry.io/otel/sdk/trace"
)

func Example_insecure() {
	exp, err := otlp.NewExporter(otlp.WithInsecure())
	if err != nil {
		log.Fatalf("Failed to create the collector exporter: %v", err)
	}
	defer func() {
		_ = exp.Stop()
	}()

	tp := sdktrace.NewProvider(
		sdktrace.WithConfig(sdktrace.Config{DefaultSampler: sdktrace.AlwaysSample()}),
		sdktrace.WithBatcher(
			exp,
			// add following two options to ensure flush
			sdktrace.WithBatchTimeout(5),
			sdktrace.WithMaxExportBatchSize(10),
<<<<<<< HEAD
		),
	)
	global.SetTraceProvider(tp)
=======
		))
	if err != nil {
		log.Fatalf("error creating trace provider: %v\n", err)
	}

	global.SetTracerProvider(tp)
>>>>>>> d143b8fb

	tracer := global.Tracer("test-tracer")

	// Then use the OpenTelemetry tracing library, like we normally would.
	ctx, span := tracer.Start(context.Background(), "CollectorExporter-Example")
	defer span.End()

	for i := 0; i < 10; i++ {
		_, iSpan := tracer.Start(ctx, fmt.Sprintf("Sample-%d", i))
		<-time.After(6 * time.Millisecond)
		iSpan.End()
	}
}

func Example_withTLS() {
	// Please take at look at https://pkg.go.dev/google.golang.org/grpc/credentials#TransportCredentials
	// for ways on how to initialize gRPC TransportCredentials.
	creds, err := credentials.NewClientTLSFromFile("my-cert.pem", "")
	if err != nil {
		log.Fatalf("failed to create gRPC client TLS credentials: %v", err)
	}

	exp, err := otlp.NewExporter(otlp.WithTLSCredentials(creds))
	if err != nil {
		log.Fatalf("failed to create the collector exporter: %v", err)
	}
	defer func() {
		_ = exp.Stop()
	}()

	tp := sdktrace.NewProvider(
		sdktrace.WithConfig(sdktrace.Config{DefaultSampler: sdktrace.AlwaysSample()}),
		sdktrace.WithBatcher(
			exp,
			// add following two options to ensure flush
			sdktrace.WithBatchTimeout(5),
			sdktrace.WithMaxExportBatchSize(10),
<<<<<<< HEAD
		),
	)
	global.SetTraceProvider(tp)
=======
		))
	if err != nil {
		log.Fatalf("error creating trace provider: %v\n", err)
	}

	global.SetTracerProvider(tp)
>>>>>>> d143b8fb

	tracer := global.Tracer("test-tracer")

	// Then use the OpenTelemetry tracing library, like we normally would.
	ctx, span := tracer.Start(context.Background(), "Securely-Talking-To-Collector-Span")
	defer span.End()

	for i := 0; i < 10; i++ {
		_, iSpan := tracer.Start(ctx, fmt.Sprintf("Sample-%d", i))
		<-time.After(6 * time.Millisecond)
		iSpan.End()
	}
}<|MERGE_RESOLUTION|>--- conflicted
+++ resolved
@@ -43,18 +43,9 @@
 			// add following two options to ensure flush
 			sdktrace.WithBatchTimeout(5),
 			sdktrace.WithMaxExportBatchSize(10),
-<<<<<<< HEAD
 		),
 	)
-	global.SetTraceProvider(tp)
-=======
-		))
-	if err != nil {
-		log.Fatalf("error creating trace provider: %v\n", err)
-	}
-
 	global.SetTracerProvider(tp)
->>>>>>> d143b8fb
 
 	tracer := global.Tracer("test-tracer")
 
@@ -92,18 +83,9 @@
 			// add following two options to ensure flush
 			sdktrace.WithBatchTimeout(5),
 			sdktrace.WithMaxExportBatchSize(10),
-<<<<<<< HEAD
 		),
 	)
-	global.SetTraceProvider(tp)
-=======
-		))
-	if err != nil {
-		log.Fatalf("error creating trace provider: %v\n", err)
-	}
-
 	global.SetTracerProvider(tp)
->>>>>>> d143b8fb
 
 	tracer := global.Tracer("test-tracer")
 
