--- conflicted
+++ resolved
@@ -77,30 +77,7 @@
 
 // NewClient creates a new HTTP trace client.
 func NewClient(opts ...Option) otlptrace.Client {
-<<<<<<< HEAD
-	cfg := otlpconfig.NewDefaultConfig()
-	cfg = otlpconfig.ApplyHTTPEnvConfigs(cfg)
-	for _, opt := range opts {
-		cfg = opt.applyHTTPOption(cfg)
-	}
-
-	for pathPtr, defaultPath := range map[*string]string{
-		&cfg.Traces.URLPath: otlpconfig.DefaultTracesPath,
-	} {
-		tmp := strings.TrimSpace(*pathPtr)
-		if tmp == "" {
-			tmp = defaultPath
-		} else {
-			tmp = path.Clean(tmp)
-			if !path.IsAbs(tmp) {
-				tmp = fmt.Sprintf("/%s", tmp)
-			}
-		}
-		*pathPtr = tmp
-	}
-=======
 	cfg := otlpconfig.NewHTTPConfig(asHTTPOptions(opts)...)
->>>>>>> 421d6867
 
 	httpClient := &http.Client{
 		Transport: ourTransport,
