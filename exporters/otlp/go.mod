module go.opentelemetry.io/otel/exporters/otlp

replace go.opentelemetry.io/otel => ../..

require (
	github.com/gogo/protobuf v1.3.1
	github.com/google/go-cmp v0.5.0
	github.com/grpc-ecosystem/grpc-gateway v1.14.3 // indirect
	github.com/kr/pretty v0.2.0 // indirect
	github.com/open-telemetry/opentelemetry-proto v0.4.0
	github.com/stretchr/testify v1.6.1
<<<<<<< HEAD
	go.opentelemetry.io/otel v0.7.0
=======
	go.opentelemetry.io/otel v0.8.0
	golang.org/x/text v0.3.2 // indirect
>>>>>>> aff7a80d
	google.golang.org/grpc v1.30.0
)

go 1.13<|MERGE_RESOLUTION|>--- conflicted
+++ resolved
@@ -9,12 +9,8 @@
 	github.com/kr/pretty v0.2.0 // indirect
 	github.com/open-telemetry/opentelemetry-proto v0.4.0
 	github.com/stretchr/testify v1.6.1
-<<<<<<< HEAD
-	go.opentelemetry.io/otel v0.7.0
-=======
 	go.opentelemetry.io/otel v0.8.0
 	golang.org/x/text v0.3.2 // indirect
->>>>>>> aff7a80d
 	google.golang.org/grpc v1.30.0
 )
 
