--- conflicted
+++ resolved
@@ -30,15 +30,9 @@
 	"google.golang.org/grpc/credentials/insecure"
 	"google.golang.org/grpc/encoding/gzip"
 
-<<<<<<< HEAD
-	"go.opentelemetry.io/otel/exporters/otlp/internal"
-	"go.opentelemetry.io/otel/exporters/otlp/internal/retry"
+	"go.opentelemetry.io/otel/exporters/otlp/internal"                       // nolint: staticcheck  // Synchronous deprecation.
+	"go.opentelemetry.io/otel/exporters/otlp/internal/retry"                 // nolint: staticcheck  // Synchronous deprecation.
 	ominternal "go.opentelemetry.io/otel/exporters/otlp/otlpmetric/internal" // nolint: staticcheck  // Atomic deprecation.
-=======
-	"go.opentelemetry.io/otel/exporters/otlp/internal"       // nolint: staticcheck  // Synchronous deprecation.
-	"go.opentelemetry.io/otel/exporters/otlp/internal/retry" // nolint: staticcheck  // Synchronous deprecation.
-	ominternal "go.opentelemetry.io/otel/exporters/otlp/otlpmetric/internal"
->>>>>>> 25a6f153
 	"go.opentelemetry.io/otel/internal/global"
 	"go.opentelemetry.io/otel/sdk/metric"
 	"go.opentelemetry.io/otel/sdk/metric/aggregation"
