// Copyright The OpenTelemetry Authors
//
// Licensed under the Apache License, Version 2.0 (the "License");
// you may not use this file except in compliance with the License.
// You may obtain a copy of the License at
//
//     http://www.apache.org/licenses/LICENSE-2.0
//
// Unless required by applicable law or agreed to in writing, software
// distributed under the License is distributed on an "AS IS" BASIS,
// WITHOUT WARRANTIES OR CONDITIONS OF ANY KIND, either express or implied.
// See the License for the specific language governing permissions and
// limitations under the License.

package otlpconfig // import "go.opentelemetry.io/otel/exporters/otlp/otlpmetric/internal/otlpconfig"

import (
	"crypto/tls"
	"fmt"
	"time"

	"google.golang.org/grpc"
	"google.golang.org/grpc/backoff"
	"google.golang.org/grpc/credentials"
	"google.golang.org/grpc/credentials/insecure"
	"google.golang.org/grpc/encoding/gzip"

	"go.opentelemetry.io/otel/exporters/otlp/internal"
	"go.opentelemetry.io/otel/exporters/otlp/internal/retry"
)

const (
	// DefaultMaxAttempts describes how many times the driver
	// should retry the sending of the payload in case of a
	// retryable error.
	DefaultMaxAttempts int = 5
	// DefaultMetricsPath is a default URL path for endpoint that
	// receives metrics.
	DefaultMetricsPath string = "/v1/metrics"
	// DefaultBackoff is a default base backoff time used in the
	// exponential backoff strategy.
	DefaultBackoff time.Duration = 300 * time.Millisecond
	// DefaultTimeout is a default max waiting time for the backend to process
	// each span or metrics batch.
	DefaultTimeout time.Duration = 10 * time.Second
)

type (
	SignalConfig struct {
		Endpoint    string
		Insecure    bool
		TLSCfg      *tls.Config
		Headers     map[string]string
		Compression Compression
		Timeout     time.Duration
		URLPath     string

		// gRPC configurations
		GRPCCredentials credentials.TransportCredentials
	}

	Config struct {
		// Signal specific configurations
		Metrics SignalConfig

		RetryConfig retry.Config

		// gRPC configurations
		ReconnectionPeriod time.Duration
		ServiceConfig      string
		DialOptions        []grpc.DialOption
		GRPCConn           *grpc.ClientConn
	}
)

// NewHTTPConfig returns a new Config with all settings applied from opts and
// any unset setting using the default HTTP config values.
func NewHTTPConfig(opts ...HTTPOption) Config {
	cfg := Config{
		Metrics: SignalConfig{
			Endpoint:    fmt.Sprintf("%s:%d", DefaultCollectorHost, DefaultCollectorHTTPPort),
			URLPath:     DefaultMetricsPath,
			Compression: NoCompression,
			Timeout:     DefaultTimeout,
		},
		RetryConfig: retry.DefaultConfig,
	}
	cfg = ApplyHTTPEnvConfigs(cfg)
	for _, opt := range opts {
		cfg = opt.ApplyHTTPOption(cfg)
	}
	cfg.Metrics.URLPath = internal.CleanPath(cfg.Metrics.URLPath, DefaultMetricsPath)
	return cfg
}

// NewGRPCConfig returns a new Config with all settings applied from opts and
// any unset setting using the default gRPC config values.
func NewGRPCConfig(opts ...GRPCOption) Config {
<<<<<<< HEAD
	cfg := NewDefaultConfig()
=======
	cfg := Config{
		Metrics: SignalConfig{
			Endpoint:    fmt.Sprintf("%s:%d", DefaultCollectorHost, DefaultCollectorGRPCPort),
			URLPath:     DefaultMetricsPath,
			Compression: NoCompression,
			Timeout:     DefaultTimeout,
		},
		RetryConfig: retry.DefaultConfig,
	}
>>>>>>> 421d6867
	cfg = ApplyGRPCEnvConfigs(cfg)
	for _, opt := range opts {
		cfg = opt.ApplyGRPCOption(cfg)
	}

	if cfg.ServiceConfig != "" {
		cfg.DialOptions = append(cfg.DialOptions, grpc.WithDefaultServiceConfig(cfg.ServiceConfig))
	}
	// Priroritize GRPCCredentials over Insecure (passing both is an error).
	if cfg.Metrics.GRPCCredentials != nil {
		cfg.DialOptions = append(cfg.DialOptions, grpc.WithTransportCredentials(cfg.Metrics.GRPCCredentials))
	} else if cfg.Metrics.Insecure {
		cfg.DialOptions = append(cfg.DialOptions, grpc.WithTransportCredentials(insecure.NewCredentials()))
	} else {
		// Default to using the host's root CA.
		creds := credentials.NewTLS(nil)
		cfg.Metrics.GRPCCredentials = creds
		cfg.DialOptions = append(cfg.DialOptions, grpc.WithTransportCredentials(creds))
	}
	if cfg.Metrics.Compression == GzipCompression {
		cfg.DialOptions = append(cfg.DialOptions, grpc.WithDefaultCallOptions(grpc.UseCompressor(gzip.Name)))
	}
	if len(cfg.DialOptions) != 0 {
		cfg.DialOptions = append(cfg.DialOptions, cfg.DialOptions...)
	}
	if cfg.ReconnectionPeriod != 0 {
		p := grpc.ConnectParams{
			Backoff:           backoff.DefaultConfig,
			MinConnectTimeout: cfg.ReconnectionPeriod,
		}
		cfg.DialOptions = append(cfg.DialOptions, grpc.WithConnectParams(p))
	}

	return cfg
}

type (
	// GenericOption applies an option to the HTTP or gRPC driver.
	GenericOption interface {
		ApplyHTTPOption(Config) Config
		ApplyGRPCOption(Config) Config

		// A private method to prevent users implementing the
		// interface and so future additions to it will not
		// violate compatibility.
		private()
	}

	// HTTPOption applies an option to the HTTP driver.
	HTTPOption interface {
		ApplyHTTPOption(Config) Config

		// A private method to prevent users implementing the
		// interface and so future additions to it will not
		// violate compatibility.
		private()
	}

	// GRPCOption applies an option to the gRPC driver.
	GRPCOption interface {
		ApplyGRPCOption(Config) Config

		// A private method to prevent users implementing the
		// interface and so future additions to it will not
		// violate compatibility.
		private()
	}
)

// genericOption is an option that applies the same logic
// for both gRPC and HTTP.
type genericOption struct {
	fn func(Config) Config
}

func (g *genericOption) ApplyGRPCOption(cfg Config) Config {
	return g.fn(cfg)
}

func (g *genericOption) ApplyHTTPOption(cfg Config) Config {
	return g.fn(cfg)
}

func (genericOption) private() {}

func newGenericOption(fn func(cfg Config) Config) GenericOption {
	return &genericOption{fn: fn}
}

// splitOption is an option that applies different logics
// for gRPC and HTTP.
type splitOption struct {
	httpFn func(Config) Config
	grpcFn func(Config) Config
}

func (g *splitOption) ApplyGRPCOption(cfg Config) Config {
	return g.grpcFn(cfg)
}

func (g *splitOption) ApplyHTTPOption(cfg Config) Config {
	return g.httpFn(cfg)
}

func (splitOption) private() {}

func newSplitOption(httpFn func(cfg Config) Config, grpcFn func(cfg Config) Config) GenericOption {
	return &splitOption{httpFn: httpFn, grpcFn: grpcFn}
}

// httpOption is an option that is only applied to the HTTP driver.
type httpOption struct {
	fn func(Config) Config
}

func (h *httpOption) ApplyHTTPOption(cfg Config) Config {
	return h.fn(cfg)
}

func (httpOption) private() {}

func NewHTTPOption(fn func(cfg Config) Config) HTTPOption {
	return &httpOption{fn: fn}
}

// grpcOption is an option that is only applied to the gRPC driver.
type grpcOption struct {
	fn func(Config) Config
}

func (h *grpcOption) ApplyGRPCOption(cfg Config) Config {
	return h.fn(cfg)
}

func (grpcOption) private() {}

func NewGRPCOption(fn func(cfg Config) Config) GRPCOption {
	return &grpcOption{fn: fn}
}

// Generic Options

func WithEndpoint(endpoint string) GenericOption {
	return newGenericOption(func(cfg Config) Config {
		cfg.Metrics.Endpoint = endpoint
		return cfg
	})
}

func WithCompression(compression Compression) GenericOption {
	return newGenericOption(func(cfg Config) Config {
		cfg.Metrics.Compression = compression
		return cfg
	})
}

func WithURLPath(urlPath string) GenericOption {
	return newGenericOption(func(cfg Config) Config {
		cfg.Metrics.URLPath = urlPath
		return cfg
	})
}

func WithRetry(rc retry.Config) GenericOption {
	return newGenericOption(func(cfg Config) Config {
		cfg.RetryConfig = rc
		return cfg
	})
}

func WithTLSClientConfig(tlsCfg *tls.Config) GenericOption {
	return newSplitOption(func(cfg Config) Config {
		cfg.Metrics.TLSCfg = tlsCfg.Clone()
		return cfg
	}, func(cfg Config) Config {
		cfg.Metrics.GRPCCredentials = credentials.NewTLS(tlsCfg)
		return cfg
	})
}

func WithInsecure() GenericOption {
	return newGenericOption(func(cfg Config) Config {
		cfg.Metrics.Insecure = true
		return cfg
	})
}

func WithSecure() GenericOption {
	return newGenericOption(func(cfg Config) Config {
		cfg.Metrics.Insecure = false
		return cfg
	})
}

func WithHeaders(headers map[string]string) GenericOption {
	return newGenericOption(func(cfg Config) Config {
		cfg.Metrics.Headers = headers
		return cfg
	})
}

func WithTimeout(duration time.Duration) GenericOption {
	return newGenericOption(func(cfg Config) Config {
		cfg.Metrics.Timeout = duration
		return cfg
	})
}<|MERGE_RESOLUTION|>--- conflicted
+++ resolved
@@ -96,9 +96,6 @@
 // NewGRPCConfig returns a new Config with all settings applied from opts and
 // any unset setting using the default gRPC config values.
 func NewGRPCConfig(opts ...GRPCOption) Config {
-<<<<<<< HEAD
-	cfg := NewDefaultConfig()
-=======
 	cfg := Config{
 		Metrics: SignalConfig{
 			Endpoint:    fmt.Sprintf("%s:%d", DefaultCollectorHost, DefaultCollectorGRPCPort),
@@ -108,7 +105,6 @@
 		},
 		RetryConfig: retry.DefaultConfig,
 	}
->>>>>>> 421d6867
 	cfg = ApplyGRPCEnvConfigs(cfg)
 	for _, opt := range opts {
 		cfg = opt.ApplyGRPCOption(cfg)
