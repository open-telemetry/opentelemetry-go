--- conflicted
+++ resolved
@@ -153,13 +153,8 @@
 			},
 		},
 	}
-<<<<<<< HEAD
 	record := export.NewRecord(&desc, &labels, ckpt.Aggregation(), intervalStart, intervalEnd)
-	m, err := minMaxSumCount(record, ckpt.(aggregation.MinMaxSumCount))
-=======
-	record := export.NewRecord(&desc, &labels, nil, ckpt.Aggregation(), intervalStart, intervalEnd)
 	m, err := minMaxSumCount(record, ckpt)
->>>>>>> d57c5a56
 	if assert.NoError(t, err) {
 		assert.Nil(t, m.GetGauge())
 		assert.Nil(t, m.GetSum())
@@ -189,16 +184,9 @@
 
 	assert.NoError(t, s.Update(context.Background(), number.Number(1), &desc))
 	require.NoError(t, s.SynchronizedMove(ckpt, &desc))
-<<<<<<< HEAD
 	record := export.NewRecord(&desc, &labels, ckpt.Aggregation(), intervalStart, intervalEnd)
-	sum, ok := ckpt.(aggregation.Sum)
-	require.True(t, ok, "ckpt is not an aggregation.Sum: %T", ckpt)
-	value, err := sum.Sum()
-=======
-	record := export.NewRecord(&desc, &labels, nil, ckpt.Aggregation(), intervalStart, intervalEnd)
 
 	value, err := ckpt.Sum()
->>>>>>> d57c5a56
 	require.NoError(t, err)
 
 	if m, err := sumPoint(record, value, record.StartTime(), record.EndTime(), export.CumulativeExportKind, true); assert.NoError(t, err) {
@@ -236,15 +224,8 @@
 
 	assert.NoError(t, s.Update(context.Background(), number.NewFloat64Number(1), &desc))
 	require.NoError(t, s.SynchronizedMove(ckpt, &desc))
-<<<<<<< HEAD
 	record := export.NewRecord(&desc, &labels, ckpt.Aggregation(), intervalStart, intervalEnd)
-	sum, ok := ckpt.(aggregation.Sum)
-	require.True(t, ok, "ckpt is not an aggregation.Sum: %T", ckpt)
-	value, err := sum.Sum()
-=======
-	record := export.NewRecord(&desc, &labels, nil, ckpt.Aggregation(), intervalStart, intervalEnd)
 	value, err := ckpt.Sum()
->>>>>>> d57c5a56
 	require.NoError(t, err)
 
 	if m, err := sumPoint(record, value, record.StartTime(), record.EndTime(), export.DeltaExportKind, false); assert.NoError(t, err) {
@@ -276,23 +257,13 @@
 func TestLastValueIntDataPoints(t *testing.T) {
 	desc := metric.NewDescriptor("", metric.ValueRecorderInstrumentKind, number.Int64Kind)
 	labels := attribute.NewSet(attribute.String("one", "1"))
-<<<<<<< HEAD
-	s, ckpt := metrictest.Unslice2(lvAgg.New(2))
-	assert.NoError(t, s.Update(context.Background(), number.Number(100), &desc))
-	require.NoError(t, s.SynchronizedMove(ckpt, &desc))
-	record := export.NewRecord(&desc, &labels, ckpt.Aggregation(), intervalStart, intervalEnd)
-	sum, ok := ckpt.(aggregation.LastValue)
-	require.True(t, ok, "ckpt is not an aggregation.LastValue: %T", ckpt)
-	value, timestamp, err := sum.LastValue()
-=======
 	lvs := lvAgg.New(2)
 	lv, ckpt := &lvs[0], &lvs[1]
 
 	assert.NoError(t, lv.Update(context.Background(), number.Number(100), &desc))
 	require.NoError(t, lv.SynchronizedMove(ckpt, &desc))
-	record := export.NewRecord(&desc, &labels, nil, ckpt.Aggregation(), intervalStart, intervalEnd)
+	record := export.NewRecord(&desc, &labels, ckpt.Aggregation(), intervalStart, intervalEnd)
 	value, timestamp, err := ckpt.LastValue()
->>>>>>> d57c5a56
 	require.NoError(t, err)
 
 	if m, err := gaugePoint(record, value, time.Time{}, timestamp); assert.NoError(t, err) {
@@ -326,15 +297,8 @@
 
 	assert.NoError(t, e.Update(context.Background(), number.Number(100), &desc))
 	require.NoError(t, e.SynchronizedMove(ckpt, &desc))
-<<<<<<< HEAD
 	record := export.NewRecord(&desc, &labels, ckpt.Aggregation(), intervalStart, intervalEnd)
-	p, ok := ckpt.(aggregation.Points)
-	require.True(t, ok, "ckpt is not an aggregation.Points: %T", ckpt)
-	pts, err := p.Points()
-=======
-	record := export.NewRecord(&desc, &labels, nil, ckpt.Aggregation(), intervalStart, intervalEnd)
 	pts, err := ckpt.Points()
->>>>>>> d57c5a56
 	require.NoError(t, err)
 
 	if m, err := gaugeArray(record, pts); assert.NoError(t, err) {
@@ -367,15 +331,8 @@
 	e, ckpt := &arrs[0], &arrs[1]
 	assert.NoError(t, e.Update(context.Background(), number.NewFloat64Number(100), &desc))
 	require.NoError(t, e.SynchronizedMove(ckpt, &desc))
-<<<<<<< HEAD
 	record := export.NewRecord(&desc, &labels, ckpt.Aggregation(), intervalStart, intervalEnd)
-	p, ok := ckpt.(aggregation.Points)
-	require.True(t, ok, "ckpt is not an aggregation.Points: %T", ckpt)
-	pts, err := p.Points()
-=======
-	record := export.NewRecord(&desc, &labels, nil, ckpt.Aggregation(), intervalStart, intervalEnd)
 	pts, err := ckpt.Points()
->>>>>>> d57c5a56
 	require.NoError(t, err)
 
 	if m, err := gaugeArray(record, pts); assert.NoError(t, err) {
