// Copyright The OpenTelemetry Authors
//
// Licensed under the Apache License, Version 2.0 (the "License");
// you may not use this file except in compliance with the License.
// You may obtain a copy of the License at
//
//     http://www.apache.org/licenses/LICENSE-2.0
//
// Unless required by applicable law or agreed to in writing, software
// distributed under the License is distributed on an "AS IS" BASIS,
// WITHOUT WARRANTIES OR CONDITIONS OF ANY KIND, either express or implied.
// See the License for the specific language governing permissions and
// limitations under the License.

package otlpmetric_test

import (
	"context"
	"fmt"
	"testing"
	"time"

	"github.com/google/go-cmp/cmp"
	"github.com/stretchr/testify/assert"
	"github.com/stretchr/testify/require"
	"google.golang.org/protobuf/testing/protocmp"

	"go.opentelemetry.io/otel/attribute"
	"go.opentelemetry.io/otel/exporters/otlp/otlpmetric"
	"go.opentelemetry.io/otel/exporters/otlp/otlpmetric/internal/metrictransform"
	"go.opentelemetry.io/otel/metric"
	"go.opentelemetry.io/otel/metric/metrictest"
	"go.opentelemetry.io/otel/metric/number"
	"go.opentelemetry.io/otel/metric/sdkapi"
	metricsdk "go.opentelemetry.io/otel/sdk/export/metric"
	"go.opentelemetry.io/otel/sdk/instrumentation"
	"go.opentelemetry.io/otel/sdk/metric/aggregator/histogram"
	"go.opentelemetry.io/otel/sdk/metric/aggregator/sum"
	"go.opentelemetry.io/otel/sdk/metric/processor/processortest"
	"go.opentelemetry.io/otel/sdk/resource"
	commonpb "go.opentelemetry.io/proto/otlp/common/v1"
	metricpb "go.opentelemetry.io/proto/otlp/metrics/v1"
)

var (
	// Timestamps used in this test:

	intervalStart = time.Now()
	intervalEnd   = intervalStart.Add(time.Hour)
)

type stubClient struct {
	rm []*metricpb.ResourceMetrics
}

func (m *stubClient) Start(ctx context.Context) error {
	return nil
}

func (m *stubClient) Stop(ctx context.Context) error {
	return nil
}

func (m *stubClient) UploadMetrics(ctx context.Context, protoMetrics []*metricpb.ResourceMetrics) error {
	m.rm = append(m.rm, protoMetrics...)
	return nil
}

var _ otlpmetric.Client = (*stubClient)(nil)

func (m *stubClient) Reset() {
	m.rm = nil
}

func newExporter(t *testing.T, opts ...otlpmetric.Option) (*otlpmetric.Exporter, *stubClient) {
	client := &stubClient{}
	exp, _ := otlpmetric.New(context.Background(), client, opts...)
	return exp, client
}

func startTime() uint64 {
	return uint64(intervalStart.UnixNano())
}

func pointTime() uint64 {
	return uint64(intervalEnd.UnixNano())
}

type testRecord struct {
	name   string
	iKind  sdkapi.InstrumentKind
	nKind  number.Kind
	labels []attribute.KeyValue

	meterName string
	meterOpts []metric.MeterOption
}

func record(
	name string,
	iKind sdkapi.InstrumentKind,
	nKind number.Kind,
	labels []attribute.KeyValue,
	meterName string,
	meterOpts ...metric.MeterOption) testRecord {
	return testRecord{
		name:      name,
		iKind:     iKind,
		nKind:     nKind,
		labels:    labels,
		meterName: meterName,
		meterOpts: meterOpts,
	}
}

var (
	baseKeyValues = []attribute.KeyValue{attribute.String("host", "test.com")}
	cpuKey        = attribute.Key("CPU")

	testHistogramBoundaries = []float64{2.0, 4.0, 8.0}

	cpu1Labels = []*commonpb.KeyValue{
		{
			Key: "CPU",
			Value: &commonpb.AnyValue{
				Value: &commonpb.AnyValue_IntValue{
					IntValue: 1,
				},
			},
		},
		{
			Key: "host",
			Value: &commonpb.AnyValue{
				Value: &commonpb.AnyValue_StringValue{
					StringValue: "test.com",
				},
			},
		},
	}
	cpu2Labels = []*commonpb.KeyValue{
		{
			Key: "CPU",
			Value: &commonpb.AnyValue{
				Value: &commonpb.AnyValue_IntValue{
					IntValue: 2,
				},
			},
		},
		{
			Key: "host",
			Value: &commonpb.AnyValue{
				Value: &commonpb.AnyValue_StringValue{
					StringValue: "test.com",
				},
			},
		},
	}

	testerAResource   = resource.NewSchemaless(attribute.String("instance", "tester-a"))
	testerAResourcePb = metrictransform.Resource(testerAResource)
)

const (
	// Most of this test uses an empty instrumentation library name.
	testLibName = ""
)

func TestNoGroupingExport(t *testing.T) {
	runMetricExportTests(
		t,
		nil,
		nil,
		[]testRecord{
			record(
				"int64-count",
				sdkapi.CounterInstrumentKind,
				number.Int64Kind,
				append(baseKeyValues, cpuKey.Int(1)),
				testLibName,
			),
			record(
				"int64-count",
				sdkapi.CounterInstrumentKind,
				number.Int64Kind,
				append(baseKeyValues, cpuKey.Int(2)),
				testLibName,
			),
		},
		[]*metricpb.ResourceMetrics{
			{
				Resource: nil,
				InstrumentationLibraryMetrics: []*metricpb.InstrumentationLibraryMetrics{
					{
						Metrics: []*metricpb.Metric{
							{
								Name: "int64-count",
								Data: &metricpb.Metric_Sum{
									Sum: &metricpb.Sum{
										IsMonotonic:            true,
										AggregationTemporality: metricpb.AggregationTemporality_AGGREGATION_TEMPORALITY_CUMULATIVE,
										DataPoints: []*metricpb.NumberDataPoint{
											{
												Value:             &metricpb.NumberDataPoint_AsInt{AsInt: 11},
												Attributes:        cpu1Labels,
												StartTimeUnixNano: startTime(),
												TimeUnixNano:      pointTime(),
											},
											{
												Value:             &metricpb.NumberDataPoint_AsInt{AsInt: 11},
												Attributes:        cpu2Labels,
												StartTimeUnixNano: startTime(),
												TimeUnixNano:      pointTime(),
											},
										},
									},
								},
							},
						},
					},
				},
			},
		},
	)
}

<<<<<<< HEAD
func TestValuerecorderMetricGroupingExport(t *testing.T) {
	r := record(
		"valuerecorder",
		sdkapi.ValueRecorderInstrumentKind,
=======
func TestHistogramMetricGroupingExport(t *testing.T) {
	r := record{
		"histogram",
		sdkapi.HistogramInstrumentKind,
>>>>>>> a7b9d021
		number.Int64Kind,
		append(baseKeyValues, cpuKey.Int(1)),
		testLibName,
	)
	expected := []*metricpb.ResourceMetrics{
		{
			Resource: nil,
			InstrumentationLibraryMetrics: []*metricpb.InstrumentationLibraryMetrics{
				{
					Metrics: []*metricpb.Metric{
						{
							Name: "histogram",
							Data: &metricpb.Metric_Histogram{
								Histogram: &metricpb.Histogram{
									AggregationTemporality: metricpb.AggregationTemporality_AGGREGATION_TEMPORALITY_CUMULATIVE,
									DataPoints: []*metricpb.HistogramDataPoint{
										{
											Attributes:        cpu1Labels,
											StartTimeUnixNano: startTime(),
											TimeUnixNano:      pointTime(),
											Count:             2,
											Sum:               11,
											ExplicitBounds:    testHistogramBoundaries,
											BucketCounts:      []uint64{1, 0, 0, 1},
										},
										{
											Attributes:        cpu1Labels,
											Count:             2,
											Sum:               11,
											ExplicitBounds:    testHistogramBoundaries,
											BucketCounts:      []uint64{1, 0, 0, 1},
											StartTimeUnixNano: startTime(),
											TimeUnixNano:      pointTime(),
										},
									},
								},
							},
						},
					},
				},
			},
		},
	}
	runMetricExportTests(t, nil, nil, []testRecord{r, r}, expected)
}

func TestCountInt64MetricGroupingExport(t *testing.T) {
	r := record(
		"int64-count",
		sdkapi.CounterInstrumentKind,
		number.Int64Kind,
		append(baseKeyValues, cpuKey.Int(1)),
		testLibName,
	)
	runMetricExportTests(
		t,
		nil,
		nil,
		[]testRecord{r, r},
		[]*metricpb.ResourceMetrics{
			{
				Resource: nil,
				InstrumentationLibraryMetrics: []*metricpb.InstrumentationLibraryMetrics{
					{
						Metrics: []*metricpb.Metric{
							{
								Name: "int64-count",
								Data: &metricpb.Metric_Sum{
									Sum: &metricpb.Sum{
										IsMonotonic:            true,
										AggregationTemporality: metricpb.AggregationTemporality_AGGREGATION_TEMPORALITY_CUMULATIVE,
										DataPoints: []*metricpb.NumberDataPoint{
											{
												Value:             &metricpb.NumberDataPoint_AsInt{AsInt: 11},
												Attributes:        cpu1Labels,
												StartTimeUnixNano: startTime(),
												TimeUnixNano:      pointTime(),
											},
											{
												Value:             &metricpb.NumberDataPoint_AsInt{AsInt: 11},
												Attributes:        cpu1Labels,
												StartTimeUnixNano: startTime(),
												TimeUnixNano:      pointTime(),
											},
										},
									},
								},
							},
						},
					},
				},
			},
		},
	)
}

func TestCountFloat64MetricGroupingExport(t *testing.T) {
	r := record(
		"float64-count",
		sdkapi.CounterInstrumentKind,
		number.Float64Kind,
		append(baseKeyValues, cpuKey.Int(1)),
		testLibName,
	)
	runMetricExportTests(
		t,
		nil,
		nil,
		[]testRecord{r, r},
		[]*metricpb.ResourceMetrics{
			{
				Resource: nil,
				InstrumentationLibraryMetrics: []*metricpb.InstrumentationLibraryMetrics{
					{
						Metrics: []*metricpb.Metric{
							{
								Name: "float64-count",
								Data: &metricpb.Metric_Sum{
									Sum: &metricpb.Sum{
										IsMonotonic:            true,
										AggregationTemporality: metricpb.AggregationTemporality_AGGREGATION_TEMPORALITY_CUMULATIVE,
										DataPoints: []*metricpb.NumberDataPoint{
											{
												Value:             &metricpb.NumberDataPoint_AsDouble{AsDouble: 11.0},
												Attributes:        cpu1Labels,
												StartTimeUnixNano: startTime(),
												TimeUnixNano:      pointTime(),
											},
											{
												Value:             &metricpb.NumberDataPoint_AsDouble{AsDouble: 11.0},
												Attributes:        cpu1Labels,
												StartTimeUnixNano: startTime(),
												TimeUnixNano:      pointTime(),
											},
										},
									},
								},
							},
						},
					},
				},
			},
		},
	)
}

func TestResourceMetricGroupingExport(t *testing.T) {
	runMetricExportTests(
		t,
		nil,
		testerAResource,
		[]testRecord{
			record(
				"int64-count",
				sdkapi.CounterInstrumentKind,
				number.Int64Kind,
				append(baseKeyValues, cpuKey.Int(1)),
				testLibName,
			),
			record(
				"int64-count",
				sdkapi.CounterInstrumentKind,
				number.Int64Kind,
				append(baseKeyValues, cpuKey.Int(1)),
				testLibName,
			),
			record(
				"int64-count",
				sdkapi.CounterInstrumentKind,
				number.Int64Kind,
				append(baseKeyValues, cpuKey.Int(2)),
				testLibName,
			),
			record(
				"int64-count",
				sdkapi.CounterInstrumentKind,
				number.Int64Kind,
				append(baseKeyValues, cpuKey.Int(1)),
				testLibName,
			),
		},
		[]*metricpb.ResourceMetrics{
			{
				Resource: testerAResourcePb,
				InstrumentationLibraryMetrics: []*metricpb.InstrumentationLibraryMetrics{
					{
						Metrics: []*metricpb.Metric{
							{
								Name: "int64-count",
								Data: &metricpb.Metric_Sum{
									Sum: &metricpb.Sum{
										IsMonotonic:            true,
										AggregationTemporality: metricpb.AggregationTemporality_AGGREGATION_TEMPORALITY_CUMULATIVE,
										DataPoints: []*metricpb.NumberDataPoint{
											{
												Value:             &metricpb.NumberDataPoint_AsInt{AsInt: 11},
												Attributes:        cpu1Labels,
												StartTimeUnixNano: startTime(),
												TimeUnixNano:      pointTime(),
											},
											{
												Value:             &metricpb.NumberDataPoint_AsInt{AsInt: 11},
												Attributes:        cpu1Labels,
												StartTimeUnixNano: startTime(),
												TimeUnixNano:      pointTime(),
											},
											{
												Value:             &metricpb.NumberDataPoint_AsInt{AsInt: 11},
												Attributes:        cpu2Labels,
												StartTimeUnixNano: startTime(),
												TimeUnixNano:      pointTime(),
											},
											{
												Value:             &metricpb.NumberDataPoint_AsInt{AsInt: 11},
												Attributes:        cpu1Labels,
												StartTimeUnixNano: startTime(),
												TimeUnixNano:      pointTime(),
											},
										},
									},
								},
							},
						},
					},
				},
			},
		},
	)
}

func TestResourceInstLibMetricGroupingExport(t *testing.T) {
	version1 := metric.WithInstrumentationVersion("v1")
	version2 := metric.WithInstrumentationVersion("v2")
	specialSchema := metric.WithSchemaURL("schurl")
	summingLib := "summing-lib"
	countingLib := "counting-lib"
	runMetricExportTests(
		t,
		nil,
		testerAResource,
		[]testRecord{
			record(
				"int64-count",
				sdkapi.CounterInstrumentKind,
				number.Int64Kind,
				append(baseKeyValues, cpuKey.Int(1)),
				countingLib,
				version1,
			),
			record(
				"int64-count",
				sdkapi.CounterInstrumentKind,
				number.Int64Kind,
				append(baseKeyValues, cpuKey.Int(1)),
				countingLib,
				version2,
			),
			record(
				"int64-count",
				sdkapi.CounterInstrumentKind,
				number.Int64Kind,
				append(baseKeyValues, cpuKey.Int(1)),
				countingLib,
				version1,
			),
			record(
				"int64-count",
				sdkapi.CounterInstrumentKind,
				number.Int64Kind,
				append(baseKeyValues, cpuKey.Int(2)),
				countingLib,
				version1,
			),
			record(
				"int64-count",
				sdkapi.CounterInstrumentKind,
				number.Int64Kind,
				append(baseKeyValues, cpuKey.Int(1)),
				summingLib,
				specialSchema,
			),
		},
		[]*metricpb.ResourceMetrics{
			{
				Resource: testerAResourcePb,
				InstrumentationLibraryMetrics: []*metricpb.InstrumentationLibraryMetrics{
					{
						InstrumentationLibrary: &commonpb.InstrumentationLibrary{
							Name:    "counting-lib",
							Version: "v1",
						},
						Metrics: []*metricpb.Metric{
							{
								Name: "int64-count",
								Data: &metricpb.Metric_Sum{
									Sum: &metricpb.Sum{
										IsMonotonic:            true,
										AggregationTemporality: metricpb.AggregationTemporality_AGGREGATION_TEMPORALITY_CUMULATIVE,
										DataPoints: []*metricpb.NumberDataPoint{
											{
												Value:             &metricpb.NumberDataPoint_AsInt{AsInt: 11},
												Attributes:        cpu1Labels,
												StartTimeUnixNano: startTime(),
												TimeUnixNano:      pointTime(),
											},
											{
												Value:             &metricpb.NumberDataPoint_AsInt{AsInt: 11},
												Attributes:        cpu1Labels,
												StartTimeUnixNano: startTime(),
												TimeUnixNano:      pointTime(),
											},
											{
												Value:             &metricpb.NumberDataPoint_AsInt{AsInt: 11},
												Attributes:        cpu2Labels,
												StartTimeUnixNano: startTime(),
												TimeUnixNano:      pointTime(),
											},
										},
									},
								},
							},
						},
					},
					{
						InstrumentationLibrary: &commonpb.InstrumentationLibrary{
							Name:    "counting-lib",
							Version: "v2",
						},
						Metrics: []*metricpb.Metric{
							{
								Name: "int64-count",
								Data: &metricpb.Metric_Sum{
									Sum: &metricpb.Sum{
										IsMonotonic:            true,
										AggregationTemporality: metricpb.AggregationTemporality_AGGREGATION_TEMPORALITY_CUMULATIVE,
										DataPoints: []*metricpb.NumberDataPoint{
											{
												Value:             &metricpb.NumberDataPoint_AsInt{AsInt: 11},
												Attributes:        cpu1Labels,
												StartTimeUnixNano: startTime(),
												TimeUnixNano:      pointTime(),
											},
										},
									},
								},
							},
						},
					},
					{
						InstrumentationLibrary: &commonpb.InstrumentationLibrary{
							Name: "summing-lib",
						},
						SchemaUrl: "schurl",
						Metrics: []*metricpb.Metric{
							{
								Name: "int64-count",
								Data: &metricpb.Metric_Sum{
									Sum: &metricpb.Sum{
										IsMonotonic:            true,
										AggregationTemporality: metricpb.AggregationTemporality_AGGREGATION_TEMPORALITY_CUMULATIVE,
										DataPoints: []*metricpb.NumberDataPoint{
											{
												Value:             &metricpb.NumberDataPoint_AsInt{AsInt: 11},
												Attributes:        cpu1Labels,
												StartTimeUnixNano: startTime(),
												TimeUnixNano:      pointTime(),
											},
										},
									},
								},
							},
						},
					},
				},
			},
		},
	)
}

func TestStatelessExportKind(t *testing.T) {
	type testcase struct {
		name           string
		instrumentKind sdkapi.InstrumentKind
		aggTemporality metricpb.AggregationTemporality
		monotonic      bool
	}

	for _, k := range []testcase{
		{"counter", sdkapi.CounterInstrumentKind, metricpb.AggregationTemporality_AGGREGATION_TEMPORALITY_DELTA, true},
		{"updowncounter", sdkapi.UpDownCounterInstrumentKind, metricpb.AggregationTemporality_AGGREGATION_TEMPORALITY_DELTA, false},
		{"counterobserver", sdkapi.CounterObserverInstrumentKind, metricpb.AggregationTemporality_AGGREGATION_TEMPORALITY_CUMULATIVE, true},
		{"updowncounterobserver", sdkapi.UpDownCounterObserverInstrumentKind, metricpb.AggregationTemporality_AGGREGATION_TEMPORALITY_CUMULATIVE, false},
	} {
		t.Run(k.name, func(t *testing.T) {
			runMetricExportTests(
				t,
				[]otlpmetric.Option{
					otlpmetric.WithMetricExportKindSelector(
						metricsdk.StatelessExportKindSelector(),
					),
				},
				testerAResource,
				[]testRecord{
					record(
						"instrument",
						k.instrumentKind,
						number.Int64Kind,
						append(baseKeyValues, cpuKey.Int(1)),
						testLibName,
					),
				},
				[]*metricpb.ResourceMetrics{
					{
						Resource: testerAResourcePb,
						InstrumentationLibraryMetrics: []*metricpb.InstrumentationLibraryMetrics{
							{
								Metrics: []*metricpb.Metric{
									{
										Name: "instrument",
										Data: &metricpb.Metric_Sum{
											Sum: &metricpb.Sum{
												IsMonotonic:            k.monotonic,
												AggregationTemporality: k.aggTemporality,
												DataPoints: []*metricpb.NumberDataPoint{
													{
														Value:             &metricpb.NumberDataPoint_AsInt{AsInt: 11},
														Attributes:        cpu1Labels,
														StartTimeUnixNano: startTime(),
														TimeUnixNano:      pointTime(),
													},
												},
											},
										},
									},
								},
							},
						},
					},
				},
			)
		})
	}
}

func runMetricExportTests(t *testing.T, opts []otlpmetric.Option, res *resource.Resource, records []testRecord, expected []*metricpb.ResourceMetrics) {
	exp, driver := newExporter(t, opts...)

	libraryRecs := map[instrumentation.Library][]metricsdk.Record{}
	for _, r := range records {
		lcopy := make([]attribute.KeyValue, len(r.labels))
		copy(lcopy, r.labels)
		desc := metrictest.NewDescriptor(r.name, r.iKind, r.nKind)
		labs := attribute.NewSet(lcopy...)

		var agg, ckpt metricsdk.Aggregator
		if r.iKind.Adding() {
			sums := sum.New(2)
			agg, ckpt = &sums[0], &sums[1]
		} else {
			histos := histogram.New(2, &desc, histogram.WithExplicitBoundaries(testHistogramBoundaries))
			agg, ckpt = &histos[0], &histos[1]
		}

		ctx := context.Background()
		if r.iKind.Synchronous() {
			// For synchronous instruments, perform two updates: 1 and 10
			switch r.nKind {
			case number.Int64Kind:
				require.NoError(t, agg.Update(ctx, number.NewInt64Number(1), &desc))
				require.NoError(t, agg.Update(ctx, number.NewInt64Number(10), &desc))
			case number.Float64Kind:
				require.NoError(t, agg.Update(ctx, number.NewFloat64Number(1), &desc))
				require.NoError(t, agg.Update(ctx, number.NewFloat64Number(10), &desc))
			default:
				t.Fatalf("invalid number kind: %v", r.nKind)
			}
		} else {
			// For asynchronous instruments, perform a single update: 11
			switch r.nKind {
			case number.Int64Kind:
				require.NoError(t, agg.Update(ctx, number.NewInt64Number(11), &desc))
			case number.Float64Kind:
				require.NoError(t, agg.Update(ctx, number.NewFloat64Number(11), &desc))
			default:
				t.Fatalf("invalid number kind: %v", r.nKind)
			}
		}
		require.NoError(t, agg.SynchronizedMove(ckpt, &desc))

		meterCfg := metric.NewMeterConfig(r.meterOpts...)
		lib := instrumentation.Library{
			Name:      r.meterName,
			Version:   meterCfg.InstrumentationVersion(),
			SchemaURL: meterCfg.SchemaURL(),
		}
		libraryRecs[lib] = append(libraryRecs[lib], metricsdk.NewRecord(&desc, &labs, ckpt.Aggregation(), intervalStart, intervalEnd))
	}
	assert.NoError(t, exp.Export(context.Background(), res, processortest.MultiInstrumentationLibraryReader(libraryRecs)))

	// assert.ElementsMatch does not equate nested slices of different order,
	// therefore this requires the top level slice to be broken down.
	// Build a map of Resource/InstrumentationLibrary pairs to Metrics, from
	// that validate the metric elements match for all expected pairs. Finally,
	// make we saw all expected pairs.
	keyFor := func(ilm *metricpb.InstrumentationLibraryMetrics) string {
		return fmt.Sprintf("%s/%s/%s", ilm.GetInstrumentationLibrary().GetName(), ilm.GetInstrumentationLibrary().GetVersion(), ilm.GetSchemaUrl())
	}
	got := map[string][]*metricpb.Metric{}
	for _, rm := range driver.rm {
		for _, ilm := range rm.InstrumentationLibraryMetrics {
			k := keyFor(ilm)
			got[k] = append(got[k], ilm.GetMetrics()...)
		}
	}

	seen := map[string]struct{}{}
	for _, rm := range expected {
		for _, ilm := range rm.InstrumentationLibraryMetrics {
			k := keyFor(ilm)
			seen[k] = struct{}{}
			g, ok := got[k]
			if !ok {
				t.Errorf("missing metrics for:\n\tInstrumentationLibrary: %q\n", k)
				continue
			}
			if !assert.Len(t, g, len(ilm.GetMetrics())) {
				continue
			}
			for i, expected := range ilm.GetMetrics() {
				assert.Equal(t, "", cmp.Diff(expected, g[i], protocmp.Transform()))
			}
		}
	}
	for k := range got {
		if _, ok := seen[k]; !ok {
			t.Errorf("did not expect metrics for:\n\tInstrumentationLibrary: %s\n", k)
		}
	}
}

func TestEmptyMetricExport(t *testing.T) {
	exp, driver := newExporter(t)

	for _, test := range []struct {
		records []metricsdk.Record
		want    []*metricpb.ResourceMetrics
	}{
		{
			[]metricsdk.Record(nil),
			[]*metricpb.ResourceMetrics(nil),
		},
		{
			[]metricsdk.Record{},
			[]*metricpb.ResourceMetrics(nil),
		},
	} {
		driver.Reset()
		require.NoError(t, exp.Export(context.Background(), resource.Empty(), processortest.MultiInstrumentationLibraryReader(map[instrumentation.Library][]metricsdk.Record{
			{
				Name: testLibName,
			}: test.records,
		})))
		assert.Equal(t, test.want, driver.rm)
	}
}<|MERGE_RESOLUTION|>--- conflicted
+++ resolved
@@ -223,17 +223,10 @@
 	)
 }
 
-<<<<<<< HEAD
-func TestValuerecorderMetricGroupingExport(t *testing.T) {
+func TestHistogramMetricGroupingExport(t *testing.T) {
 	r := record(
-		"valuerecorder",
-		sdkapi.ValueRecorderInstrumentKind,
-=======
-func TestHistogramMetricGroupingExport(t *testing.T) {
-	r := record{
 		"histogram",
 		sdkapi.HistogramInstrumentKind,
->>>>>>> a7b9d021
 		number.Int64Kind,
 		append(baseKeyValues, cpuKey.Int(1)),
 		testLibName,
