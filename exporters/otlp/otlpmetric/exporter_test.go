--- conflicted
+++ resolved
@@ -100,20 +100,11 @@
 }
 
 type record struct {
-<<<<<<< HEAD
 	name   string
-	iKind  metric.InstrumentKind
+	iKind  sdkapi.InstrumentKind
 	nKind  number.Kind
 	opts   []metric.InstrumentOption
 	labels []attribute.KeyValue
-=======
-	name     string
-	iKind    sdkapi.InstrumentKind
-	nKind    number.Kind
-	resource *resource.Resource
-	opts     []metric.InstrumentOption
-	labels   []attribute.KeyValue
->>>>>>> a8bb0bf8
 }
 
 var (
@@ -507,17 +498,6 @@
 				summingLib,
 				append(baseKeyValues, cpuKey.Int(1)),
 			},
-<<<<<<< HEAD
-=======
-			{
-				"int64-count",
-				sdkapi.CounterInstrumentKind,
-				number.Int64Kind,
-				testInstB,
-				countingLib1,
-				append(baseKeyValues, cpuKey.Int(1)),
-			},
->>>>>>> a8bb0bf8
 		},
 		[]*metricpb.ResourceMetrics{
 			{
