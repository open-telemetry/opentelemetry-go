--- conflicted
+++ resolved
@@ -92,19 +92,19 @@
 
 	return func(ctx context.Context, fn func(context.Context) error) error {
 		for {
-			fnErr := fn(ctx)
-			if fnErr == nil {
+			err := fn(ctx)
+			if err == nil {
 				return nil
 			}
 
-			retryable, throttle := evaluate(fnErr)
+			retryable, throttle := evaluate(err)
 			if !retryable {
-				return fnErr
+				return err
 			}
 
 			bOff := b.NextBackOff()
 			if bOff == backoff.Stop {
-				return fmt.Errorf("max retry time elapsed: %w", fnErr)
+				return fmt.Errorf("max retry time elapsed: %w", err)
 			}
 
 			// Wait for the greater of the backoff or throttle delay.
@@ -114,18 +114,13 @@
 			} else {
 				elapsed := b.GetElapsedTime()
 				if b.MaxElapsedTime != 0 && elapsed+throttle > b.MaxElapsedTime {
-					return fmt.Errorf("max retry time would elapse: %w", fnErr)
+					return fmt.Errorf("max retry time would elapse: %w", err)
 				}
 				delay = throttle
 			}
 
-<<<<<<< HEAD
-			if err := waitFunc(ctx, fnErr, delay); err != nil {
-				return err
-=======
 			if ctxErr := waitFunc(ctx, delay); ctxErr != nil {
 				return fmt.Errorf("%w: %s", ctxErr, err)
->>>>>>> 3707c322
 			}
 		}
 	}
@@ -134,17 +129,10 @@
 // Allow override for testing.
 var waitFunc = wait
 
-<<<<<<< HEAD
-// wait takes the caller's context, the most recent retryable errors,
-// and the amount of time to wait.  It will return nil if the
-// operation can be retried or non-nil if the operation has timed out.
-func wait(ctx context.Context, retryableErr error, delay time.Duration) error {
-=======
 // wait takes the caller's context, and the amount of time to wait.  It will
 // return nil if the timer fires before or at the same time as the context's
 // deadline.  This indicates that the call can be retried.
 func wait(ctx context.Context, delay time.Duration) error {
->>>>>>> 3707c322
 	timer := time.NewTimer(delay)
 	defer timer.Stop()
 
@@ -156,8 +144,7 @@
 		select {
 		case <-timer.C:
 		default:
-			// Include the final retryable error as an explanation.
-			return fmt.Errorf("%w: %s", ctx.Err(), retryableErr)
+			return ctx.Err()
 		}
 	case <-timer.C:
 	}
