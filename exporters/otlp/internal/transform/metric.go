--- conflicted
+++ resolved
@@ -306,8 +306,7 @@
 	}
 }
 
-<<<<<<< HEAD
-func gaugeArray(record export.Record, points []otel.Number) (*metricpb.Metric, error) {
+func gaugeArray(record export.Record, points []number.Number) (*metricpb.Metric, error) {
 	desc := record.Descriptor()
 	m := &metricpb.Metric{
 		Name:        desc.Name(),
@@ -355,10 +354,7 @@
 	return m, nil
 }
 
-func gaugePoint(record export.Record, num otel.Number, start, end time.Time) (*metricpb.Metric, error) {
-=======
 func gaugePoint(record export.Record, num number.Number, start, end time.Time) (*metricpb.Metric, error) {
->>>>>>> 386331a4
 	desc := record.Descriptor()
 	labels := record.Labels()
 
