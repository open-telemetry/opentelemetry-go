// Copyright The OpenTelemetry Authors
//
// Licensed under the Apache License, Version 2.0 (the "License");
// you may not use this file except in compliance with the License.
// You may obtain a copy of the License at
//
//     http://www.apache.org/licenses/LICENSE-2.0
//
// Unless required by applicable law or agreed to in writing, software
// distributed under the License is distributed on an "AS IS" BASIS,
// WITHOUT WARRANTIES OR CONDITIONS OF ANY KIND, either express or implied.
// See the License for the specific language governing permissions and
// limitations under the License.

// Package transform provides translations for opentelemetry-go concepts and
// structures to otlp structures.
package transform

import (
	"context"
	"errors"
	"fmt"
	"strings"
	"sync"
	"time"

	"go.opentelemetry.io/otel"
	commonpb "go.opentelemetry.io/otel/exporters/otlp/internal/opentelemetry-proto-gen/common/v1"
	metricpb "go.opentelemetry.io/otel/exporters/otlp/internal/opentelemetry-proto-gen/metrics/v1"
	resourcepb "go.opentelemetry.io/otel/exporters/otlp/internal/opentelemetry-proto-gen/resource/v1"

	"go.opentelemetry.io/otel/label"
	export "go.opentelemetry.io/otel/sdk/export/metric"
	"go.opentelemetry.io/otel/sdk/export/metric/aggregation"
	"go.opentelemetry.io/otel/sdk/instrumentation"
	"go.opentelemetry.io/otel/sdk/resource"
)

var (
	// ErrUnimplementedAgg is returned when a transformation of an unimplemented
	// aggregator is attempted.
	ErrUnimplementedAgg = errors.New("unimplemented aggregator")

	// ErrIncompatibleAgg is returned when
	// aggregation.Kind implies an interface conversion that has
	// failed
	ErrIncompatibleAgg = errors.New("incompatible aggregation type")

	// ErrUnknownValueType is returned when a transformation of an unknown value
	// is attempted.
	ErrUnknownValueType = errors.New("invalid value type")

	// ErrContextCanceled is returned when a context cancellation halts a
	// transformation.
	ErrContextCanceled = errors.New("context canceled")

	// ErrTransforming is returned when an unexected error is encoutered transforming.
	ErrTransforming = errors.New("transforming failed")
)

// result is the product of transforming Records into OTLP Metrics.
type result struct {
	Resource               *resource.Resource
	InstrumentationLibrary instrumentation.Library
	Metric                 *metricpb.Metric
	Err                    error
}

// toNanos returns the number of nanoseconds since the UNIX epoch.
func toNanos(t time.Time) uint64 {
	if t.IsZero() {
		return 0
	}
	return uint64(t.UnixNano())
}

// CheckpointSet transforms all records contained in a checkpoint into
// batched OTLP ResourceMetrics.
func CheckpointSet(ctx context.Context, exportSelector export.ExportKindSelector, cps export.CheckpointSet, numWorkers uint) ([]*metricpb.ResourceMetrics, error) {
	records, errc := source(ctx, exportSelector, cps)

	// Start a fixed number of goroutines to transform records.
	transformed := make(chan result)
	var wg sync.WaitGroup
	wg.Add(int(numWorkers))
	for i := uint(0); i < numWorkers; i++ {
		go func() {
			defer wg.Done()
			transformer(ctx, exportSelector, records, transformed)
		}()
	}
	go func() {
		wg.Wait()
		close(transformed)
	}()

	// Synchronously collect the transformed records and transmit.
	rms, err := sink(ctx, transformed)
	if err != nil {
		return nil, err
	}

	// source is complete, check for any errors.
	if err := <-errc; err != nil {
		return nil, err
	}
	return rms, nil
}

// source starts a goroutine that sends each one of the Records yielded by
// the CheckpointSet on the returned chan. Any error encoutered will be sent
// on the returned error chan after seeding is complete.
func source(ctx context.Context, exportSelector export.ExportKindSelector, cps export.CheckpointSet) (<-chan export.Record, <-chan error) {
	errc := make(chan error, 1)
	out := make(chan export.Record)
	// Seed records into process.
	go func() {
		defer close(out)
		// No select is needed since errc is buffered.
		errc <- cps.ForEach(exportSelector, func(r export.Record) error {
			select {
			case <-ctx.Done():
				return ErrContextCanceled
			case out <- r:
			}
			return nil
		})
	}()
	return out, errc
}

// transformer transforms records read from the passed in chan into
// OTLP Metrics which are sent on the out chan.
func transformer(ctx context.Context, exportSelector export.ExportKindSelector, in <-chan export.Record, out chan<- result) {
	for r := range in {
		m, err := Record(exportSelector, r)
		// Propagate errors, but do not send empty results.
		if err == nil && m == nil {
			continue
		}
		res := result{
			Resource: r.Resource(),
			InstrumentationLibrary: instrumentation.Library{
				Name:    r.Descriptor().InstrumentationName(),
				Version: r.Descriptor().InstrumentationVersion(),
			},
			Metric: m,
			Err:    err,
		}
		select {
		case <-ctx.Done():
			return
		case out <- res:
		}
	}
}

// sink collects transformed Records and batches them.
//
// Any errors encoutered transforming input will be reported with an
// ErrTransforming as well as the completed ResourceMetrics. It is up to the
// caller to handle any incorrect data in these ResourceMetrics.
func sink(ctx context.Context, in <-chan result) ([]*metricpb.ResourceMetrics, error) {
	var errStrings []string

	type resourceBatch struct {
		Resource *resourcepb.Resource
		// Group by instrumentation library name and then the MetricDescriptor.
		InstrumentationLibraryBatches map[instrumentation.Library]map[string]*metricpb.Metric
	}

	// group by unique Resource string.
	grouped := make(map[label.Distinct]resourceBatch)
	for res := range in {
		if res.Err != nil {
			errStrings = append(errStrings, res.Err.Error())
			continue
		}

		rID := res.Resource.Equivalent()
		rb, ok := grouped[rID]
		if !ok {
			rb = resourceBatch{
				Resource:                      Resource(res.Resource),
				InstrumentationLibraryBatches: make(map[instrumentation.Library]map[string]*metricpb.Metric),
			}
			grouped[rID] = rb
		}

		mb, ok := rb.InstrumentationLibraryBatches[res.InstrumentationLibrary]
		if !ok {
			mb = make(map[string]*metricpb.Metric)
			rb.InstrumentationLibraryBatches[res.InstrumentationLibrary] = mb
		}

		mID := res.Metric.GetName()
		m, ok := mb[mID]
		if !ok {
			mb[mID] = res.Metric
			continue
		}
		switch res.Metric.Data.(type) {
		case *metricpb.Metric_IntGauge:
			m.GetIntGauge().DataPoints = append(m.GetIntGauge().DataPoints, res.Metric.GetIntGauge().DataPoints...)
		case *metricpb.Metric_IntHistogram:
			m.GetIntHistogram().DataPoints = append(m.GetIntHistogram().DataPoints, res.Metric.GetIntHistogram().DataPoints...)
		case *metricpb.Metric_IntSum:
			m.GetIntSum().DataPoints = append(m.GetIntSum().DataPoints, res.Metric.GetIntSum().DataPoints...)
		case *metricpb.Metric_DoubleGauge:
			m.GetDoubleGauge().DataPoints = append(m.GetDoubleGauge().DataPoints, res.Metric.GetDoubleGauge().DataPoints...)
		case *metricpb.Metric_DoubleHistogram:
			m.GetDoubleHistogram().DataPoints = append(m.GetDoubleHistogram().DataPoints, res.Metric.GetDoubleHistogram().DataPoints...)
		case *metricpb.Metric_DoubleSum:
			m.GetDoubleSum().DataPoints = append(m.GetDoubleSum().DataPoints, res.Metric.GetDoubleSum().DataPoints...)
		default:
		}
	}

	if len(grouped) == 0 {
		return nil, nil
	}

	var rms []*metricpb.ResourceMetrics
	for _, rb := range grouped {
		rm := &metricpb.ResourceMetrics{Resource: rb.Resource}
		for il, mb := range rb.InstrumentationLibraryBatches {
			ilm := &metricpb.InstrumentationLibraryMetrics{
				Metrics: make([]*metricpb.Metric, 0, len(mb)),
			}
			if il != (instrumentation.Library{}) {
				ilm.InstrumentationLibrary = &commonpb.InstrumentationLibrary{
					Name:    il.Name,
					Version: il.Version,
				}
			}
			for _, m := range mb {
				ilm.Metrics = append(ilm.Metrics, m)
			}
			rm.InstrumentationLibraryMetrics = append(rm.InstrumentationLibraryMetrics, ilm)
		}
		rms = append(rms, rm)
	}

	// Report any transform errors.
	if len(errStrings) > 0 {
		return rms, fmt.Errorf("%w:\n -%s", ErrTransforming, strings.Join(errStrings, "\n -"))
	}
	return rms, nil
}

// Record transforms a Record into an OTLP Metric. An ErrIncompatibleAgg
// error is returned if the Record Aggregator is not supported.
func Record(exportSelector export.ExportKindSelector, r export.Record) (*metricpb.Metric, error) {
	agg := r.Aggregation()
	switch agg.Kind() {
	case aggregation.MinMaxSumCountKind:
		mmsc, ok := agg.(aggregation.MinMaxSumCount)
		if !ok {
			return nil, fmt.Errorf("%w: %T", ErrIncompatibleAgg, agg)
		}
		return minMaxSumCount(r, mmsc)

	case aggregation.HistogramKind:
		h, ok := agg.(aggregation.Histogram)
		if !ok {
			return nil, fmt.Errorf("%w: %T", ErrIncompatibleAgg, agg)
		}
		return histogramPoint(r, exportSelector.ExportKindFor(r.Descriptor(), aggregation.HistogramKind), h)

	case aggregation.SumKind:
		s, ok := agg.(aggregation.Sum)
		if !ok {
			return nil, fmt.Errorf("%w: %T", ErrIncompatibleAgg, agg)
		}
		sum, err := s.Sum()
		if err != nil {
			return nil, err
		}
		return sumPoint(r, sum, r.StartTime(), r.EndTime(), exportSelector.ExportKindFor(r.Descriptor(), aggregation.SumKind), r.Descriptor().InstrumentKind().Monotonic())

	case aggregation.LastValueKind:
		lv, ok := agg.(aggregation.LastValue)
		if !ok {
			return nil, fmt.Errorf("%w: %T", ErrIncompatibleAgg, agg)
		}
		value, tm, err := lv.LastValue()
		if err != nil {
			return nil, err
		}
		return gaugePoint(r, value, time.Time{}, tm)

	case aggregation.ExactKind:
		e, ok := agg.(aggregation.Points)
		if !ok {
			return nil, fmt.Errorf("%w: %T", ErrIncompatibleAgg, agg)
		}
		pts, err := e.Points()
		if err != nil {
			return nil, err
		}

		return gaugeArray(r, pts)

	default:
		return nil, fmt.Errorf("%w: %T", ErrUnimplementedAgg, agg)
	}
}

<<<<<<< HEAD
func gaugeArray(record export.Record, points []otel.Number) (*metricpb.Metric, error) {
	desc := record.Descriptor()
	m := &metricpb.Metric{
		Name:        desc.Name(),
		Description: desc.Description(),
		Unit:        string(desc.Unit()),
	}

	switch n := desc.NumberKind(); n {
	case otel.Int64NumberKind:
		var pts []*metricpb.IntDataPoint
		for _, p := range points {
			pts = append(pts, &metricpb.IntDataPoint{
				Labels:            nil,
				StartTimeUnixNano: toNanos(record.StartTime()),
				TimeUnixNano:      toNanos(record.EndTime()),
				Value:             p.CoerceToInt64(n),
			})
		}
		m.Data = &metricpb.Metric_IntGauge{
			IntGauge: &metricpb.IntGauge{
				DataPoints: pts,
			},
		}

	case otel.Float64NumberKind:
		var pts []*metricpb.DoubleDataPoint
		for _, p := range points {
			pts = append(pts, &metricpb.DoubleDataPoint{
				Labels:            nil,
				StartTimeUnixNano: toNanos(record.StartTime()),
				TimeUnixNano:      toNanos(record.EndTime()),
				Value:             p.CoerceToFloat64(n),
			})
		}
		m.Data = &metricpb.Metric_DoubleGauge{
			DoubleGauge: &metricpb.DoubleGauge{
				DataPoints: pts,
			},
		}

	default:
		return nil, fmt.Errorf("%w: %v", ErrUnknownValueType, n)
	}

	return m, nil
}

func gauge(record export.Record, num otel.Number, start, end time.Time) (*metricpb.Metric, error) {
=======
func gaugePoint(record export.Record, num otel.Number, start, end time.Time) (*metricpb.Metric, error) {
>>>>>>> f9984f2d
	desc := record.Descriptor()
	labels := record.Labels()

	m := &metricpb.Metric{
		Name:        desc.Name(),
		Description: desc.Description(),
		Unit:        string(desc.Unit()),
	}

	switch n := desc.NumberKind(); n {
	case otel.Int64NumberKind:
		m.Data = &metricpb.Metric_IntGauge{
			IntGauge: &metricpb.IntGauge{
				DataPoints: []*metricpb.IntDataPoint{
					{
						Value:             num.CoerceToInt64(n),
						Labels:            stringKeyValues(labels.Iter()),
						StartTimeUnixNano: toNanos(start),
						TimeUnixNano:      toNanos(end),
					},
				},
			},
		}
	case otel.Float64NumberKind:
		m.Data = &metricpb.Metric_DoubleGauge{
			DoubleGauge: &metricpb.DoubleGauge{
				DataPoints: []*metricpb.DoubleDataPoint{
					{
						Value:             num.CoerceToFloat64(n),
						Labels:            stringKeyValues(labels.Iter()),
						StartTimeUnixNano: toNanos(start),
						TimeUnixNano:      toNanos(end),
					},
				},
			},
		}
	default:
		return nil, fmt.Errorf("%w: %v", ErrUnknownValueType, n)
	}

	return m, nil
}

func exportKindToTemporality(ek export.ExportKind) metricpb.AggregationTemporality {
	switch ek {
	case export.DeltaExportKind:
		return metricpb.AggregationTemporality_AGGREGATION_TEMPORALITY_DELTA
	case export.CumulativeExportKind:
		return metricpb.AggregationTemporality_AGGREGATION_TEMPORALITY_CUMULATIVE
	}
	return metricpb.AggregationTemporality_AGGREGATION_TEMPORALITY_UNSPECIFIED
}

func sumPoint(record export.Record, num otel.Number, start, end time.Time, ek export.ExportKind, monotonic bool) (*metricpb.Metric, error) {
	desc := record.Descriptor()
	labels := record.Labels()

	m := &metricpb.Metric{
		Name:        desc.Name(),
		Description: desc.Description(),
		Unit:        string(desc.Unit()),
	}

	switch n := desc.NumberKind(); n {
	case otel.Int64NumberKind:
		m.Data = &metricpb.Metric_IntSum{
			IntSum: &metricpb.IntSum{
				IsMonotonic:            monotonic,
				AggregationTemporality: exportKindToTemporality(ek),
				DataPoints: []*metricpb.IntDataPoint{
					{
						Value:             num.CoerceToInt64(n),
						Labels:            stringKeyValues(labels.Iter()),
						StartTimeUnixNano: toNanos(start),
						TimeUnixNano:      toNanos(end),
					},
				},
			},
		}
	case otel.Float64NumberKind:
		m.Data = &metricpb.Metric_DoubleSum{
			DoubleSum: &metricpb.DoubleSum{
				IsMonotonic:            monotonic,
				AggregationTemporality: exportKindToTemporality(ek),
				DataPoints: []*metricpb.DoubleDataPoint{
					{
						Value:             num.CoerceToFloat64(n),
						Labels:            stringKeyValues(labels.Iter()),
						StartTimeUnixNano: toNanos(start),
						TimeUnixNano:      toNanos(end),
					},
				},
			},
		}
	default:
		return nil, fmt.Errorf("%w: %v", ErrUnknownValueType, n)
	}

	return m, nil
}

// minMaxSumCountValue returns the values of the MinMaxSumCount Aggregator
// as discrete values.
func minMaxSumCountValues(a aggregation.MinMaxSumCount) (min, max, sum otel.Number, count int64, err error) {
	if min, err = a.Min(); err != nil {
		return
	}
	if max, err = a.Max(); err != nil {
		return
	}
	if sum, err = a.Sum(); err != nil {
		return
	}
	if count, err = a.Count(); err != nil {
		return
	}
	return
}

// minMaxSumCount transforms a MinMaxSumCount Aggregator into an OTLP Metric.
func minMaxSumCount(record export.Record, a aggregation.MinMaxSumCount) (*metricpb.Metric, error) {
	desc := record.Descriptor()
	labels := record.Labels()
	min, max, sum, count, err := minMaxSumCountValues(a)
	if err != nil {
		return nil, err
	}

	m := &metricpb.Metric{
		Name:        desc.Name(),
		Description: desc.Description(),
		Unit:        string(desc.Unit()),
	}

	buckets := []uint64{min.AsRaw(), max.AsRaw()}
	bounds := []float64{0.0, 100.0}

	switch n := desc.NumberKind(); n {
	case otel.Int64NumberKind:
		m.Data = &metricpb.Metric_IntHistogram{
			IntHistogram: &metricpb.IntHistogram{
				DataPoints: []*metricpb.IntHistogramDataPoint{
					{
						Sum:               sum.CoerceToInt64(n),
						Labels:            stringKeyValues(labels.Iter()),
						StartTimeUnixNano: toNanos(record.StartTime()),
						TimeUnixNano:      toNanos(record.EndTime()),
						Count:             uint64(count),
						BucketCounts:      buckets,
						ExplicitBounds:    bounds,
					},
				},
			},
		}
	case otel.Float64NumberKind:
		m.Data = &metricpb.Metric_DoubleHistogram{
			DoubleHistogram: &metricpb.DoubleHistogram{
				DataPoints: []*metricpb.DoubleHistogramDataPoint{
					{
						Sum:               sum.CoerceToFloat64(n),
						Labels:            stringKeyValues(labels.Iter()),
						StartTimeUnixNano: toNanos(record.StartTime()),
						TimeUnixNano:      toNanos(record.EndTime()),
						Count:             uint64(count),
						BucketCounts:      buckets,
						ExplicitBounds:    bounds,
					},
				},
			},
		}
	default:
		return nil, fmt.Errorf("%w: %v", ErrUnknownValueType, n)
	}
	return m, nil
}

func histogramValues(a aggregation.Histogram) (boundaries []float64, counts []float64, err error) {
	var buckets aggregation.Buckets
	if buckets, err = a.Histogram(); err != nil {
		return
	}
	boundaries, counts = buckets.Boundaries, buckets.Counts
	if len(counts) != len(boundaries)+1 {
		err = ErrTransforming
		return
	}
	return
}

// histogram transforms a Histogram Aggregator into an OTLP Metric.
func histogramPoint(record export.Record, ek export.ExportKind, a aggregation.Histogram) (*metricpb.Metric, error) {
	desc := record.Descriptor()
	labels := record.Labels()
	boundaries, counts, err := histogramValues(a)
	if err != nil {
		return nil, err
	}

	count, err := a.Count()
	if err != nil {
		return nil, err
	}

	sum, err := a.Sum()
	if err != nil {
		return nil, err
	}

	buckets := make([]uint64, len(counts))
	for i := 0; i < len(counts); i++ {
		buckets[i] = uint64(counts[i])
	}
	m := &metricpb.Metric{
		Name:        desc.Name(),
		Description: desc.Description(),
		Unit:        string(desc.Unit()),
	}
	switch n := desc.NumberKind(); n {
	case otel.Int64NumberKind:
		m.Data = &metricpb.Metric_IntHistogram{
			IntHistogram: &metricpb.IntHistogram{
				AggregationTemporality: exportKindToTemporality(ek),
				DataPoints: []*metricpb.IntHistogramDataPoint{
					{
						Sum:               sum.CoerceToInt64(n),
						Labels:            stringKeyValues(labels.Iter()),
						StartTimeUnixNano: toNanos(record.StartTime()),
						TimeUnixNano:      toNanos(record.EndTime()),
						Count:             uint64(count),
						BucketCounts:      buckets,
						ExplicitBounds:    boundaries,
					},
				},
			},
		}
	case otel.Float64NumberKind:
		m.Data = &metricpb.Metric_DoubleHistogram{
			DoubleHistogram: &metricpb.DoubleHistogram{
				AggregationTemporality: exportKindToTemporality(ek),
				DataPoints: []*metricpb.DoubleHistogramDataPoint{
					{
						Sum:               sum.CoerceToFloat64(n),
						Labels:            stringKeyValues(labels.Iter()),
						StartTimeUnixNano: toNanos(record.StartTime()),
						TimeUnixNano:      toNanos(record.EndTime()),
						Count:             uint64(count),
						BucketCounts:      buckets,
						ExplicitBounds:    boundaries,
					},
				},
			},
		}
	default:
		return nil, fmt.Errorf("%w: %v", ErrUnknownValueType, n)
	}

	return m, nil
}

// stringKeyValues transforms a label iterator into an OTLP StringKeyValues.
func stringKeyValues(iter label.Iterator) []*commonpb.StringKeyValue {
	l := iter.Len()
	if l == 0 {
		return nil
	}
	result := make([]*commonpb.StringKeyValue, 0, l)
	for iter.Next() {
		kv := iter.Label()
		result = append(result, &commonpb.StringKeyValue{
			Key:   string(kv.Key),
			Value: kv.Value.Emit(),
		})
	}
	return result
}<|MERGE_RESOLUTION|>--- conflicted
+++ resolved
@@ -306,7 +306,6 @@
 	}
 }
 
-<<<<<<< HEAD
 func gaugeArray(record export.Record, points []otel.Number) (*metricpb.Metric, error) {
 	desc := record.Descriptor()
 	m := &metricpb.Metric{
@@ -355,10 +354,7 @@
 	return m, nil
 }
 
-func gauge(record export.Record, num otel.Number, start, end time.Time) (*metricpb.Metric, error) {
-=======
 func gaugePoint(record export.Record, num otel.Number, start, end time.Time) (*metricpb.Metric, error) {
->>>>>>> f9984f2d
 	desc := record.Descriptor()
 	labels := record.Labels()
 
