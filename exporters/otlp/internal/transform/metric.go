// Copyright The OpenTelemetry Authors
//
// Licensed under the Apache License, Version 2.0 (the "License");
// you may not use this file except in compliance with the License.
// You may obtain a copy of the License at
//
//     http://www.apache.org/licenses/LICENSE-2.0
//
// Unless required by applicable law or agreed to in writing, software
// distributed under the License is distributed on an "AS IS" BASIS,
// WITHOUT WARRANTIES OR CONDITIONS OF ANY KIND, either express or implied.
// See the License for the specific language governing permissions and
// limitations under the License.

// Package transform provides translations for opentelemetry-go concepts and
// structures to otlp structures.
package transform

import (
	"context"
	"errors"
	"fmt"
	"strings"
	"sync"
	"time"

	commonpb "go.opentelemetry.io/otel/exporters/otlp/internal/opentelemetry-proto-gen/common/v1"
	metricpb "go.opentelemetry.io/otel/exporters/otlp/internal/opentelemetry-proto-gen/metrics/v1"
	resourcepb "go.opentelemetry.io/otel/exporters/otlp/internal/opentelemetry-proto-gen/resource/v1"

	"go.opentelemetry.io/otel"
	"go.opentelemetry.io/otel/label"
	export "go.opentelemetry.io/otel/sdk/export/metric"
	"go.opentelemetry.io/otel/sdk/export/metric/aggregation"
	"go.opentelemetry.io/otel/sdk/instrumentation"
	"go.opentelemetry.io/otel/sdk/resource"
)

var (
	// ErrUnimplementedAgg is returned when a transformation of an unimplemented
	// aggregator is attempted.
	ErrUnimplementedAgg = errors.New("unimplemented aggregator")

	// ErrIncompatibleAgg is returned when
	// aggregation.Kind implies an interface conversion that has
	// failed
	ErrIncompatibleAgg = errors.New("incompatible aggregation type")

	// ErrUnknownValueType is returned when a transformation of an unknown value
	// is attempted.
	ErrUnknownValueType = errors.New("invalid value type")

	// ErrContextCanceled is returned when a context cancellation halts a
	// transformation.
	ErrContextCanceled = errors.New("context canceled")

	// ErrTransforming is returned when an unexected error is encoutered transforming.
	ErrTransforming = errors.New("transforming failed")
)

// result is the product of transforming Records into OTLP Metrics.
type result struct {
	Resource               *resource.Resource
	InstrumentationLibrary instrumentation.Library
	Metric                 *metricpb.Metric
	Err                    error
}

// toNanos returns the number of nanoseconds since the UNIX epoch.
func toNanos(t time.Time) uint64 {
	if t.IsZero() {
		return 0
	}
	return uint64(t.UnixNano())
}

// CheckpointSet transforms all records contained in a checkpoint into
// batched OTLP ResourceMetrics.
func CheckpointSet(ctx context.Context, exportSelector export.ExportKindSelector, cps export.CheckpointSet, numWorkers uint) ([]*metricpb.ResourceMetrics, error) {
	records, errc := source(ctx, exportSelector, cps)

	// Start a fixed number of goroutines to transform records.
	transformed := make(chan result)
	var wg sync.WaitGroup
	wg.Add(int(numWorkers))
	for i := uint(0); i < numWorkers; i++ {
		go func() {
			defer wg.Done()
			transformer(ctx, records, transformed)
		}()
	}
	go func() {
		wg.Wait()
		close(transformed)
	}()

	// Synchronously collect the transformed records and transmit.
	rms, err := sink(ctx, transformed)
	if err != nil {
		return nil, err
	}

	// source is complete, check for any errors.
	if err := <-errc; err != nil {
		return nil, err
	}
	return rms, nil
}

// source starts a goroutine that sends each one of the Records yielded by
// the CheckpointSet on the returned chan. Any error encoutered will be sent
// on the returned error chan after seeding is complete.
func source(ctx context.Context, exportSelector export.ExportKindSelector, cps export.CheckpointSet) (<-chan export.Record, <-chan error) {
	errc := make(chan error, 1)
	out := make(chan export.Record)
	// Seed records into process.
	go func() {
		defer close(out)
		// No select is needed since errc is buffered.
		errc <- cps.ForEach(exportSelector, func(r export.Record) error {
			select {
			case <-ctx.Done():
				return ErrContextCanceled
			case out <- r:
			}
			return nil
		})
	}()
	return out, errc
}

// transformer transforms records read from the passed in chan into
// OTLP Metrics which are sent on the out chan.
func transformer(ctx context.Context, in <-chan export.Record, out chan<- result) {
	for r := range in {
		m, err := Record(r)
		// Propagate errors, but do not send empty results.
		if err == nil && m == nil {
			continue
		}
		res := result{
			Resource: r.Resource(),
			InstrumentationLibrary: instrumentation.Library{
				Name:    r.Descriptor().InstrumentationName(),
				Version: r.Descriptor().InstrumentationVersion(),
			},
			Metric: m,
			Err:    err,
		}
		select {
		case <-ctx.Done():
			return
		case out <- res:
		}
	}
}

// sink collects transformed Records and batches them.
//
// Any errors encoutered transforming input will be reported with an
// ErrTransforming as well as the completed ResourceMetrics. It is up to the
// caller to handle any incorrect data in these ResourceMetrics.
func sink(ctx context.Context, in <-chan result) ([]*metricpb.ResourceMetrics, error) {
	var errStrings []string

	type resourceBatch struct {
		Resource *resourcepb.Resource
		// Group by instrumentation library name and then the MetricDescriptor.
		InstrumentationLibraryBatches map[instrumentation.Library]map[string]*metricpb.Metric
	}

	// group by unique Resource string.
	grouped := make(map[label.Distinct]resourceBatch)
	for res := range in {
		if res.Err != nil {
			errStrings = append(errStrings, res.Err.Error())
			continue
		}

		rID := res.Resource.Equivalent()
		rb, ok := grouped[rID]
		if !ok {
			rb = resourceBatch{
				Resource:                      Resource(res.Resource),
				InstrumentationLibraryBatches: make(map[instrumentation.Library]map[string]*metricpb.Metric),
			}
			grouped[rID] = rb
		}

		mb, ok := rb.InstrumentationLibraryBatches[res.InstrumentationLibrary]
		if !ok {
			mb = make(map[string]*metricpb.Metric)
			rb.InstrumentationLibraryBatches[res.InstrumentationLibrary] = mb
		}

		mID := res.Metric.GetMetricDescriptor().String()
		m, ok := mb[mID]
		if !ok {
			mb[mID] = res.Metric
			continue
		}
		if len(res.Metric.Int64DataPoints) > 0 {
			m.Int64DataPoints = append(m.Int64DataPoints, res.Metric.Int64DataPoints...)
		}
		if len(res.Metric.DoubleDataPoints) > 0 {
			m.DoubleDataPoints = append(m.DoubleDataPoints, res.Metric.DoubleDataPoints...)
		}
		if len(res.Metric.HistogramDataPoints) > 0 {
			m.HistogramDataPoints = append(m.HistogramDataPoints, res.Metric.HistogramDataPoints...)
		}
		if len(res.Metric.SummaryDataPoints) > 0 {
			m.SummaryDataPoints = append(m.SummaryDataPoints, res.Metric.SummaryDataPoints...)
		}
	}

	if len(grouped) == 0 {
		return nil, nil
	}

	var rms []*metricpb.ResourceMetrics
	for _, rb := range grouped {
		rm := &metricpb.ResourceMetrics{Resource: rb.Resource}
		for il, mb := range rb.InstrumentationLibraryBatches {
			ilm := &metricpb.InstrumentationLibraryMetrics{
				Metrics: make([]*metricpb.Metric, 0, len(mb)),
			}
			if il != (instrumentation.Library{}) {
				ilm.InstrumentationLibrary = &commonpb.InstrumentationLibrary{
					Name:    il.Name,
					Version: il.Version,
				}
			}
			for _, m := range mb {
				ilm.Metrics = append(ilm.Metrics, m)
			}
			rm.InstrumentationLibraryMetrics = append(rm.InstrumentationLibraryMetrics, ilm)
		}
		rms = append(rms, rm)
	}

	// Report any transform errors.
	if len(errStrings) > 0 {
		return rms, fmt.Errorf("%w:\n -%s", ErrTransforming, strings.Join(errStrings, "\n -"))
	}
	return rms, nil
}

<<<<<<< HEAD
// Record transforms a Record into an OTLP otel. An ErrUnimplementedAgg
=======
// Record transforms a Record into an OTLP Metric. An ErrIncompatibleAgg
>>>>>>> 5660b0b5
// error is returned if the Record Aggregator is not supported.
func Record(r export.Record) (*metricpb.Metric, error) {
	agg := r.Aggregation()
	switch agg.Kind() {
	case aggregation.MinMaxSumCountKind:
		mmsc, ok := agg.(aggregation.MinMaxSumCount)
		if !ok {
			return nil, fmt.Errorf("%w: %T", ErrIncompatibleAgg, agg)
		}
		return minMaxSumCount(r, mmsc)

	case aggregation.HistogramKind:
		h, ok := agg.(aggregation.Histogram)
		if !ok {
			return nil, fmt.Errorf("%w: %T", ErrIncompatibleAgg, agg)
		}
		return histogram(r, h)

	case aggregation.SumKind:
		s, ok := agg.(aggregation.Sum)
		if !ok {
			return nil, fmt.Errorf("%w: %T", ErrIncompatibleAgg, agg)
		}
		sum, err := s.Sum()
		if err != nil {
			return nil, err
		}
		return scalar(r, sum, r.StartTime(), r.EndTime())

	case aggregation.LastValueKind:
		lv, ok := agg.(aggregation.LastValue)
		if !ok {
			return nil, fmt.Errorf("%w: %T", ErrIncompatibleAgg, agg)
		}
		value, tm, err := lv.LastValue()
		if err != nil {
			return nil, err
		}
		return scalar(r, value, time.Time{}, tm)

	default:
		return nil, fmt.Errorf("%w: %T", ErrUnimplementedAgg, agg)
	}
}

<<<<<<< HEAD
// sum transforms a Sum Aggregator into an OTLP otel.
func sum(record export.Record, a aggregation.Sum) (*metricpb.Metric, error) {
=======
// scalar transforms a Sum or LastValue Aggregator into an OTLP Metric.
// For LastValue (Gauge), use start==time.Time{}.
func scalar(record export.Record, num metric.Number, start, end time.Time) (*metricpb.Metric, error) {
>>>>>>> 5660b0b5
	desc := record.Descriptor()
	labels := record.Labels()

	m := &metricpb.Metric{
		MetricDescriptor: &metricpb.MetricDescriptor{
			Name:        desc.Name(),
			Description: desc.Description(),
			Unit:        string(desc.Unit()),
		},
	}

	switch n := desc.NumberKind(); n {
	case otel.Int64NumberKind:
		m.MetricDescriptor.Type = metricpb.MetricDescriptor_INT64
		m.Int64DataPoints = []*metricpb.Int64DataPoint{
			{
				Value:             num.CoerceToInt64(n),
				Labels:            stringKeyValues(labels.Iter()),
				StartTimeUnixNano: toNanos(start),
				TimeUnixNano:      toNanos(end),
			},
		}
	case otel.Float64NumberKind:
		m.MetricDescriptor.Type = metricpb.MetricDescriptor_DOUBLE
		m.DoubleDataPoints = []*metricpb.DoubleDataPoint{
			{
				Value:             num.CoerceToFloat64(n),
				Labels:            stringKeyValues(labels.Iter()),
				StartTimeUnixNano: toNanos(start),
				TimeUnixNano:      toNanos(end),
			},
		}
	default:
		return nil, fmt.Errorf("%w: %v", ErrUnknownValueType, n)
	}

	return m, nil
}

// minMaxSumCountValue returns the values of the MinMaxSumCount Aggregator
<<<<<<< HEAD
// as discret values.
func minMaxSumCountValues(a aggregation.MinMaxSumCount) (min, max, sum otel.Number, count int64, err error) {
=======
// as discrete values.
func minMaxSumCountValues(a aggregation.MinMaxSumCount) (min, max, sum metric.Number, count int64, err error) {
>>>>>>> 5660b0b5
	if min, err = a.Min(); err != nil {
		return
	}
	if max, err = a.Max(); err != nil {
		return
	}
	if sum, err = a.Sum(); err != nil {
		return
	}
	if count, err = a.Count(); err != nil {
		return
	}
	return
}

// minMaxSumCount transforms a MinMaxSumCount Aggregator into an OTLP otel.
func minMaxSumCount(record export.Record, a aggregation.MinMaxSumCount) (*metricpb.Metric, error) {
	desc := record.Descriptor()
	labels := record.Labels()
	min, max, sum, count, err := minMaxSumCountValues(a)
	if err != nil {
		return nil, err
	}

	numKind := desc.NumberKind()
	return &metricpb.Metric{
		MetricDescriptor: &metricpb.MetricDescriptor{
			Name:        desc.Name(),
			Description: desc.Description(),
			Unit:        string(desc.Unit()),
			Type:        metricpb.MetricDescriptor_SUMMARY,
		},
		SummaryDataPoints: []*metricpb.SummaryDataPoint{
			{
				Labels: stringKeyValues(labels.Iter()),
				Count:  uint64(count),
				Sum:    sum.CoerceToFloat64(numKind),
				PercentileValues: []*metricpb.SummaryDataPoint_ValueAtPercentile{
					{
						Percentile: 0.0,
						Value:      min.CoerceToFloat64(numKind),
					},
					{
						Percentile: 100.0,
						Value:      max.CoerceToFloat64(numKind),
					},
				},
				StartTimeUnixNano: toNanos(record.StartTime()),
				TimeUnixNano:      toNanos(record.EndTime()),
			},
		},
	}, nil
}

func histogramValues(a aggregation.Histogram) (boundaries []float64, counts []float64, err error) {
	var buckets aggregation.Buckets
	if buckets, err = a.Histogram(); err != nil {
		return
	}
	boundaries, counts = buckets.Boundaries, buckets.Counts
	if len(counts) != len(boundaries)+1 {
		err = ErrTransforming
		return
	}
	return
}

// histogram transforms a Histogram Aggregator into an OTLP Metric.
func histogram(record export.Record, a aggregation.Histogram) (*metricpb.Metric, error) {
	desc := record.Descriptor()
	labels := record.Labels()
	boundaries, counts, err := histogramValues(a)
	if err != nil {
		return nil, err
	}

	count, err := a.Count()
	if err != nil {
		return nil, err
	}

	sum, err := a.Sum()
	if err != nil {
		return nil, err
	}

	buckets := make([]*metricpb.HistogramDataPoint_Bucket, len(counts))
	for i := 0; i < len(counts); i++ {
		buckets[i] = &metricpb.HistogramDataPoint_Bucket{
			Count: uint64(counts[i]),
		}
	}

	numKind := desc.NumberKind()
	return &metricpb.Metric{
		MetricDescriptor: &metricpb.MetricDescriptor{
			Name:        desc.Name(),
			Description: desc.Description(),
			Unit:        string(desc.Unit()),
			Type:        metricpb.MetricDescriptor_HISTOGRAM,
		},
		HistogramDataPoints: []*metricpb.HistogramDataPoint{
			{
				Labels:            stringKeyValues(labels.Iter()),
				StartTimeUnixNano: toNanos(record.StartTime()),
				TimeUnixNano:      toNanos(record.EndTime()),
				Count:             uint64(count),
				Sum:               sum.CoerceToFloat64(numKind),
				Buckets:           buckets,
				ExplicitBounds:    boundaries,
			},
		},
	}, nil
}

// stringKeyValues transforms a label iterator into an OTLP StringKeyValues.
func stringKeyValues(iter label.Iterator) []*commonpb.StringKeyValue {
	l := iter.Len()
	if l == 0 {
		return nil
	}
	result := make([]*commonpb.StringKeyValue, 0, l)
	for iter.Next() {
		kv := iter.Label()
		result = append(result, &commonpb.StringKeyValue{
			Key:   string(kv.Key),
			Value: kv.Value.Emit(),
		})
	}
	return result
}<|MERGE_RESOLUTION|>--- conflicted
+++ resolved
@@ -245,11 +245,7 @@
 	return rms, nil
 }
 
-<<<<<<< HEAD
-// Record transforms a Record into an OTLP otel. An ErrUnimplementedAgg
-=======
 // Record transforms a Record into an OTLP Metric. An ErrIncompatibleAgg
->>>>>>> 5660b0b5
 // error is returned if the Record Aggregator is not supported.
 func Record(r export.Record) (*metricpb.Metric, error) {
 	agg := r.Aggregation()
@@ -295,14 +291,9 @@
 	}
 }
 
-<<<<<<< HEAD
-// sum transforms a Sum Aggregator into an OTLP otel.
-func sum(record export.Record, a aggregation.Sum) (*metricpb.Metric, error) {
-=======
 // scalar transforms a Sum or LastValue Aggregator into an OTLP Metric.
 // For LastValue (Gauge), use start==time.Time{}.
-func scalar(record export.Record, num metric.Number, start, end time.Time) (*metricpb.Metric, error) {
->>>>>>> 5660b0b5
+func scalar(record export.Record, num otel.Number, start, end time.Time) (*metricpb.Metric, error) {
 	desc := record.Descriptor()
 	labels := record.Labels()
 
@@ -343,13 +334,8 @@
 }
 
 // minMaxSumCountValue returns the values of the MinMaxSumCount Aggregator
-<<<<<<< HEAD
-// as discret values.
+// as discrete values.
 func minMaxSumCountValues(a aggregation.MinMaxSumCount) (min, max, sum otel.Number, count int64, err error) {
-=======
-// as discrete values.
-func minMaxSumCountValues(a aggregation.MinMaxSumCount) (min, max, sum metric.Number, count int64, err error) {
->>>>>>> 5660b0b5
 	if min, err = a.Min(); err != nil {
 		return
 	}
