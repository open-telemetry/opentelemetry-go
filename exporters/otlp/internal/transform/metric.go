--- conflicted
+++ resolved
@@ -262,13 +262,8 @@
 	}
 
 	switch n := desc.NumberKind(); n {
-<<<<<<< HEAD
-	case metric.Int64NumberKind, metric.Uint64NumberKind:
-		m.MetricDescriptor.Type = metricpb.MetricDescriptor_INT64
-=======
 	case metric.Int64NumberKind:
 		m.MetricDescriptor.Type = metricpb.MetricDescriptor_COUNTER_INT64
->>>>>>> a8faf8ca
 		m.Int64DataPoints = []*metricpb.Int64DataPoint{
 			{
 				Value:             sum.CoerceToInt64(n),
