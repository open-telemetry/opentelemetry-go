--- conflicted
+++ resolved
@@ -40,45 +40,24 @@
 		expected tracepb.Span_SpanKind
 	}{
 		{
-<<<<<<< HEAD
-			apitrace.SpanKindInternal,
+			otel.SpanKindInternal,
 			tracepb.Span_SPAN_KIND_INTERNAL,
 		},
 		{
-			apitrace.SpanKindClient,
+			otel.SpanKindClient,
 			tracepb.Span_SPAN_KIND_CLIENT,
 		},
 		{
-			apitrace.SpanKindServer,
+			otel.SpanKindServer,
 			tracepb.Span_SPAN_KIND_SERVER,
 		},
 		{
-			apitrace.SpanKindProducer,
+			otel.SpanKindProducer,
 			tracepb.Span_SPAN_KIND_PRODUCER,
 		},
 		{
-			apitrace.SpanKindConsumer,
+			otel.SpanKindConsumer,
 			tracepb.Span_SPAN_KIND_CONSUMER,
-=======
-			otel.SpanKindInternal,
-			tracepb.Span_INTERNAL,
-		},
-		{
-			otel.SpanKindClient,
-			tracepb.Span_CLIENT,
-		},
-		{
-			otel.SpanKindServer,
-			tracepb.Span_SERVER,
-		},
-		{
-			otel.SpanKindProducer,
-			tracepb.Span_PRODUCER,
-		},
-		{
-			otel.SpanKindConsumer,
-			tracepb.Span_CONSUMER,
->>>>>>> 27c84d68
 		},
 		{
 			otel.SpanKind(-1),
