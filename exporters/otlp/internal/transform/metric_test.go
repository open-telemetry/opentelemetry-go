// Copyright 2020, OpenTelemetry Authors
//
// Licensed under the Apache License, Version 2.0 (the "License");
// you may not use this file except in compliance with the License.
// You may obtain a copy of the License at
//
//     http://www.apache.org/licenses/LICENSE-2.0
//
// Unless required by applicable law or agreed to in writing, software
// distributed under the License is distributed on an "AS IS" BASIS,
// WITHOUT WARRANTIES OR CONDITIONS OF ANY KIND, either express or implied.
// See the License for the specific language governing permissions and
// limitations under the License.

package transform

import (
	"context"
	"testing"

	commonpb "github.com/open-telemetry/opentelemetry-proto/gen/go/common/v1"
	metricpb "github.com/open-telemetry/opentelemetry-proto/gen/go/metrics/v1"
	"github.com/stretchr/testify/assert"

	"go.opentelemetry.io/otel/api/core"
	"go.opentelemetry.io/otel/api/metric"
	"go.opentelemetry.io/otel/api/unit"
	export "go.opentelemetry.io/otel/sdk/export/metric"
	"go.opentelemetry.io/otel/sdk/export/metric/aggregator"
	"go.opentelemetry.io/otel/sdk/metric/aggregator/minmaxsumcount"
	sumAgg "go.opentelemetry.io/otel/sdk/metric/aggregator/sum"
)

func TestStringKeyValues(t *testing.T) {
	tests := []struct {
		kvs      []core.KeyValue
		expected []*commonpb.StringKeyValue
	}{
		{
			[]core.KeyValue{},
			[]*commonpb.StringKeyValue{},
		},
		{
			[]core.KeyValue{
				core.Key("true").Bool(true),
				core.Key("one").Int64(1),
				core.Key("two").Uint64(2),
				core.Key("three").Float64(3),
				core.Key("four").Int32(4),
				core.Key("five").Uint32(5),
				core.Key("six").Float32(6),
				core.Key("seven").Int(7),
				core.Key("eight").Uint(8),
				core.Key("the").String("final word"),
			},
			[]*commonpb.StringKeyValue{
				{Key: "true", Value: "true"},
				{Key: "one", Value: "1"},
				{Key: "two", Value: "2"},
				{Key: "three", Value: "3"},
				{Key: "four", Value: "4"},
				{Key: "five", Value: "5"},
				{Key: "six", Value: "6"},
				{Key: "seven", Value: "7"},
				{Key: "eight", Value: "8"},
				{Key: "the", Value: "final word"},
			},
		},
	}

	for _, test := range tests {
		assert.Equal(t, test.expected, stringKeyValues(test.kvs))
	}
}

func TestMinMaxSumCountValue(t *testing.T) {
	mmsc := minmaxsumcount.New(&metric.Descriptor{})
	assert.NoError(t, mmsc.Update(context.Background(), 1, &metric.Descriptor{}))
	assert.NoError(t, mmsc.Update(context.Background(), 10, &metric.Descriptor{}))

	// Prior to checkpointing ErrNoData should be returned.
	_, _, _, _, err := minMaxSumCountValues(mmsc)
	assert.EqualError(t, err, aggregator.ErrNoData.Error())

	// Checkpoint to set non-zero values
	mmsc.Checkpoint(context.Background(), &metric.Descriptor{})
	min, max, sum, count, err := minMaxSumCountValues(mmsc)
	if assert.NoError(t, err) {
		assert.Equal(t, min, core.NewInt64Number(1))
		assert.Equal(t, max, core.NewInt64Number(10))
		assert.Equal(t, sum, core.NewInt64Number(11))
		assert.Equal(t, count, int64(2))
	}
}

func TestMinMaxSumCountMetricDescriptor(t *testing.T) {
	tests := []struct {
		name        string
		metricKind  metric.Kind
		keys        []core.Key
		description string
		unit        unit.Unit
		numberKind  core.NumberKind
		labels      []core.KeyValue
		expected    *metricpb.MetricDescriptor
	}{
		{
			"mmsc-test-a",
			metric.MeasureKind,
			[]core.Key{},
			"test-a-description",
			unit.Dimensionless,
			core.Int64NumberKind,
			[]core.KeyValue{},
			&metricpb.MetricDescriptor{
				Name:        "mmsc-test-a",
				Description: "test-a-description",
				Unit:        "1",
				Type:        metricpb.MetricDescriptor_SUMMARY,
				Labels:      []*commonpb.StringKeyValue{},
			},
		},
		{
			"mmsc-test-b",
			metric.CounterKind, // This shouldn't change anything.
			[]core.Key{"test"}, // This shouldn't change anything.
			"test-b-description",
			unit.Bytes,
			core.Float64NumberKind, // This shouldn't change anything.
			[]core.KeyValue{core.Key("A").String("1")},
			&metricpb.MetricDescriptor{
				Name:        "mmsc-test-b",
				Description: "test-b-description",
				Unit:        "By",
				Type:        metricpb.MetricDescriptor_SUMMARY,
				Labels:      []*commonpb.StringKeyValue{{Key: "A", Value: "1"}},
			},
		},
	}

	ctx := context.Background()
	mmsc := minmaxsumcount.New(&metric.Descriptor{})
	if !assert.NoError(t, mmsc.Update(ctx, 1, &metric.Descriptor{})) {
		return
	}
	mmsc.Checkpoint(ctx, &metric.Descriptor{})
	for _, test := range tests {
<<<<<<< HEAD
		opts := []metricsdk.DescriptorOption{
			metricsdk.WithUnit(test.unit),
			metricsdk.WithDescription(test.description),
			metricsdk.WithKeys(test.keys...),
		}
		desc := metricsdk.NewDescriptor(test.name, test.metricKind, test.numberKind, opts...)
		labels := metricsdk.NewLabels(test.labels, "", nil)
		got, err := minMaxSumCount(desc, labels, mmsc)
=======
		desc := metric.NewDescriptor(test.name, test.metricKind, test.numberKind,
			metric.WithKeys(test.keys...),
			metric.WithDescription(test.description),
			metric.WithUnit(test.unit))
		labels := export.NewLabels(test.labels, "", nil)
		got, err := minMaxSumCount(&desc, labels, mmsc)
>>>>>>> d8682c19
		if assert.NoError(t, err) {
			assert.Equal(t, test.expected, got.MetricDescriptor)
		}
	}
}

func TestMinMaxSumCountDatapoints(t *testing.T) {
<<<<<<< HEAD
	desc := metricsdk.NewDescriptor("", metricsdk.MeasureKind, core.Int64NumberKind)
	labels := metricsdk.NewLabels([]core.KeyValue{}, "", nil)
	mmsc := minmaxsumcount.New(desc)
	assert.NoError(t, mmsc.Update(context.Background(), 1, desc))
	assert.NoError(t, mmsc.Update(context.Background(), 10, desc))
	mmsc.Checkpoint(context.Background(), desc)
=======
	desc := metric.NewDescriptor("", metric.MeasureKind, core.Int64NumberKind)
	labels := export.NewLabels([]core.KeyValue{}, "", nil)
	mmsc := minmaxsumcount.New(&desc)
	assert.NoError(t, mmsc.Update(context.Background(), 1, &desc))
	assert.NoError(t, mmsc.Update(context.Background(), 10, &desc))
	mmsc.Checkpoint(context.Background(), &desc)
>>>>>>> d8682c19
	expected := []*metricpb.SummaryDataPoint{
		{
			Count: 2,
			Sum:   11,
			PercentileValues: []*metricpb.SummaryDataPoint_ValueAtPercentile{
				{
					Percentile: 0.0,
					Value:      1,
				},
				{
					Percentile: 100.0,
					Value:      10,
				},
			},
		},
	}
	m, err := minMaxSumCount(&desc, labels, mmsc)
	if assert.NoError(t, err) {
		assert.Equal(t, []*metricpb.Int64DataPoint(nil), m.Int64DataPoints)
		assert.Equal(t, []*metricpb.DoubleDataPoint(nil), m.DoubleDataPoints)
		assert.Equal(t, []*metricpb.HistogramDataPoint(nil), m.HistogramDataPoints)
		assert.Equal(t, expected, m.SummaryDataPoints)
	}
}

func TestMinMaxSumCountPropagatesErrors(t *testing.T) {
	// ErrNoData should be returned by both the Min and Max values of
	// a MinMaxSumCount Aggregator. Use this fact to check the error is
	// correctly returned.
	mmsc := minmaxsumcount.New(&metric.Descriptor{})
	_, _, _, _, err := minMaxSumCountValues(mmsc)
	assert.Error(t, err)
	assert.Equal(t, aggregator.ErrNoData, err)
}

func TestSumMetricDescriptor(t *testing.T) {
	tests := []struct {
		name        string
		metricKind  metric.Kind
		keys        []core.Key
		description string
		unit        unit.Unit
		numberKind  core.NumberKind
		labels      []core.KeyValue
		expected    *metricpb.MetricDescriptor
	}{
		{
			"sum-test-a",
			metric.CounterKind,
			[]core.Key{},
			"test-a-description",
			unit.Dimensionless,
			core.Int64NumberKind,
			[]core.KeyValue{},
			&metricpb.MetricDescriptor{
				Name:        "sum-test-a",
				Description: "test-a-description",
				Unit:        "1",
				Type:        metricpb.MetricDescriptor_COUNTER_INT64,
				Labels:      []*commonpb.StringKeyValue{},
			},
		},
		{
			"sum-test-b",
			metric.MeasureKind, // This shouldn't change anything.
			[]core.Key{"test"}, // This shouldn't change anything.
			"test-b-description",
			unit.Milliseconds,
			core.Float64NumberKind,
			[]core.KeyValue{core.Key("A").String("1")},
			&metricpb.MetricDescriptor{
				Name:        "sum-test-b",
				Description: "test-b-description",
				Unit:        "ms",
				Type:        metricpb.MetricDescriptor_COUNTER_DOUBLE,
				Labels:      []*commonpb.StringKeyValue{{Key: "A", Value: "1"}},
			},
		},
	}

	for _, test := range tests {
<<<<<<< HEAD
		opts := []metricsdk.DescriptorOption{
			metricsdk.WithUnit(test.unit),
			metricsdk.WithDescription(test.description),
			metricsdk.WithKeys(test.keys...),
		}
		desc := metricsdk.NewDescriptor(test.name, test.metricKind, test.numberKind, opts...)
		labels := metricsdk.NewLabels(test.labels, "", nil)
		got, err := sum(desc, labels, sumAgg.New())
=======
		desc := metric.NewDescriptor(test.name, test.metricKind, test.numberKind,
			metric.WithKeys(test.keys...),
			metric.WithDescription(test.description),
			metric.WithUnit(test.unit),
		)
		labels := export.NewLabels(test.labels, "", nil)
		got, err := sum(&desc, labels, sumAgg.New())
>>>>>>> d8682c19
		if assert.NoError(t, err) {
			assert.Equal(t, test.expected, got.MetricDescriptor)
		}
	}
}

func TestSumInt64DataPoints(t *testing.T) {
<<<<<<< HEAD
	desc := metricsdk.NewDescriptor("", metricsdk.CounterKind, core.Int64NumberKind)
	labels := metricsdk.NewLabels([]core.KeyValue{}, "", nil)
=======
	desc := metric.NewDescriptor("", metric.MeasureKind, core.Int64NumberKind)
	labels := export.NewLabels([]core.KeyValue{}, "", nil)
>>>>>>> d8682c19
	s := sumAgg.New()
	assert.NoError(t, s.Update(context.Background(), core.Number(1), &desc))
	s.Checkpoint(context.Background(), &desc)
	if m, err := sum(&desc, labels, s); assert.NoError(t, err) {
		assert.Equal(t, []*metricpb.Int64DataPoint{{Value: 1}}, m.Int64DataPoints)
		assert.Equal(t, []*metricpb.DoubleDataPoint(nil), m.DoubleDataPoints)
		assert.Equal(t, []*metricpb.HistogramDataPoint(nil), m.HistogramDataPoints)
		assert.Equal(t, []*metricpb.SummaryDataPoint(nil), m.SummaryDataPoints)
	}
}

<<<<<<< HEAD
func TestSumFloat64Datapoints(t *testing.T) {
	desc := metricsdk.NewDescriptor("", metricsdk.CounterKind, core.Float64NumberKind)
	labels := metricsdk.NewLabels([]core.KeyValue{}, "", nil)
=======
func TestSumFloat64DataPoints(t *testing.T) {
	desc := metric.NewDescriptor("", metric.MeasureKind, core.Float64NumberKind)
	labels := export.NewLabels([]core.KeyValue{}, "", nil)
>>>>>>> d8682c19
	s := sumAgg.New()
	assert.NoError(t, s.Update(context.Background(), core.NewFloat64Number(1), &desc))
	s.Checkpoint(context.Background(), &desc)
	if m, err := sum(&desc, labels, s); assert.NoError(t, err) {
		assert.Equal(t, []*metricpb.Int64DataPoint(nil), m.Int64DataPoints)
		assert.Equal(t, []*metricpb.DoubleDataPoint{{Value: 1}}, m.DoubleDataPoints)
		assert.Equal(t, []*metricpb.HistogramDataPoint(nil), m.HistogramDataPoints)
		assert.Equal(t, []*metricpb.SummaryDataPoint(nil), m.SummaryDataPoints)
	}
}<|MERGE_RESOLUTION|>--- conflicted
+++ resolved
@@ -145,23 +145,12 @@
 	}
 	mmsc.Checkpoint(ctx, &metric.Descriptor{})
 	for _, test := range tests {
-<<<<<<< HEAD
-		opts := []metricsdk.DescriptorOption{
-			metricsdk.WithUnit(test.unit),
-			metricsdk.WithDescription(test.description),
-			metricsdk.WithKeys(test.keys...),
-		}
-		desc := metricsdk.NewDescriptor(test.name, test.metricKind, test.numberKind, opts...)
-		labels := metricsdk.NewLabels(test.labels, "", nil)
-		got, err := minMaxSumCount(desc, labels, mmsc)
-=======
 		desc := metric.NewDescriptor(test.name, test.metricKind, test.numberKind,
 			metric.WithKeys(test.keys...),
 			metric.WithDescription(test.description),
 			metric.WithUnit(test.unit))
 		labels := export.NewLabels(test.labels, "", nil)
 		got, err := minMaxSumCount(&desc, labels, mmsc)
->>>>>>> d8682c19
 		if assert.NoError(t, err) {
 			assert.Equal(t, test.expected, got.MetricDescriptor)
 		}
@@ -169,21 +158,12 @@
 }
 
 func TestMinMaxSumCountDatapoints(t *testing.T) {
-<<<<<<< HEAD
-	desc := metricsdk.NewDescriptor("", metricsdk.MeasureKind, core.Int64NumberKind)
-	labels := metricsdk.NewLabels([]core.KeyValue{}, "", nil)
-	mmsc := minmaxsumcount.New(desc)
-	assert.NoError(t, mmsc.Update(context.Background(), 1, desc))
-	assert.NoError(t, mmsc.Update(context.Background(), 10, desc))
-	mmsc.Checkpoint(context.Background(), desc)
-=======
 	desc := metric.NewDescriptor("", metric.MeasureKind, core.Int64NumberKind)
 	labels := export.NewLabels([]core.KeyValue{}, "", nil)
 	mmsc := minmaxsumcount.New(&desc)
 	assert.NoError(t, mmsc.Update(context.Background(), 1, &desc))
 	assert.NoError(t, mmsc.Update(context.Background(), 10, &desc))
 	mmsc.Checkpoint(context.Background(), &desc)
->>>>>>> d8682c19
 	expected := []*metricpb.SummaryDataPoint{
 		{
 			Count: 2,
@@ -265,16 +245,6 @@
 	}
 
 	for _, test := range tests {
-<<<<<<< HEAD
-		opts := []metricsdk.DescriptorOption{
-			metricsdk.WithUnit(test.unit),
-			metricsdk.WithDescription(test.description),
-			metricsdk.WithKeys(test.keys...),
-		}
-		desc := metricsdk.NewDescriptor(test.name, test.metricKind, test.numberKind, opts...)
-		labels := metricsdk.NewLabels(test.labels, "", nil)
-		got, err := sum(desc, labels, sumAgg.New())
-=======
 		desc := metric.NewDescriptor(test.name, test.metricKind, test.numberKind,
 			metric.WithKeys(test.keys...),
 			metric.WithDescription(test.description),
@@ -282,7 +252,6 @@
 		)
 		labels := export.NewLabels(test.labels, "", nil)
 		got, err := sum(&desc, labels, sumAgg.New())
->>>>>>> d8682c19
 		if assert.NoError(t, err) {
 			assert.Equal(t, test.expected, got.MetricDescriptor)
 		}
@@ -290,13 +259,8 @@
 }
 
 func TestSumInt64DataPoints(t *testing.T) {
-<<<<<<< HEAD
-	desc := metricsdk.NewDescriptor("", metricsdk.CounterKind, core.Int64NumberKind)
-	labels := metricsdk.NewLabels([]core.KeyValue{}, "", nil)
-=======
 	desc := metric.NewDescriptor("", metric.MeasureKind, core.Int64NumberKind)
 	labels := export.NewLabels([]core.KeyValue{}, "", nil)
->>>>>>> d8682c19
 	s := sumAgg.New()
 	assert.NoError(t, s.Update(context.Background(), core.Number(1), &desc))
 	s.Checkpoint(context.Background(), &desc)
@@ -308,15 +272,9 @@
 	}
 }
 
-<<<<<<< HEAD
-func TestSumFloat64Datapoints(t *testing.T) {
-	desc := metricsdk.NewDescriptor("", metricsdk.CounterKind, core.Float64NumberKind)
-	labels := metricsdk.NewLabels([]core.KeyValue{}, "", nil)
-=======
 func TestSumFloat64DataPoints(t *testing.T) {
 	desc := metric.NewDescriptor("", metric.MeasureKind, core.Float64NumberKind)
 	labels := export.NewLabels([]core.KeyValue{}, "", nil)
->>>>>>> d8682c19
 	s := sumAgg.New()
 	assert.NoError(t, s.Update(context.Background(), core.NewFloat64Number(1), &desc))
 	s.Checkpoint(context.Background(), &desc)
