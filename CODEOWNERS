--- conflicted
+++ resolved
@@ -12,8 +12,4 @@
 #  https://help.github.com/en/articles/about-code-owners
 #
 
-<<<<<<< HEAD
-* @pjanotti @rghetia @tedsuo @jmacd @iredelmeier @paivagustavo @krnowak @lizthegrey
-=======
-* @sjkaris @rghetia @tedsuo @jmacd @iredelmeier @paivagustavo @krnowak @lizthegrey
->>>>>>> a9756528
+* @rghetia @tedsuo @jmacd @iredelmeier @paivagustavo @krnowak @lizthegrey