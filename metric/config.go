--- conflicted
+++ resolved
@@ -14,68 +14,6 @@
 
 package metric // import "go.opentelemetry.io/otel/metric"
 
-<<<<<<< HEAD
-import (
-	"go.opentelemetry.io/otel/metric/unit"
-)
-
-// InstrumentConfig contains options for metric instrument descriptors.
-type InstrumentConfig struct {
-	description string
-	unit        unit.Unit
-}
-
-// Description describes the instrument in human-readable terms.
-func (cfg *InstrumentConfig) Description() string {
-	return cfg.description
-}
-
-// Unit describes the measurement unit for a instrument.
-func (cfg *InstrumentConfig) Unit() unit.Unit {
-	return cfg.unit
-}
-
-// InstrumentOption is an interface for applying metric instrument options.
-type InstrumentOption interface {
-	// ApplyMeter is used to set a InstrumentOption value of a
-	// InstrumentConfig.
-	applyInstrument(InstrumentConfig) InstrumentConfig
-}
-
-// NewInstrumentConfig creates a new InstrumentConfig
-// and applies all the given options.
-func NewInstrumentConfig(opts ...InstrumentOption) InstrumentConfig {
-	var config InstrumentConfig
-	for _, o := range opts {
-		config = o.applyInstrument(config)
-	}
-	return config
-}
-
-type instrumentOptionFunc func(InstrumentConfig) InstrumentConfig
-
-func (fn instrumentOptionFunc) applyInstrument(cfg InstrumentConfig) InstrumentConfig {
-	return fn(cfg)
-}
-
-// WithDescription applies provided description.
-func WithDescription(desc string) InstrumentOption {
-	return instrumentOptionFunc(func(cfg InstrumentConfig) InstrumentConfig {
-		cfg.description = desc
-		return cfg
-	})
-}
-
-// WithUnit applies provided unit.
-func WithUnit(unit unit.Unit) InstrumentOption {
-	return instrumentOptionFunc(func(cfg InstrumentConfig) InstrumentConfig {
-		cfg.unit = unit
-		return cfg
-	})
-}
-
-=======
->>>>>>> 421d6867
 // MeterConfig contains options for Meters.
 type MeterConfig struct {
 	instrumentationVersion string
@@ -94,11 +32,7 @@
 
 // MeterOption is an interface for applying Meter options.
 type MeterOption interface {
-<<<<<<< HEAD
-	// ApplyMeter is used to set a MeterOption value of a MeterConfig.
-=======
 	// applyMeter is used to set a MeterOption value of a MeterConfig.
->>>>>>> 421d6867
 	applyMeter(MeterConfig) MeterConfig
 }
 
