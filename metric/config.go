--- conflicted
+++ resolved
@@ -66,14 +66,12 @@
 //
 // The passed attributes will be de-duplicated.
 //
-<<<<<<< HEAD
 // Note that [WithInstrumentationAttributeSet] is recommended as
 // it is more efficient and also allows safely reusing the passed argument.
-=======
-// If multiple WithInstrumentationAttributes options are passed the
-// attributes will be merged together in the order they are passed. Attributes
-// with duplicate keys will use the last value passed.
->>>>>>> dcf14aa9
+//
+// If multiple [WithInstrumentationAttributes] or [WithInstrumentationAttributeSet]
+// options are passed the attributes will be merged together in the order
+// they are passed. Attributes with duplicate keys will use the last value passed.
 func WithInstrumentationAttributes(attr ...attribute.KeyValue) MeterOption {
 	if len(attr) == 0 {
 		return meterOptionFunc(func(config MeterConfig) MeterConfig {
