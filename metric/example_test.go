--- conflicted
+++ resolved
@@ -90,22 +90,13 @@
 	gcPause, _ := meter.Float64Histogram("gcPause")
 
 	_, err := meter.RegisterCallback(
-<<<<<<< HEAD
-		func(ctx context.Context, o metric.MultiObserver) error {
-=======
 		func(ctx context.Context, o metric.Observer) error {
->>>>>>> 69b18e62
 			memStats := &runtime.MemStats{}
 			// This call does work
 			runtime.ReadMemStats(memStats)
 
-<<<<<<< HEAD
-			o.Int64(heapAlloc, int64(memStats.HeapAlloc))
-			o.Int64(gcCount, int64(memStats.NumGC))
-=======
 			o.ObserveInt64(heapAlloc, int64(memStats.HeapAlloc))
 			o.ObserveInt64(gcCount, int64(memStats.NumGC))
->>>>>>> 69b18e62
 
 			// This function synchronously records the pauses
 			computeGCPauses(ctx, gcPause, memStats.PauseNs[:])
