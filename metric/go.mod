module go.opentelemetry.io/otel/metric

go 1.17

require (
	github.com/stretchr/testify v1.7.1
<<<<<<< HEAD
	go.opentelemetry.io/otel v1.9.0
=======
	go.opentelemetry.io/otel v1.10.0
>>>>>>> 0e6f9c29
)

require (
	github.com/davecgh/go-spew v1.1.0 // indirect
	github.com/go-logr/logr v1.2.3 // indirect
	github.com/go-logr/stdr v1.2.2 // indirect
	github.com/pmezard/go-difflib v1.0.0 // indirect
<<<<<<< HEAD
	go.opentelemetry.io/otel/trace v1.9.0 // indirect
=======
	go.opentelemetry.io/otel/trace v1.10.0 // indirect
>>>>>>> 0e6f9c29
	gopkg.in/yaml.v3 v3.0.0-20200313102051-9f266ea9e77c // indirect
)

replace go.opentelemetry.io/otel => ../

replace go.opentelemetry.io/otel/trace => ../trace<|MERGE_RESOLUTION|>--- conflicted
+++ resolved
@@ -4,11 +4,7 @@
 
 require (
 	github.com/stretchr/testify v1.7.1
-<<<<<<< HEAD
-	go.opentelemetry.io/otel v1.9.0
-=======
 	go.opentelemetry.io/otel v1.10.0
->>>>>>> 0e6f9c29
 )
 
 require (
@@ -16,11 +12,7 @@
 	github.com/go-logr/logr v1.2.3 // indirect
 	github.com/go-logr/stdr v1.2.2 // indirect
 	github.com/pmezard/go-difflib v1.0.0 // indirect
-<<<<<<< HEAD
-	go.opentelemetry.io/otel/trace v1.9.0 // indirect
-=======
 	go.opentelemetry.io/otel/trace v1.10.0 // indirect
->>>>>>> 0e6f9c29
 	gopkg.in/yaml.v3 v3.0.0-20200313102051-9f266ea9e77c // indirect
 )
 
