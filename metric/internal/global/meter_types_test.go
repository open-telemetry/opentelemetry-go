--- conflicted
+++ resolved
@@ -144,7 +144,6 @@
 			continue
 		}
 		_ = f(ctx, o)
-<<<<<<< HEAD
 	}
 }
 
@@ -152,30 +151,16 @@
 	ctx context.Context
 }
 
-func (o observationRecorder) Float64(i instrument.Float64Observable, value float64, attr ...attribute.KeyValue) {
+func (o observationRecorder) ObserveFloat64(i instrument.Float64Observable, value float64, attr ...attribute.KeyValue) {
 	iImpl, ok := i.(*testCountingFloatInstrument)
 	if ok {
 		iImpl.observe()
 	}
 }
 
-func (o observationRecorder) Int64(i instrument.Int64Observable, value int64, attr ...attribute.KeyValue) {
+func (o observationRecorder) ObserveInt64(i instrument.Int64Observable, value int64, attr ...attribute.KeyValue) {
 	iImpl, ok := i.(*testCountingIntInstrument)
 	if ok {
 		iImpl.observe()
-=======
->>>>>>> 69b18e62
 	}
-}
-
-type observationRecorder struct {
-	ctx context.Context
-}
-
-func (o observationRecorder) ObserveFloat64(i instrument.Float64Observer, value float64, attr ...attribute.KeyValue) {
-	i.Observe(o.ctx, value, attr...)
-}
-
-func (o observationRecorder) ObserveInt64(i instrument.Int64Observer, value int64, attr ...attribute.KeyValue) {
-	i.Observe(o.ctx, value, attr...)
 }