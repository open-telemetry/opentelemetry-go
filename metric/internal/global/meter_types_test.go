--- conflicted
+++ resolved
@@ -55,62 +55,62 @@
 	callbacks []func(context.Context)
 }
 
-func (m *testMeter) Int64Counter(name string, options ...instrument.Option) (syncint64.Counter, error) {
+func (m *testMeter) Int64Counter(name string, options ...instrument.Int64Option) (syncint64.Counter, error) {
 	m.siCount++
 	return &testCountingIntInstrument{}, nil
 }
 
-func (m *testMeter) Int64UpDownCounter(name string, options ...instrument.Option) (syncint64.UpDownCounter, error) {
+func (m *testMeter) Int64UpDownCounter(name string, options ...instrument.Int64Option) (syncint64.UpDownCounter, error) {
 	m.siUDCount++
 	return &testCountingIntInstrument{}, nil
 }
 
-func (m *testMeter) Int64Histogram(name string, options ...instrument.Option) (syncint64.Histogram, error) {
+func (m *testMeter) Int64Histogram(name string, options ...instrument.Int64Option) (syncint64.Histogram, error) {
 	m.siHist++
 	return &testCountingIntInstrument{}, nil
 }
 
-func (m *testMeter) Int64ObservableCounter(name string, options ...instrument.Option) (asyncint64.Counter, error) {
+func (m *testMeter) Int64ObservableCounter(name string, options ...instrument.Int64ObserverOption) (asyncint64.Counter, error) {
 	m.aiCount++
 	return &testCountingIntInstrument{}, nil
 }
 
-func (m *testMeter) Int64ObservableUpDownCounter(name string, options ...instrument.Option) (asyncint64.UpDownCounter, error) {
+func (m *testMeter) Int64ObservableUpDownCounter(name string, options ...instrument.Int64ObserverOption) (asyncint64.UpDownCounter, error) {
 	m.aiUDCount++
 	return &testCountingIntInstrument{}, nil
 }
 
-func (m *testMeter) Int64ObservableGauge(name string, options ...instrument.Option) (asyncint64.Gauge, error) {
+func (m *testMeter) Int64ObservableGauge(name string, options ...instrument.Int64ObserverOption) (asyncint64.Gauge, error) {
 	m.aiGauge++
 	return &testCountingIntInstrument{}, nil
 }
 
-func (m *testMeter) Float64Counter(name string, options ...instrument.Option) (syncfloat64.Counter, error) {
+func (m *testMeter) Float64Counter(name string, options ...instrument.Float64Option) (syncfloat64.Counter, error) {
 	m.sfCount++
 	return &testCountingFloatInstrument{}, nil
 }
 
-func (m *testMeter) Float64UpDownCounter(name string, options ...instrument.Option) (syncfloat64.UpDownCounter, error) {
+func (m *testMeter) Float64UpDownCounter(name string, options ...instrument.Float64Option) (syncfloat64.UpDownCounter, error) {
 	m.sfUDCount++
 	return &testCountingFloatInstrument{}, nil
 }
 
-func (m *testMeter) Float64Histogram(name string, options ...instrument.Option) (syncfloat64.Histogram, error) {
+func (m *testMeter) Float64Histogram(name string, options ...instrument.Float64Option) (syncfloat64.Histogram, error) {
 	m.sfHist++
 	return &testCountingFloatInstrument{}, nil
 }
 
-func (m *testMeter) Float64ObservableCounter(name string, options ...instrument.Option) (asyncfloat64.Counter, error) {
+func (m *testMeter) Float64ObservableCounter(name string, options ...instrument.Float64ObserverOption) (asyncfloat64.Counter, error) {
 	m.afCount++
 	return &testCountingFloatInstrument{}, nil
 }
 
-func (m *testMeter) Float64ObservableUpDownCounter(name string, options ...instrument.Option) (asyncfloat64.UpDownCounter, error) {
+func (m *testMeter) Float64ObservableUpDownCounter(name string, options ...instrument.Float64ObserverOption) (asyncfloat64.UpDownCounter, error) {
 	m.afUDCount++
 	return &testCountingFloatInstrument{}, nil
 }
 
-func (m *testMeter) Float64ObservableGauge(name string, options ...instrument.Option) (asyncfloat64.Gauge, error) {
+func (m *testMeter) Float64ObservableGauge(name string, options ...instrument.Float64ObserverOption) (asyncfloat64.Gauge, error) {
 	m.afGauge++
 	return &testCountingFloatInstrument{}, nil
 }
@@ -147,75 +147,4 @@
 		}
 		f(ctx)
 	}
-<<<<<<< HEAD
-}
-
-type testAFInstrumentProvider struct{}
-
-// Counter creates an instrument for recording increasing values.
-func (ip testAFInstrumentProvider) Counter(name string, opts ...instrument.Float64ObserverOption) (asyncfloat64.Counter, error) {
-	return &testCountingFloatInstrument{}, nil
-}
-
-// UpDownCounter creates an instrument for recording changes of a value.
-func (ip testAFInstrumentProvider) UpDownCounter(name string, opts ...instrument.Float64ObserverOption) (asyncfloat64.UpDownCounter, error) {
-	return &testCountingFloatInstrument{}, nil
-}
-
-// Gauge creates an instrument for recording the current value.
-func (ip testAFInstrumentProvider) Gauge(name string, opts ...instrument.Float64ObserverOption) (asyncfloat64.Gauge, error) {
-	return &testCountingFloatInstrument{}, nil
-}
-
-type testAIInstrumentProvider struct{}
-
-// Counter creates an instrument for recording increasing values.
-func (ip testAIInstrumentProvider) Counter(name string, opts ...instrument.Int64ObserverOption) (asyncint64.Counter, error) {
-	return &testCountingIntInstrument{}, nil
-}
-
-// UpDownCounter creates an instrument for recording changes of a value.
-func (ip testAIInstrumentProvider) UpDownCounter(name string, opts ...instrument.Int64ObserverOption) (asyncint64.UpDownCounter, error) {
-	return &testCountingIntInstrument{}, nil
-}
-
-// Gauge creates an instrument for recording the current value.
-func (ip testAIInstrumentProvider) Gauge(name string, opts ...instrument.Int64ObserverOption) (asyncint64.Gauge, error) {
-	return &testCountingIntInstrument{}, nil
-}
-
-type testSFInstrumentProvider struct{}
-
-// Counter creates an instrument for recording increasing values.
-func (ip testSFInstrumentProvider) Counter(name string, opts ...instrument.Float64Option) (syncfloat64.Counter, error) {
-	return &testCountingFloatInstrument{}, nil
-}
-
-// UpDownCounter creates an instrument for recording changes of a value.
-func (ip testSFInstrumentProvider) UpDownCounter(name string, opts ...instrument.Float64Option) (syncfloat64.UpDownCounter, error) {
-	return &testCountingFloatInstrument{}, nil
-}
-
-// Histogram creates an instrument for recording a distribution of values.
-func (ip testSFInstrumentProvider) Histogram(name string, opts ...instrument.Float64Option) (syncfloat64.Histogram, error) {
-	return &testCountingFloatInstrument{}, nil
-}
-
-type testSIInstrumentProvider struct{}
-
-// Counter creates an instrument for recording increasing values.
-func (ip testSIInstrumentProvider) Counter(name string, opts ...instrument.Int64Option) (syncint64.Counter, error) {
-	return &testCountingIntInstrument{}, nil
-}
-
-// UpDownCounter creates an instrument for recording changes of a value.
-func (ip testSIInstrumentProvider) UpDownCounter(name string, opts ...instrument.Int64Option) (syncint64.UpDownCounter, error) {
-	return &testCountingIntInstrument{}, nil
-}
-
-// Histogram creates an instrument for recording a distribution of values.
-func (ip testSIInstrumentProvider) Histogram(name string, opts ...instrument.Int64Option) (syncint64.Histogram, error) {
-	return &testCountingIntInstrument{}, nil
-=======
->>>>>>> a54167d2
 }