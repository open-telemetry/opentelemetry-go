--- conflicted
+++ resolved
@@ -70,11 +70,7 @@
 			_, _ = mtr.Int64Counter(name)
 			_, _ = mtr.Int64UpDownCounter(name)
 			_, _ = mtr.Int64Histogram(name)
-<<<<<<< HEAD
-			_, _ = mtr.RegisterCallback(nil, zeroCallback)
-=======
-			_, _ = mtr.RegisterCallback(func(ctx context.Context) error { return nil })
->>>>>>> f941b3a8
+			_, _ = mtr.RegisterCallback(zeroCallback)
 			if !once {
 				wg.Done()
 				once = true
@@ -94,11 +90,7 @@
 
 func TestUnregisterRace(t *testing.T) {
 	mtr := &meter{}
-<<<<<<< HEAD
-	reg, err := mtr.RegisterCallback(nil, zeroCallback)
-=======
-	reg, err := mtr.RegisterCallback(func(ctx context.Context) error { return nil })
->>>>>>> f941b3a8
+	reg, err := mtr.RegisterCallback(zeroCallback)
 	require.NoError(t, err)
 
 	wg := &sync.WaitGroup{}
@@ -140,15 +132,8 @@
 	_, err = m.Int64ObservableGauge("test_Async_Gauge")
 	assert.NoError(t, err)
 
-<<<<<<< HEAD
-	_, err = m.RegisterCallback([]instrument.Asynchronous{
-		afcounter,
-	}, func(ctx context.Context, obs metric.Observer) error {
+	_, err = m.RegisterCallback(func(ctx context.Context, obs metric.Observer) error {
 		obs.ObserveFloat64(afcounter, 3)
-=======
-	_, err = m.RegisterCallback(func(ctx context.Context) error {
-		afcounter.Observe(ctx, 3)
->>>>>>> f941b3a8
 		return nil
 	}, afcounter)
 	require.NoError(t, err)
@@ -342,11 +327,7 @@
 	require.NoError(t, err)
 
 	var called0 bool
-<<<<<<< HEAD
-	reg0, err := m.RegisterCallback([]instrument.Asynchronous{actr}, func(context.Context, metric.Observer) error {
-=======
-	reg0, err := m.RegisterCallback(func(context.Context) error {
->>>>>>> f941b3a8
+	reg0, err := m.RegisterCallback(func(context.Context, metric.Observer) error {
 		called0 = true
 		return nil
 	}, actr)
@@ -357,11 +338,7 @@
 	assert.Equal(t, 0, mImpl.registry.Len(), "callback not unregistered")
 
 	var called1 bool
-<<<<<<< HEAD
-	reg1, err := m.RegisterCallback([]instrument.Asynchronous{actr}, func(context.Context, metric.Observer) error {
-=======
-	reg1, err := m.RegisterCallback(func(context.Context) error {
->>>>>>> f941b3a8
+	reg1, err := m.RegisterCallback(func(context.Context, metric.Observer) error {
 		called1 = true
 		return nil
 	}, actr)
