--- conflicted
+++ resolved
@@ -30,6 +30,8 @@
 type Int64Counter interface {
 	// Add records a change to the counter.
 	Add(ctx context.Context, incr int64, attrs ...attribute.KeyValue)
+
+	int64Counter()
 }
 
 // Int64CounterConfig contains options for synchronous counter instruments that
@@ -49,9 +51,6 @@
 	return config
 }
 
-<<<<<<< HEAD
-	int64Counter()
-=======
 // Description returns the configured description.
 func (c Int64CounterConfig) Description() string {
 	return c.description
@@ -66,7 +65,6 @@
 // for other options that can be used as an Int64CounterOption.
 type Int64CounterOption interface {
 	applyInt64Counter(Int64CounterConfig) Int64CounterConfig
->>>>>>> e4cc478c
 }
 
 // Int64UpDownCounter is an instrument that records increasing or decreasing
@@ -80,11 +78,10 @@
 type Int64UpDownCounter interface {
 	// Add records a change to the counter.
 	Add(ctx context.Context, incr int64, attrs ...attribute.KeyValue)
+
+	int64UpDownCounter()
 }
 
-<<<<<<< HEAD
-	int64UpDownCounter()
-=======
 // Int64UpDownCounterConfig contains options for synchronous counter
 // instruments that record int64 values.
 type Int64UpDownCounterConfig struct {
@@ -117,7 +114,6 @@
 // Int64UpDownCounterOption.
 type Int64UpDownCounterOption interface {
 	applyInt64UpDownCounter(Int64UpDownCounterConfig) Int64UpDownCounterConfig
->>>>>>> e4cc478c
 }
 
 // Int64Histogram is an instrument that records a distribution of int64
@@ -131,21 +127,13 @@
 type Int64Histogram interface {
 	// Record adds an additional value to the distribution.
 	Record(ctx context.Context, incr int64, attrs ...attribute.KeyValue)
-<<<<<<< HEAD
 
 	int64Histogram()
-}
-
-// Int64Config contains options for synchronous instruments that record int64
-// values.
-type Int64Config struct {
-=======
 }
 
 // Int64HistogramConfig contains options for synchronous counter instruments
 // that record int64 values.
 type Int64HistogramConfig struct {
->>>>>>> e4cc478c
 	description string
 	unit        string
 }
