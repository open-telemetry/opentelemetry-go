// Copyright The OpenTelemetry Authors
//
// Licensed under the Apache License, Version 2.0 (the "License");
// you may not use this file except in compliance with the License.
// You may obtain a copy of the License at
//
//     http://www.apache.org/licenses/LICENSE-2.0
//
// Unless required by applicable law or agreed to in writing, software
// distributed under the License is distributed on an "AS IS" BASIS,
// WITHOUT WARRANTIES OR CONDITIONS OF ANY KIND, either express or implied.
// See the License for the specific language governing permissions and
// limitations under the License.

package asyncint64 // import "go.opentelemetry.io/otel/metric/instrument/asyncint64"

import "go.opentelemetry.io/otel/metric/instrument"

<<<<<<< HEAD
// InstrumentProvider provides access to individual instruments.
//
// Warning: methods may be added to this interface in minor releases.
type InstrumentProvider interface {
	// Counter creates an instrument for recording increasing values.
	Counter(name string, opts ...instrument.Int64ObserverOption) (Counter, error)

	// UpDownCounter creates an instrument for recording changes of a value.
	UpDownCounter(name string, opts ...instrument.Int64ObserverOption) (UpDownCounter, error)

	// Gauge creates an instrument for recording the current value.
	Gauge(name string, opts ...instrument.Int64ObserverOption) (Gauge, error)
}

// Counter is an instrument used to asynchronously record increasing int64
// measurements once per a measurement collection cycle. The Observe method is
// used to record the measured state of the instrument when it is called.
// Implementations will assume the observed value to be the cumulative sum of
// the count.
=======
// Counter is an instrument that records increasing values.
>>>>>>> a54167d2
//
// Warning: methods may be added to this interface in minor releases.
type Counter interface{ instrument.Int64Observer }

// UpDownCounter is an instrument used to asynchronously record int64
// measurements once per a measurement collection cycle. The Observe method is
// used to record the measured state of the instrument when it is called.
// Implementations will assume the observed value to be the cumulative sum of
// the count.
//
// Warning: methods may be added to this interface in minor releases.
type UpDownCounter interface{ instrument.Int64Observer }

// Gauge is an instrument used to asynchronously record instantaneous int64
// measurements once per a measurement collection cycle.
//
// Warning: methods may be added to this interface in minor releases.
type Gauge interface{ instrument.Int64Observer }<|MERGE_RESOLUTION|>--- conflicted
+++ resolved
@@ -16,29 +16,11 @@
 
 import "go.opentelemetry.io/otel/metric/instrument"
 
-<<<<<<< HEAD
-// InstrumentProvider provides access to individual instruments.
-//
-// Warning: methods may be added to this interface in minor releases.
-type InstrumentProvider interface {
-	// Counter creates an instrument for recording increasing values.
-	Counter(name string, opts ...instrument.Int64ObserverOption) (Counter, error)
-
-	// UpDownCounter creates an instrument for recording changes of a value.
-	UpDownCounter(name string, opts ...instrument.Int64ObserverOption) (UpDownCounter, error)
-
-	// Gauge creates an instrument for recording the current value.
-	Gauge(name string, opts ...instrument.Int64ObserverOption) (Gauge, error)
-}
-
 // Counter is an instrument used to asynchronously record increasing int64
 // measurements once per a measurement collection cycle. The Observe method is
 // used to record the measured state of the instrument when it is called.
 // Implementations will assume the observed value to be the cumulative sum of
 // the count.
-=======
-// Counter is an instrument that records increasing values.
->>>>>>> a54167d2
 //
 // Warning: methods may be added to this interface in minor releases.
 type Counter interface{ instrument.Int64Observer }
