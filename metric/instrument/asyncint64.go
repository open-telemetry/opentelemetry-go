--- conflicted
+++ resolved
@@ -197,20 +197,11 @@
 // The function needs to be concurrent safe.
 type Int64Callback func(context.Context, Int64Observer) error
 
-<<<<<<< HEAD
 // Int64ObservableOption applies options to int64 Observer instruments.
 type Int64ObservableOption interface {
 	Int64ObservableCounterOption
 	Int64ObservableUpDownCounterOption
 	Int64ObservableGaugeOption
-=======
-// Int64ObserverConfig contains options for Observable instruments that
-// observe int64 values.
-type Int64ObserverConfig struct {
-	description string
-	unit        string
-	callbacks   []Int64Callback
->>>>>>> b7b53bba
 }
 
 type int64CallbackOpt struct {
