--- conflicted
+++ resolved
@@ -199,20 +199,11 @@
 // The function needs to be concurrent safe.
 type Float64Callback func(context.Context, Float64Observer) error
 
-<<<<<<< HEAD
 // Float64ObservableOption applies options to float64 Observer instruments.
 type Float64ObservableOption interface {
 	Float64ObservableCounterOption
 	Float64ObservableUpDownCounterOption
 	Float64ObservableGaugeOption
-=======
-// Float64ObserverConfig contains options for Observable instruments that
-// observe float64 values.
-type Float64ObserverConfig struct {
-	description string
-	unit        string
-	callbacks   []Float64Callback
->>>>>>> b7b53bba
 }
 
 type float64CallbackOpt struct {
