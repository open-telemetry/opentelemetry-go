--- conflicted
+++ resolved
@@ -30,11 +30,10 @@
 type Float64Counter interface {
 	// Add records a change to the counter.
 	Add(ctx context.Context, incr float64, attrs ...attribute.KeyValue)
+
+	float64Counter()
 }
 
-<<<<<<< HEAD
-	float64Counter()
-=======
 // Float64CounterConfig contains options for synchronous counter instruments that
 // record int64 values.
 type Float64CounterConfig struct {
@@ -66,7 +65,6 @@
 // [Option] for other options that can be used as a Float64CounterOption.
 type Float64CounterOption interface {
 	applyFloat64Counter(Float64CounterConfig) Float64CounterConfig
->>>>>>> e4cc478c
 }
 
 // Float64UpDownCounter is an instrument that records increasing or decreasing
@@ -80,11 +78,10 @@
 type Float64UpDownCounter interface {
 	// Add records a change to the counter.
 	Add(ctx context.Context, incr float64, attrs ...attribute.KeyValue)
+
+	float64UpDownCounter()
 }
 
-<<<<<<< HEAD
-	float64UpDownCounter()
-=======
 // Float64UpDownCounterConfig contains options for synchronous counter
 // instruments that record int64 values.
 type Float64UpDownCounterConfig struct {
@@ -117,7 +114,6 @@
 // used as a Float64UpDownCounterOption.
 type Float64UpDownCounterOption interface {
 	applyFloat64UpDownCounter(Float64UpDownCounterConfig) Float64UpDownCounterConfig
->>>>>>> e4cc478c
 }
 
 // Float64Histogram is an instrument that records a distribution of float64
@@ -131,11 +127,8 @@
 type Float64Histogram interface {
 	// Record adds an additional value to the distribution.
 	Record(ctx context.Context, incr float64, attrs ...attribute.KeyValue)
-<<<<<<< HEAD
 
 	float64Histogram()
-=======
->>>>>>> e4cc478c
 }
 
 // Float64HistogramConfig contains options for synchronous counter instruments
@@ -145,17 +138,10 @@
 	unit        string
 }
 
-<<<<<<< HEAD
-// Float64Config contains options for synchronous instruments that record
-// float64 values.
-func NewFloat64Config(opts ...Float64Option) Float64Config {
-	var config Float64Config
-=======
 // NewFloat64HistogramConfig returns a new [Float64HistogramConfig] with all
 // opts applied.
 func NewFloat64HistogramConfig(opts ...Float64HistogramOption) Float64HistogramConfig {
 	var config Float64HistogramConfig
->>>>>>> e4cc478c
 	for _, o := range opts {
 		config = o.applyFloat64Histogram(config)
 	}
