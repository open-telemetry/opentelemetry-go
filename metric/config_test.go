// Copyright The OpenTelemetry Authors
// SPDX-License-Identifier: Apache-2.0

package metric_test

import (
	"sync"
	"testing"

	"github.com/stretchr/testify/assert"

	"go.opentelemetry.io/otel/attribute"
	"go.opentelemetry.io/otel/metric"
)

func TestNewMeterConfig(t *testing.T) {
	version := "v1.1.1"
<<<<<<< HEAD
	schemaURL := "https://opentelemetry.io/schemas/1.0.0"
	attr := []attribute.KeyValue{
=======
	schemaURL := "https://opentelemetry.io/schemas/1.37.0"
	attr := attribute.NewSet(
>>>>>>> 295fbdc5
		attribute.String("user", "alice"),
		attribute.Bool("admin", true),
	}
	attrSet := attribute.NewSet(attr...)
	options := []metric.MeterOption{
		metric.WithInstrumentationVersion(version),
		metric.WithSchemaURL(schemaURL),
		metric.WithInstrumentationAttributes(attr...),
	}

	// Modifications to attr should not affect the config.
	attr[0] = attribute.String("user", "bob")

	// Ensure that options can be used concurrently.
	var wg sync.WaitGroup
	for range 10 {
		wg.Add(1)
		go func() {
			defer wg.Done()
			c := metric.NewMeterConfig(options...)
			assert.Equal(t, version, c.InstrumentationVersion(), "instrumentation version")
			assert.Equal(t, schemaURL, c.SchemaURL(), "schema URL")
			assert.Equal(t, attrSet, c.InstrumentationAttributes(), "instrumentation attributes")
		}()
	}
	wg.Wait()
}<|MERGE_RESOLUTION|>--- conflicted
+++ resolved
@@ -15,13 +15,8 @@
 
 func TestNewMeterConfig(t *testing.T) {
 	version := "v1.1.1"
-<<<<<<< HEAD
-	schemaURL := "https://opentelemetry.io/schemas/1.0.0"
+	schemaURL := "https://opentelemetry.io/schemas/1.37.0"
 	attr := []attribute.KeyValue{
-=======
-	schemaURL := "https://opentelemetry.io/schemas/1.37.0"
-	attr := attribute.NewSet(
->>>>>>> 295fbdc5
 		attribute.String("user", "alice"),
 		attribute.Bool("admin", true),
 	}
