--- conflicted
+++ resolved
@@ -133,13 +133,8 @@
 	Record(ctx context.Context, incr float64, options ...RecordOption)
 }
 
-<<<<<<< HEAD
 // Float64HistogramConfig contains options for synchronous histogram
-// instruments that record int64 values.
-=======
-// Float64HistogramConfig contains options for synchronous counter instruments
-// that record float64 values.
->>>>>>> f8840b9a
+// instruments that record float64 values.
 type Float64HistogramConfig struct {
 	description              string
 	unit                     string
