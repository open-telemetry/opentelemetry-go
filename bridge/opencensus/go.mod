module go.opentelemetry.io/otel/bridge/opencensus

go 1.22.0

require (
	github.com/stretchr/testify v1.9.0
	go.opencensus.io v0.24.0
	go.opentelemetry.io/otel v1.32.0
	go.opentelemetry.io/otel/sdk v1.32.0
	go.opentelemetry.io/otel/sdk/metric v1.32.0
	go.opentelemetry.io/otel/trace v1.32.0
)

require (
	github.com/davecgh/go-spew v1.1.1 // indirect
	github.com/go-logr/logr v1.4.2 // indirect
	github.com/go-logr/stdr v1.2.2 // indirect
	github.com/golang/groupcache v0.0.0-20210331224755-41bb18bfe9da // indirect
	github.com/google/uuid v1.6.0 // indirect
	github.com/pmezard/go-difflib v1.0.0 // indirect
<<<<<<< HEAD
	go.opentelemetry.io/auto/sdk v0.2.0-alpha // indirect
	go.opentelemetry.io/otel/metric v1.31.0 // indirect
	golang.org/x/sys v0.26.0 // indirect
=======
	go.opentelemetry.io/otel/metric v1.32.0 // indirect
	golang.org/x/sys v0.27.0 // indirect
	gopkg.in/check.v1 v1.0.0-20201130134442-10cb98267c6c // indirect
>>>>>>> b99d2b81
	gopkg.in/yaml.v3 v3.0.1 // indirect
)

replace go.opentelemetry.io/otel => ../..

replace go.opentelemetry.io/otel/trace => ../../trace

replace go.opentelemetry.io/otel/sdk => ../../sdk

replace go.opentelemetry.io/otel/metric => ../../metric

replace go.opentelemetry.io/otel/sdk/metric => ../../sdk/metric<|MERGE_RESOLUTION|>--- conflicted
+++ resolved
@@ -18,15 +18,9 @@
 	github.com/golang/groupcache v0.0.0-20210331224755-41bb18bfe9da // indirect
 	github.com/google/uuid v1.6.0 // indirect
 	github.com/pmezard/go-difflib v1.0.0 // indirect
-<<<<<<< HEAD
-	go.opentelemetry.io/auto/sdk v0.2.0-alpha // indirect
-	go.opentelemetry.io/otel/metric v1.31.0 // indirect
-	golang.org/x/sys v0.26.0 // indirect
-=======
+	go.opentelemetry.io/auto/sdk v1.0.0 // indirect
 	go.opentelemetry.io/otel/metric v1.32.0 // indirect
 	golang.org/x/sys v0.27.0 // indirect
-	gopkg.in/check.v1 v1.0.0-20201130134442-10cb98267c6c // indirect
->>>>>>> b99d2b81
 	gopkg.in/yaml.v3 v3.0.1 // indirect
 )
 
