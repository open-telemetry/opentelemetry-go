--- conflicted
+++ resolved
@@ -668,7 +668,6 @@
 	}
 }
 
-<<<<<<< HEAD
 func TestBridgeSpan_LogFields(t *testing.T) {
 	testCases := []struct {
 		name     string
@@ -863,7 +862,8 @@
 			assert.Contains(t, event.Attributes, tc.expected)
 		})
 	}
-=======
+}
+
 func TestBridgeSpan_BaggageItem(t *testing.T) {
 	tracer := NewBridgeTracer()
 
@@ -882,5 +882,4 @@
 		assert.Equal(t, "val", v)
 		return true
 	})
->>>>>>> 7239bf45
 }