module go.opentelemetry.io/otel/bridge/opentracing

go 1.17

replace go.opentelemetry.io/otel => ../..

require (
	github.com/opentracing/opentracing-go v1.2.0
	github.com/stretchr/testify v1.7.2
	go.opentelemetry.io/otel v1.7.0
	go.opentelemetry.io/otel/trace v1.7.0
)

require (
<<<<<<< HEAD
	github.com/go-logr/logr v1.2.3 // indirect
	github.com/go-logr/stdr v1.2.2 // indirect
=======
	github.com/davecgh/go-spew v1.1.0 // indirect
	github.com/go-logr/logr v1.2.3 // indirect
	github.com/go-logr/stdr v1.2.2 // indirect
	github.com/pmezard/go-difflib v1.0.0 // indirect
	gopkg.in/yaml.v3 v3.0.1 // indirect
>>>>>>> ac0221e3
)

replace go.opentelemetry.io/otel/trace => ../../trace<|MERGE_RESOLUTION|>--- conflicted
+++ resolved
@@ -12,16 +12,11 @@
 )
 
 require (
-<<<<<<< HEAD
-	github.com/go-logr/logr v1.2.3 // indirect
-	github.com/go-logr/stdr v1.2.2 // indirect
-=======
 	github.com/davecgh/go-spew v1.1.0 // indirect
 	github.com/go-logr/logr v1.2.3 // indirect
 	github.com/go-logr/stdr v1.2.2 // indirect
 	github.com/pmezard/go-difflib v1.0.0 // indirect
 	gopkg.in/yaml.v3 v3.0.1 // indirect
->>>>>>> ac0221e3
 )
 
 replace go.opentelemetry.io/otel/trace => ../../trace