--- conflicted
+++ resolved
@@ -82,23 +82,12 @@
 		mockTracer:     t,
 		officialTracer: t,
 		spanContext:    spanContext,
-<<<<<<< HEAD
-		Attributes:     config.Attributes,
+		Attributes:     config.Attributes(),
 		StartTime:      startTime,
 		EndTime:        time.Time{},
 		ParentSpanID:   t.getParentSpanID(ctx, config),
 		Events:         nil,
-		SpanKind:       trace.ValidateSpanKind(config.SpanKind),
-=======
-		Attributes: baggage.NewMap(baggage.MapUpdate{
-			MultiKV: config.Attributes(),
-		}),
-		StartTime:    startTime,
-		EndTime:      time.Time{},
-		ParentSpanID: t.getParentSpanID(ctx, config),
-		Events:       nil,
-		SpanKind:     trace.ValidateSpanKind(config.SpanKind()),
->>>>>>> aed45802
+		SpanKind:       trace.ValidateSpanKind(config.SpanKind()),
 	}
 	if !migration.SkipContextSetup(ctx) {
 		ctx = trace.ContextWithSpan(ctx, span)
@@ -291,17 +280,9 @@
 func (s *MockSpan) AddEvent(name string, o ...trace.EventOption) {
 	c := trace.NewEventConfig(o...)
 	s.Events = append(s.Events, MockEvent{
-<<<<<<< HEAD
-		Timestamp:  c.Timestamp,
+		Timestamp:  c.Timestamp(),
 		Name:       name,
-		Attributes: c.Attributes,
-=======
-		Timestamp: c.Timestamp(),
-		Name:      name,
-		Attributes: baggage.NewMap(baggage.MapUpdate{
-			MultiKV: c.Attributes(),
-		}),
->>>>>>> aed45802
+		Attributes: c.Attributes(),
 	})
 }
 
